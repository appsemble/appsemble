--- conflicted
+++ resolved
@@ -3,11 +3,7 @@
   "version": "0.8.5",
   "private": true,
   "dependencies": {
-<<<<<<< HEAD
-    "@appsemble/sdk": "0.8.4",
+    "@appsemble/sdk": "0.8.5",
     "@fortawesome/fontawesome-common-types": "^0.2.21"
-=======
-    "@appsemble/sdk": "0.8.5"
->>>>>>> 17473153
   }
 }