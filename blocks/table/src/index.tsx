/** @jsx h */
import { bootstrap, FormattedMessage } from '@appsemble/preact';
import { Loader } from '@appsemble/preact-components';
import { remapData } from '@appsemble/utils';
import { h } from 'preact';
import { useCallback, useEffect, useState } from 'preact/hooks';

import styles from './index.css';

const messages = {
  error: 'An error occurred when fetching the data.',
  noData: 'No data.',
};
interface Item {
  id?: number;
}

<<<<<<< HEAD
bootstrap(({ actions, block: { parameters: { fields } }, events, ready, utils }) => {
=======
bootstrap(({ actions, events, parameters: { fields }, ready, utils }: BlockProps): VNode => {
>>>>>>> 09a09566
  const [data, setData] = useState<Item[]>([]);
  const [loading, setLoading] = useState(true);
  const [error, setError] = useState(false);

  const loadData = useCallback((d: Item[], err: string): void => {
    if (err) {
      setError(true);
    } else {
      setData(d);
      setError(false);
    }
    setLoading(false);
  }, []);

  const onClick = useCallback(
    (d: Item): void => {
      if (actions.onClick) {
        actions.onClick.dispatch(d);
      }
    },
    [actions],
  );

  useEffect(() => {
    events.on.data(loadData);
    ready();
  }, [events, loadData, ready, utils]);

  if (loading) {
    return <Loader />;
  }

  if (error) {
    return <FormattedMessage id="error" />;
  }

  if (!data.length) {
    return <FormattedMessage id="noData" />;
  }

  return (
    <table className="table is-hoverable is-striped is-fullwidth">
      <thead>
        <tr>
          {fields.map(field => (
            <th key={`header.${field.name}`}>{field.label ?? field.name}</th>
          ))}
        </tr>
      </thead>
      <tbody>
        {data.map((item, dataIndex) => (
          <tr
            key={item.id || dataIndex}
            className={actions.onClick.type !== 'noop' ? styles.clickable : undefined}
            onClick={() => onClick(item)}
          >
            {fields.map(field => {
              const value = remapData(field.name, item);

              return (
                <td key={field.name}>
                  {typeof value === 'string' ? value : JSON.stringify(value)}
                </td>
              );
            })}
          </tr>
        ))}
      </tbody>
    </table>
  );
}, messages);<|MERGE_RESOLUTION|>--- conflicted
+++ resolved
@@ -15,11 +15,7 @@
   id?: number;
 }
 
-<<<<<<< HEAD
-bootstrap(({ actions, block: { parameters: { fields } }, events, ready, utils }) => {
-=======
-bootstrap(({ actions, events, parameters: { fields }, ready, utils }: BlockProps): VNode => {
->>>>>>> 09a09566
+bootstrap(({ actions, events, parameters: { fields }, ready, utils }) => {
   const [data, setData] = useState<Item[]>([]);
   const [loading, setLoading] = useState(true);
   const [error, setError] = useState(false);
