--- conflicted
+++ resolved
@@ -7,13 +7,8 @@
 import createGetters, { BlockActions, BlockParameters, Events } from './createGetters';
 import loadMarkers, { makeFilter } from './loadMarkers';
 
-<<<<<<< HEAD
 attach<BlockParameters, BlockActions, Events>(
-  ({ actions, block, data, events, shadowRoot, utils, theme: { primaryColor, tileLayer } }) => {
-=======
-attach<BlockParameters, BlockActions>(
-  ({ actions, block, data, shadowRoot, theme: { primaryColor, tileLayer }, utils }) => {
->>>>>>> d2d199e0
+  ({ actions, block, data, events, shadowRoot, theme: { primaryColor, tileLayer }, utils }) => {
     const node = shadowRoot.appendChild(document.createElement('div'));
     const fetched = new Set<number>();
 
