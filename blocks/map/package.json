{
  "name": "@appsemble/map",
  "version": "0.18.27",
  "private": true,
  "description": "A block that displays a map powered by OpenStreetMap that can be used to display and interact with markers.",
  "homepage": "https://appsemble.app",
  "bugs": "https://gitlab.com/appsemble/appsemble/issues",
  "repository": {
    "type": "git",
    "url": "https://gitlab.com/appsemble/appsemble.git",
    "directory": "blocks/map"
  },
  "license": "LGPL-3.0-only",
  "author": "Appsemble <info@appsemble.com> (https://appsemble.com)",
  "scripts": {
    "test": "jest"
  },
  "dependencies": {
<<<<<<< HEAD
    "@appsemble/sdk": "0.18.25",
=======
    "@appsemble/sdk": "0.18.27",
    "@fortawesome/fontawesome-common-types": "^0.2.35",
>>>>>>> d71a259d
    "@types/leaflet": "^1.7.4",
    "@wesselkuipers/leaflet.markercluster": "^1.4.4",
    "leaflet": "~1.5.1"
  }
}<|MERGE_RESOLUTION|>--- conflicted
+++ resolved
@@ -16,12 +16,7 @@
     "test": "jest"
   },
   "dependencies": {
-<<<<<<< HEAD
-    "@appsemble/sdk": "0.18.25",
-=======
     "@appsemble/sdk": "0.18.27",
-    "@fortawesome/fontawesome-common-types": "^0.2.35",
->>>>>>> d71a259d
     "@types/leaflet": "^1.7.4",
     "@wesselkuipers/leaflet.markercluster": "^1.4.4",
     "leaflet": "~1.5.1"
