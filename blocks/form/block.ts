import { IconName } from '@fortawesome/fontawesome-common-types';

interface Choice {
  label?: string;
  value: string;
}

interface AbstractField {
  icon?: IconName;
  label?: string;
  name: string;
  placeholder?: string;
  readOnly?: boolean;
  required?: boolean;
}

export interface BooleanField extends AbstractField {
  defaultValue?: boolean;
  labelText?: string;
  type: 'boolean';
}

export interface EnumField extends AbstractField {
  defaultValue?: any;
  enum: Choice[];
  type: 'enum';
}

export interface FileField extends AbstractField {
  defaultValue?: any;
  accept?: string[];
  maxHeight?: number;
  maxWidth?: number;
  repeated?: true;
  quality?: number;
  type: 'file';
}

export interface GeoCoordinatesField extends AbstractField {
  defaultValue?: object;
  type: 'geocoordinates';
}

export interface HiddenField extends AbstractField {
  defaultValue?: any;
  type: 'hidden';
}

export interface NumberField extends AbstractField {
  defaultValue?: number;
  max?: number;
  min?: number;
  step?: number;
  type: 'integer' | 'number';
}

export interface StringField extends AbstractField {
  defaultValue?: string;
  format?: 'email' | 'url';
  maxLength?: number;
  multiline?: boolean;
  type: 'string';
}

export type Field =
  | BooleanField
  | EnumField
  | FileField
  | GeoCoordinatesField
  | HiddenField
  | NumberField
  | StringField;

export interface InputProps<T, F extends Field> {
  /**
   * Whether or not the field should be disabled.
   */
  disabled?: boolean;

  /**
   * A field error object.
   */
  error: string;

  /**
   * The field to render.
   */
  field: F;

  /**
   * A callback for when the value changes.
   */
  onInput: (event: Event, value: T) => void;

  /**
   * The current value.
   */
  value: T;
}

<<<<<<< HEAD
export interface Actions {
  onSubmitSuccess: {};
  onSubmit: {};
}

export interface Parameters {
  fields: Field[];
}

export interface Events {
  listen: 'data';
=======
declare module '@appsemble/sdk' {
  interface Actions {
    onSubmitSuccess: {};
    onSubmit: {};
  }

  interface Parameters {
    fields: Field[];
  }
>>>>>>> 334674ab
}<|MERGE_RESOLUTION|>--- conflicted
+++ resolved
@@ -98,27 +98,17 @@
   value: T;
 }
 
-<<<<<<< HEAD
-export interface Actions {
-  onSubmitSuccess: {};
-  onSubmit: {};
-}
-
-export interface Parameters {
-  fields: Field[];
-}
-
-export interface Events {
-  listen: 'data';
-=======
 declare module '@appsemble/sdk' {
   interface Actions {
     onSubmitSuccess: {};
     onSubmit: {};
   }
 
+  interface EventListeners {
+    data: {};
+  }
+
   interface Parameters {
     fields: Field[];
   }
->>>>>>> 334674ab
 }