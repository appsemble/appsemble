--- conflicted
+++ resolved
@@ -4,11 +4,7 @@
 import { h, VNode } from 'preact';
 import { useCallback, useEffect, useState } from 'preact/hooks';
 
-<<<<<<< HEAD
-import { Actions, Events, Field, FileField, Parameters } from '../../../block';
-=======
 import { Field, FileField } from '../../../block';
->>>>>>> 334674ab
 import BooleanInput from '../BooleanInput';
 import EnumInput from '../EnumInput';
 import FileInput from '../FileInput';
@@ -17,15 +13,9 @@
 import StringInput from '../StringInput';
 import styles from './FormBlock.css';
 
-<<<<<<< HEAD
-type FormBlockProps = BlockProps<Parameters, Actions, Events>;
-
-type Values = Record<string, any>;
-=======
 interface Values {
   [key: string]: any;
 }
->>>>>>> 334674ab
 
 type Validator = (field: Field, event: Event, value: any) => boolean;
 
@@ -70,8 +60,7 @@
   boolean: () => true,
 };
 
-<<<<<<< HEAD
-export default function FormBlock({ actions, block, data, events }: FormBlockProps): VNode {
+export default function FormBlock({ actions, block, data, events }: BlockProps): VNode {
   const [errors, setErrors] = useState<{ [name: string]: string }>({});
   const [disabled, setDisabled] = useState(!!block.events?.listen?.data);
   const [validity, setValidity] = useState({
@@ -86,52 +75,6 @@
         }
         acc[name] = valid;
         return acc;
-=======
-/**
- * Render Material UI based a form based on a JSON schema
- */
-export default class FormBlock extends Component<BlockProps, FormBlockState> {
-  state: FormBlockState = {
-    errors: {},
-    validity: {
-      ...this.props.block.parameters.fields.reduce<{ [name: string]: boolean }>(
-        (acc, { defaultValue, name, required, type }) => {
-          let valid = !required;
-          if (required) {
-            valid = defaultValue !== undefined;
-          }
-          if ((type as any) === 'boolean') {
-            valid = true;
-          }
-          acc[name] = valid;
-          return acc;
-        },
-        {},
-      ),
-    },
-    submitting: false,
-    values: {
-      ...this.props.block.parameters.fields.reduce<Values>(
-        (acc, { defaultValue, name, repeated }: FileField) => {
-          acc[name] = defaultValue !== undefined ? defaultValue : repeated && [];
-          return acc;
-        },
-        {},
-      ),
-      ...this.props.data,
-    },
-  };
-
-  componentDidMount(): void {
-    const { ready } = this.props;
-    ready();
-  }
-
-  validateField = (event: Event, value: any): boolean => {
-    const {
-      block: {
-        parameters: { fields },
->>>>>>> 334674ab
       },
       {},
     ),
