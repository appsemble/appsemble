/** @jsx h */
import { BlockProps } from '@appsemble/preact';
import classNames from 'classnames';
import { Component, h, VNode } from 'preact';

<<<<<<< HEAD
import { Actions, FakeEvent, Field, Parameters } from '../../../block';
=======
import { Actions, Parameters } from '../../../block';
>>>>>>> 539024cb
import BooleanInput from '../BooleanInput';
import EnumInput from '../EnumInput';
import FileInput from '../FileInput';
import GeoCoordinatesInput from '../GeoCoordinatesInput';
import NumberInput from '../NumberInput';
import StringInput from '../StringInput';
import styles from './FormBlock.css';
import messages from './messages';

type FormBlockProps = BlockProps<Parameters, Actions>;

type Values = Record<string, any>;

type Validator = (field: Field, event: FakeEvent, value: any) => boolean;

interface FormBlockState {
  errors: {
    [name: string]: string;
  };
  validity: {
    [name: string]: boolean;
  };
  submitting: boolean;
  values: Values;
}

const inputs = {
  file: FileInput,
  geocoordinates: GeoCoordinatesInput,
  hidden: (): null => null,
  string: StringInput,
  number: NumberInput,
  integer: NumberInput,
  boolean: BooleanInput,
  bool: BooleanInput,
};

const validateInput: Validator = (_field, event) => {
  return (event.target as HTMLInputElement).validity.valid;
};

const validators: { [name: string]: Validator } = {
  file: validateInput,
  geocoordinates: (_, _event, value: { longitude: number; latitude: number }) => {
    return !!(value.latitude && value.longitude);
  },
  hidden: (): boolean => true,
  string: validateInput,
  number: validateInput,
  integer: validateInput,
  boolean: () => true,
  bool: () => true,
};

/**
 * Render Material UI based a form based on a JSON schema
 */
export default class FormBlock extends Component<FormBlockProps, FormBlockState> {
  state: FormBlockState = {
    errors: {},
    validity: {
      ...this.props.block.parameters.fields.reduce<{ [name: string]: boolean }>(
        (acc, { name, defaultValue, required, type }) => {
          acc[name] =
            (!required && !defaultValue) ||
            ((type as any) === 'boolean' || (type as any) === 'bool');
          return acc;
        },
        {},
      ),
    },
    submitting: false,
    values: {
      ...this.props.block.parameters.fields.reduce<Values>(
        (acc, { name, defaultValue, repeated }) => {
          acc[name] = defaultValue || (repeated && []);
          return acc;
        },
        {},
      ),
      ...this.props.data,
    },
  };

<<<<<<< HEAD
  validateField = (event: FakeEvent, value: any): boolean => {
    const {
      block: {
        parameters: { fields },
      },
    } = this.props;

    const { name } = event.target as HTMLInputElement;
    const field = fields.find(f => f.name === name);

    if (!field.required) {
      // Non-required fields are always considered valid.
      return true;
    }

    return validators[field.type](field, event, value);
  };

  onChange = (event: FakeEvent, value: any) => {
    const { name } = event.target as HTMLInputElement;
    const valid = this.validateField(event, value);

    this.setState(({ values, errors, validity }) => ({
      values: {
        ...values,
        [name]: value,
=======
  onChange = (event: Event, value: any) => {
    this.setState(({ values }) => ({
      pristine: false,
      values: {
        ...values,
        [(event.target as HTMLInputElement).name]: value,
>>>>>>> 539024cb
      },
      errors: { ...errors, [name]: (!valid).toString() },
      validity: { ...validity, [name]: valid },
    }));
  };

  onSubmit = (event: Event) => {
    event.preventDefault();

    this.setState(({ submitting, values }, { actions }) => {
      if (!submitting) {
        actions.onSubmit
          .dispatch(values)
          .then(() => {
            this.setState({
              submitting: false,
            });
            return actions.onSubmitSuccess.dispatch(values);
          })
          .catch(error => {
            if (error.message !== 'Schema Validation Failed') {
              this.setState({
                submitting: false,
              });
              throw error;
            }
            this.setState({
              errors: error.data,
              submitting: false,
            });
          });
      }
      return {
        submitting: true,
      };
    });
  };

  render(): VNode {
    const { block } = this.props;
    const { errors, validity, submitting, values } = this.state;

    return (
      <form className={styles.root} noValidate onSubmit={this.onSubmit}>
        {block.parameters.fields.map(field => {
          if (field.enum) {
            return (
              <EnumInput
                key={field.name}
                error={errors[field.name]}
                field={field}
                onChange={this.onChange}
                value={values[field.name]}
              />
            );
          }
          if (!Object.prototype.hasOwnProperty.call(inputs, field.type)) {
            return messages.unsupported;
          }
          const Comp = inputs[field.type];
          return (
            <Comp
              key={field.name}
              error={errors[field.name]}
              field={field}
              onChange={this.onChange}
              value={values[field.name]}
            />
          );
        })}
        <div className={styles.buttonWrapper}>
          <button
            className={classNames('button', 'is-primary', styles.submit)}
            disabled={
              !Object.values(validity).every(v => v) ||
              submitting ||
              Object.keys(errors).length !== 0
            }
            type="submit"
          >
            {messages.submit}
          </button>
        </div>
      </form>
    );
  }
}<|MERGE_RESOLUTION|>--- conflicted
+++ resolved
@@ -3,11 +3,7 @@
 import classNames from 'classnames';
 import { Component, h, VNode } from 'preact';
 
-<<<<<<< HEAD
-import { Actions, FakeEvent, Field, Parameters } from '../../../block';
-=======
-import { Actions, Parameters } from '../../../block';
->>>>>>> 539024cb
+import { Actions, Field, Parameters } from '../../../block';
 import BooleanInput from '../BooleanInput';
 import EnumInput from '../EnumInput';
 import FileInput from '../FileInput';
@@ -21,7 +17,7 @@
 
 type Values = Record<string, any>;
 
-type Validator = (field: Field, event: FakeEvent, value: any) => boolean;
+type Validator = (field: Field, event: Event, value: any) => boolean;
 
 interface FormBlockState {
   errors: {
@@ -92,8 +88,7 @@
     },
   };
 
-<<<<<<< HEAD
-  validateField = (event: FakeEvent, value: any): boolean => {
+  validateField = (event: Event, value: any): boolean => {
     const {
       block: {
         parameters: { fields },
@@ -111,22 +106,14 @@
     return validators[field.type](field, event, value);
   };
 
-  onChange = (event: FakeEvent, value: any) => {
+  onChange = (event: Event, value: any) => {
     const { name } = event.target as HTMLInputElement;
     const valid = this.validateField(event, value);
 
-    this.setState(({ values, errors, validity }) => ({
-      values: {
-        ...values,
-        [name]: value,
-=======
-  onChange = (event: Event, value: any) => {
-    this.setState(({ values }) => ({
-      pristine: false,
+    this.setState(({ errors, validity, values }) => ({
       values: {
         ...values,
         [(event.target as HTMLInputElement).name]: value,
->>>>>>> 539024cb
       },
       errors: { ...errors, [name]: (!valid).toString() },
       validity: { ...validity, [name]: valid },
