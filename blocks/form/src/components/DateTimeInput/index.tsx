--- conflicted
+++ resolved
@@ -3,13 +3,8 @@
 import { h, VNode } from 'preact';
 import { useCallback, useMemo } from 'preact/hooks';
 
-<<<<<<< HEAD
-import type { DateTimeField, InputProps } from '../../../block';
+import { DateTimeField, InputProps } from '../../../block';
 import { getMaxDate, getMinDate, isRequired } from '../../utils/requirements';
-=======
-import { DateTimeField, InputProps } from '../../../block';
-import { isRequired } from '../../utils/requirements';
->>>>>>> 5859b4fe
 
 type DateTimeInputProps = InputProps<string, DateTimeField>;
 
