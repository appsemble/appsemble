import { FormattedMessage, useBlock } from '@appsemble/preact';
import { Option, SelectField } from '@appsemble/preact-components';
import classNames from 'classnames';
import { VNode } from 'preact';
import { useEffect, useState } from 'preact/hooks';

import { Choice, EnumField, InputProps } from '../../../block.js';

type EnumInputProps = InputProps<string, EnumField>;

/**
 * Render a select box which offers choices a JSON schema enum.
 */
export function EnumInput({
  className,
  dirty,
  disabled,
  field,
  name,
  onChange,
  required,
  value,
}: EnumInputProps): VNode {
  const { actions, events, utils } = useBlock();
  const [loading, setLoading] = useState('action' in field || 'event' in field);
  const [options, setOptions] = useState('action' in field || 'event' in field ? [] : field.enum);
  const [error, setError] = useState<string>(null);

<<<<<<< HEAD
  const { icon, inline, label, placeholder, tag } = field;
  const required = isRequired(field);
=======
  const { icon, label, placeholder, tag } = field;
>>>>>>> ffb9aed8

  useEffect(() => {
    if (!loading && value !== undefined && !options.some((option) => option.value === value)) {
      // Explicitly set value to undefined if value does not exist in the new set of options.
      onChange(field.name);
    }
  }, [field, loading, onChange, options, value]);

  useEffect(() => {
    if ('enum' in field) {
      return;
    }

    const handleOptions = (result: Choice[]): void => {
      setOptions(result);
      setLoading(false);
    };

    const handleError = (): void => {
      setError(utils.remap(field.loadError ?? 'Error loading options', {}) as string);
      setLoading(false);
    };

    if ('action' in field) {
      actions[field.action]().then(handleOptions, handleError);
    }

    if ('event' in field) {
      const eventHandler = (data: Choice[], e: string): void => {
        if (e) {
          handleError();
        } else {
          handleOptions(data);
        }
      };
      events.on[field.event](eventHandler);
      return () => events.off[field.event](eventHandler);
    }
  }, [actions, events, field, utils]);

  return (
    <SelectField
      className={classNames('appsemble-enum', className)}
      disabled={disabled || loading || options.length === 0}
      error={dirty ? error : null}
      icon={icon}
      inline={inline}
      label={utils.remap(label, value) as string}
      loading={loading}
      name={name}
      onChange={onChange}
      optionalLabel={<FormattedMessage id="optionalLabel" />}
      placeholder={utils.remap(placeholder, {}) as string}
      required={required}
      tag={utils.remap(tag, value) as string}
      value={value}
    >
      {loading ||
        options.map((choice) => (
          <Option key={choice.value} value={choice.value}>
            {(utils.remap(choice.label, value) as string) ?? (choice.value as string)}
          </Option>
        ))}
    </SelectField>
  );
}<|MERGE_RESOLUTION|>--- conflicted
+++ resolved
@@ -26,12 +26,7 @@
   const [options, setOptions] = useState('action' in field || 'event' in field ? [] : field.enum);
   const [error, setError] = useState<string>(null);
 
-<<<<<<< HEAD
   const { icon, inline, label, placeholder, tag } = field;
-  const required = isRequired(field);
-=======
-  const { icon, label, placeholder, tag } = field;
->>>>>>> ffb9aed8
 
   useEffect(() => {
     if (!loading && value !== undefined && !options.some((option) => option.value === value)) {
