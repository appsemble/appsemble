import { FormComponent } from '@appsemble/preact-components';
import classNames from 'classnames';
import { h, VNode } from 'preact';
import { useCallback } from 'preact/hooks';

import type { FileField, InputProps } from '../../../block';
import FileEntry from '../FileEntry';
import styles from './index.css';

type FileInputProps = InputProps<string | Blob | (string | Blob)[], FileField>;

export default function FileInput({
  disabled,
  error,
  field,
  onInput,
  value,
}: FileInputProps): VNode {
  const handleInput = useCallback(
    (event: h.JSX.TargetedEvent<HTMLInputElement>, val: string): void => {
      const copy = [].concat(value);
      const index = Number(event.currentTarget.name.split('.').pop());
      if (val == null) {
        copy.splice(index, 1);
      } else {
        copy[index] = val;
      }
      onInput(({ currentTarget: { name: field.name } } as any) as Event, copy);
    },
    [field.name, onInput, value],
  );

  const required = !!field.requirements?.find((req) => 'required' in req && req.required);

  return (
<<<<<<< HEAD
    <FormComponent iconLeft={field.icon} label={field.label} required={required}>
=======
    <FormComponent
      className="appsemble-file"
      iconLeft={field.icon}
      label={field.label}
      required={field.required}
    >
>>>>>>> 65315acb
      {field.repeated ? (
        <div
          className={classNames('is-flex py-2 px-0', styles.repeatedContainer, {
            'mt-5': !field.label,
          })}
        >
          <FileEntry
            disabled={disabled}
            error={error}
            field={field}
            name={`${field.name}.${(value as string[]).length}`}
            onInput={handleInput}
            value={null}
          />
          {(value as string[]).map((val, index) => (
            <FileEntry
              // eslint-disable-next-line react/no-array-index-key
              key={index}
              error={error}
              field={field}
              name={`${field.name}.${index}`}
              onInput={handleInput}
              value={val}
            />
          ))}
        </div>
      ) : (
        <FileEntry
          error={error}
          field={field}
          name={field.name}
          onInput={onInput}
          value={value as string}
        />
      )}
    </FormComponent>
  );
}<|MERGE_RESOLUTION|>--- conflicted
+++ resolved
@@ -33,16 +33,12 @@
   const required = !!field.requirements?.find((req) => 'required' in req && req.required);
 
   return (
-<<<<<<< HEAD
-    <FormComponent iconLeft={field.icon} label={field.label} required={required}>
-=======
     <FormComponent
       className="appsemble-file"
       iconLeft={field.icon}
       label={field.label}
-      required={field.required}
+      required={required}
     >
->>>>>>> 65315acb
       {field.repeated ? (
         <div
           className={classNames('is-flex py-2 px-0', styles.repeatedContainer, {
