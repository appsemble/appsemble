{
  "name": "@appsemble/form",
  "version": "0.8.4",
  "private": true,
  "appsemble": {
    "actions": {
      "onSubmit": {
        "required": true
      },
      "onSubmitSuccess": {}
    },
    "output": "dist"
  },
  "dependencies": {
    "@appsemble/preact": "0.8.4",
    "classnames": "^2.2.6",
    "leaflet": "^1.5.1",
<<<<<<< HEAD
    "react": "^16.9.0",
    "react-dom": "^16.9.0",
    "react-intl": "^3.1.13",
=======
    "preact": "^10.0.0-rc.1",
>>>>>>> 539024cb
    "read-blob": "^1.1.0"
  }
}<|MERGE_RESOLUTION|>--- conflicted
+++ resolved
@@ -15,13 +15,7 @@
     "@appsemble/preact": "0.8.4",
     "classnames": "^2.2.6",
     "leaflet": "^1.5.1",
-<<<<<<< HEAD
-    "react": "^16.9.0",
-    "react-dom": "^16.9.0",
-    "react-intl": "^3.1.13",
-=======
     "preact": "^10.0.0-rc.1",
->>>>>>> 539024cb
     "read-blob": "^1.1.0"
   }
 }