/** @jsx h */
import { useBlock } from '@appsemble/preact';
import { useObjectURL } from '@appsemble/preact-components';
import type { Remapper } from '@appsemble/sdk';
import classNames from 'classnames';
import { h, VNode } from 'preact';

import styles from './ImageField.css';

interface ImageFieldProps {
  className?: string;
  label?: Remapper;
  name?: Remapper;
  src: string | Blob;
}

export default function ImageField({ className, label, name, src }: ImageFieldProps): VNode {
  const { parameters, utils } = useBlock();
  const obj = typeof src === 'string' && parameters?.fileBase ? src : utils.asset(src as string);
  const url = useObjectURL(obj);

  const alt = utils.remap(label, src) || name;

  return (
<<<<<<< HEAD
    <figure className={classNames('image', styles.root, className)}>
=======
    <figure className={classNames('image mr-3', styles.root)}>
>>>>>>> a29dc27e
      <img alt={alt} className={styles.img} src={url} />
    </figure>
  );
}<|MERGE_RESOLUTION|>--- conflicted
+++ resolved
@@ -2,7 +2,6 @@
 import { useBlock } from '@appsemble/preact';
 import { useObjectURL } from '@appsemble/preact-components';
 import type { Remapper } from '@appsemble/sdk';
-import classNames from 'classnames';
 import { h, VNode } from 'preact';
 
 import styles from './ImageField.css';
@@ -22,11 +21,7 @@
   const alt = utils.remap(label, src) || name;
 
   return (
-<<<<<<< HEAD
-    <figure className={classNames('image', styles.root, className)}>
-=======
-    <figure className={classNames('image mr-3', styles.root)}>
->>>>>>> a29dc27e
+    <figure className={`image mr-3 ${styles.root} ${className}`}>
       <img alt={alt} className={styles.img} src={url} />
     </figure>
   );
