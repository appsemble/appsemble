{
<<<<<<< HEAD
  "pages.0": "Exemple de page A",
  "pages.1": "Exemple de page B"
=======
  "app": {
    "name": "",
    "description": "",
    "pages.0": "",
    "pages.1": ""
  }
>>>>>>> 5d3f9a41
}<|MERGE_RESOLUTION|>--- conflicted
+++ resolved
@@ -1,13 +1,8 @@
 {
-<<<<<<< HEAD
-  "pages.0": "Exemple de page A",
-  "pages.1": "Exemple de page B"
-=======
   "app": {
     "name": "",
     "description": "",
-    "pages.0": "",
-    "pages.1": ""
+    "pages.0": "Exemple de page A",
+    "pages.1": "Exemple de page B"
   }
->>>>>>> 5d3f9a41
 }