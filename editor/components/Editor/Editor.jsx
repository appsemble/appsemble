--- conflicted
+++ resolved
@@ -135,28 +135,6 @@
       <div className={styles.editor}>
         <div className={styles.leftPanel}>
           <form className={styles.editorForm} onSubmit={this.onSubmit}>
-<<<<<<< HEAD
-            <div className={styles.editorToolbar}>
-              <button className="button" disabled={!dirty} type="submit">
-                Save
-              </button>
-              <button
-                className="button"
-                disabled={!valid || dirty}
-                onClick={this.onUpload}
-                type="button"
-              >
-                Upload
-              </button>
-              <input
-                accept="image/jpeg, image/png, image/tiff, image/webp, image/xml+svg"
-                className="button"
-                name="icon"
-                onChange={this.onIconChange}
-                type="file"
-              />
-            </div>
-=======
             <Navbar className="is-dark">
               <NavbarBrand>
                 <NavbarItem>
@@ -211,7 +189,6 @@
                 </NavbarEnd>
               </NavbarMenu>
             </Navbar>
->>>>>>> 9873ed36
             <MonacoEditor
               className={styles.monacoEditor}
               language="yaml"
