--- conflicted
+++ resolved
@@ -78,14 +78,10 @@
       const recipe = yaml.safeDump(data);
 
       this.setState({
-<<<<<<< HEAD
         // eslint-disable-next-line react/no-unused-state
         appSchema,
         recipe,
-=======
-        recipe,
         initialRecipe: recipe,
->>>>>>> 01185f1b
         path: data.path,
         iconURL: `/api/apps/${id}/icon`,
       });
