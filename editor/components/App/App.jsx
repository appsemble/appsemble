<<<<<<< HEAD
import { BrowserRouter as Router, Route, Switch, Link } from 'react-router-dom';
=======
import { Loader } from '@appsemble/react-components';
import { BrowserRouter as Router, Route, Switch } from 'react-router-dom';
>>>>>>> 2ed009a6
import React from 'react';
import { IntlProvider, FormattedMessage } from 'react-intl';

import AppList from '../AppList';
import Editor from '../Editor';
import EmailLogin from '../EmailLogin';
import Message from '../Message';
import Register from '../Register';
import messages from './messages';

export default class App extends React.Component {
  async componentDidMount() {
    const { initAuth, authentication } = this.props;
    await initAuth(authentication);
  }

  render() {
    const {
      user: { user, initialized },
      authentication,
      logout,
    } = this.props;

    if (!initialized) {
      return <Loader />;
    }

    return (
      <IntlProvider defaultLocale="en-US" locale="en-US" textComponent={React.Fragment}>
        <div>
          {!user ? (
            <Router>
              <Switch>
                <Route path="/editor/register" render={() => <Register />} />
                <Route
                  path="/editor"
                  render={() => (
                    <div>
                      <EmailLogin
                        authentication={{
                          method: 'email',
                          ...authentication,
                        }}
                      />
                      <Link to="/editor/register">
                        <FormattedMessage {...messages.registerLink} />
                      </Link>
                    </div>
                  )}
                />
              </Switch>
            </Router>
          ) : (
            <Router>
              <Switch>
                <Route
                  path="/editor/:id"
                  render={props => <Editor id={props.match.params.id} {...props} logout={logout} />}
                />
                <Route path="/editor" render={props => <AppList {...props} logout={logout} />} />
              </Switch>
            </Router>
          )}
          <Message />
        </div>
      </IntlProvider>
    );
  }
}<|MERGE_RESOLUTION|>--- conflicted
+++ resolved
@@ -1,9 +1,5 @@
-<<<<<<< HEAD
+import { Loader } from '@appsemble/react-components';
 import { BrowserRouter as Router, Route, Switch, Link } from 'react-router-dom';
-=======
-import { Loader } from '@appsemble/react-components';
-import { BrowserRouter as Router, Route, Switch } from 'react-router-dom';
->>>>>>> 2ed009a6
 import React from 'react';
 import { IntlProvider, FormattedMessage } from 'react-intl';
 
