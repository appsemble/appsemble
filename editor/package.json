--- conflicted
+++ resolved
@@ -4,12 +4,8 @@
   "private": true,
   "dependencies": {
     "@appsemble/utils": "1.0.0",
-<<<<<<< HEAD
-    "@fortawesome/fontawesome-free": "^5.4.2",
-=======
     "@appsemble/react-bulma": "1.0.0",
     "@fortawesome/fontawesome-free": "^5.5.0",
->>>>>>> 042c38d9
     "axios": "^0.18.0",
     "bulma": "^0.7.2",
     "js-yaml": "^3.12.0",
