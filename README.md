--- conflicted
+++ resolved
@@ -71,10 +71,7 @@
 yarn block action-button
 yarn block detail-viewer
 yarn block list
-<<<<<<< HEAD
 yarn block feed
-=======
->>>>>>> 67f0f6e9
 yarn block filter
 yarn block form
 yarn block map
@@ -93,10 +90,7 @@
 yarn appsemble block register blocks/action-button
 yarn appsemble block register blocks/detail-viewer
 yarn appsemble block register blocks/list
-<<<<<<< HEAD
 yarn appsemble block register blocks/feed
-=======
->>>>>>> 67f0f6e9
 yarn appsemble block register blocks/filter
 yarn appsemble block register blocks/form
 yarn appsemble block register blocks/map
