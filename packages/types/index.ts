--- conflicted
+++ resolved
@@ -388,7 +388,6 @@
   skipGroupInvites?: boolean;
 
   /**
-<<<<<<< HEAD
    * The name of the app database.
    */
   dbName: string;
@@ -407,11 +406,11 @@
    * The user of the app database.
    */
   dbUser: string;
-=======
+
+  /**
    * The version of the app.
    */
   version?: number;
->>>>>>> b2d3f019
 }
 
 /**
