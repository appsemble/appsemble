--- conflicted
+++ resolved
@@ -1,7 +1,6 @@
 import { IconName } from '@fortawesome/fontawesome-common-types';
 
 /**
-<<<<<<< HEAD
  * An object containing information about an authentication method.
  */
 export interface Authentication {
@@ -11,7 +10,8 @@
   scope: string[];
   clientSecret: string;
 }
-=======
+
+/*
  * HTTP methods that support a request body.
  */
 export type BodyHTTPMethodsUpper = 'PATCH' | 'POST' | 'PUT';
@@ -40,7 +40,6 @@
  * Common HTTP methods, but either all upper case or all lower case.
  */
 export type HTTPMethods = HTTPMethodsUpper | HTTPMethodsLower;
->>>>>>> 2d330406
 
 /**
  * A color know to Bulma.
@@ -229,12 +228,9 @@
 }
 
 export interface App {
-<<<<<<< HEAD
   authentication: Authentication[];
   theme: Theme;
-=======
   id: number;
->>>>>>> 2d330406
   navigation?: 'bottom';
   pages: Page[];
   resources: Resources;
