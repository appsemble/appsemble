--- conflicted
+++ resolved
@@ -637,16 +637,12 @@
    * Since multiple JSON schema typings exist and not all of them play nice with each other, this
    * type is set to `OpenAPIV3.SchemaObject`.
    */
-<<<<<<< HEAD
-  parameters?: OpenAPIV3.SchemaObject;
 
   /**
    * A block icon url
    */
   iconUrl?: string;
-=======
   parameters?: Definition;
->>>>>>> e5227add
 
   /**
    * @deprecated
