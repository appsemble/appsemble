import { IconName } from '@fortawesome/fontawesome-common-types';
import { OpenAPIV3 } from 'openapi-types';

/**
 * HTTP methods that support a request body.
 */
export type BodyHTTPMethodsUpper = 'PATCH' | 'POST' | 'PUT';

/**
 * HTTP methods that support a request body, but lower case.
 */
export type BodyHTTPMethodsLower = 'patch' | 'post' | 'put';

/**
 * HTTP methods that support a request body, but all upper case or all lower case..
 */
export type BodyHTTPMethods = BodyHTTPMethodsUpper | BodyHTTPMethodsLower;

/**
 * Common HTTP methods.
 */
export type HTTPMethodsUpper = 'DELETE' | 'GET' | BodyHTTPMethodsUpper;

/**
 * Common HTTP methods, but lower case.
 */
export type HTTPMethodsLower = 'delete' | 'get' | BodyHTTPMethodsLower;

/**
 * Common HTTP methods, but either all upper case or all lower case.
 */
export type HTTPMethods = HTTPMethodsUpper | HTTPMethodsLower;

/**
 * A color know to Bulma.
 */
export type BulmaColor = 'dark' | 'primary' | 'link' | 'info' | 'success' | 'warning' | 'danger';

export interface BlockDefinition {
  /**
   * A definition for a block.
   * pattern: ^@[a-z]([a-z\d-]{0,30}[a-z\d])?\/[a-z]([a-z\d-]{0,30}[a-z\d])$
   * The name of a block.
   */
  name: string;

  /**
   * A [semver](https://semver.org) representation of the block version.
   *
   * Pattern:
   * ^\d+\.\d+\.\d+$
   */
  version: string;

  /*
   * A human readable description of the block.
   */
  description: string;

  /**
   * The type of layout to be used for the block.
   */
  layout: 'float' | 'static' | 'grow';

  /**
   * Array of urls associated to the files of the block.
   */
  files: string[];

  actions?: {
    type: string;
    required: boolean;
  };
}

export interface Theme {
  /**
   * The color primarily featured in the color scheme.
   */
  primaryColor: string;

  /**
   * The color used for links.
   */
  linkColor: string;

  /**
   * The color used to feature succesful or positive actions.
   */
  successColor: string;

  /**
   * The color used to indicate information.
   */
  infoColor: string;

  /**
   * The color used for elements that require extra attention.
   */
  warningColor: string;

  /**
   * The color used for elements that demand caution for destructive actions.
   */
  dangerColor: string;

  /**
   * The color used in the foreground of the splash screen.
   */
  themeColor: string;

  /**
   * The color used in the background of the splash screen.
   */
  splashColor: string;

  /**
   * The link to the tile layer used for Leaflet maps.
   */
  tileLayer: string;
}

export interface Message {
  /**
   * The content of the message to display.
   */
  body: string;

  /**
   * The color to use for the message.
   */
  color?: BulmaColor;

  /**
   * The timeout period for this message (in milliseconds).
   */
  timeout?: number;

  /**
   * Whether or not to show the dismiss button.
   */
  dismissable?: boolean;
}

/**
 * A block that is displayed on a page.
 */
export interface Block<P = any, A = {}> {
  /**
   * The type of the block.
   *
   * A block type follow the format `@organization/name`.
   * If the organization is _appsemble_, it may be omitted.
   *
   * Pattern:
   * ^(@[a-z]([a-z\d-]{0,30}[a-z\d])?\/)?[a-z]([a-z\d-]{0,30}[a-z\d])$
   *
   * Examples:
   * - `form`
   * - `@amsterdam/splash`
   */
  type: string;

  /**
   * A [semver](https://semver.org) representation of the block version.
   *
   * Pattern:
   * ^\d+\.\d+\.\d+$
   */
  version: string;

  /**
   * The theme of the block.
   */
  theme: Theme;

  /**
   * A free form mapping of named paramters.
   *
   * The exact meaning of the parameters depends on the block type.
   */
  parameters?: P;

  /**
   * A mapping of actions that can be fired by the block to action handlers.
   *
   * The exact meaning of the parameters depends on the block type.
   */
  actions?: A;
}

export interface ResourceCall {
  /**
   * The HTTP method to use for making the HTTP request.
   */
  method: HTTPMethods;

  /**
   * The URL to which to make the resource request.
   */
  url: string;
}

export interface Resource {
  /**
   * The definition for the `resource.create` action.
   */
  create: ResourceCall;

  /**
   * The definition for the `resource.delete` action.
   */
  delete: ResourceCall;

  /**
   * The definition for the `resource.get` action.
   */
  get: ResourceCall;

  /**
   * The definition for the `resource.query` action.
   */
  query: ResourceCall;

  /**
   * The definition for the `resource.update` action.
   */
  update: ResourceCall;

  /**
   * How to upload blobs.
   */
  blobs?: BlobUploadType;

  /**
   * The property to use as the id.
   *
   * @default `id`
   */
  id?: number;

  /**
   * The JSON schema to validate resources against before sending it to the backend.
   */
  schema: OpenAPIV3.SchemaObject;

  /**
   * The URL to post the resource to.
   *
   * @default autogenerated for use with the Appsemble resource API.
   */
  url?: string;
}

export interface BaseAction<T extends string> {
  /**
   * The type of the action.
   */
  type: T;

  /**
   * A function which can be called to dispatch the action.
   */
  dispatch: (data?: any) => Promise<any>;
}

type RequestLikeActionTypes =
  | 'request'
  | 'resource.create'
  | 'resource.delete'
  | 'resource.get'
  | 'resource.query'
  | 'resource.update';

export interface LinkAction extends BaseAction<'link'> {
  /**
   * Get the link that the action would link to if the given data was passed.
   */
  href: (data?: any) => string;
}

export interface LogAction extends BaseAction<'log'> {
  /**
   * The logging level.
   */
  level: 'info' | 'warn' | 'error';
}

export interface RequestLikeAction<T extends RequestLikeActionTypes> extends BaseAction<T> {
  /**
   * The HTTP method used to make the request.
   */
  method: HTTPMethods;
  /**
   * The URL to which the request will be made.
   */
  url: string;
}

export type RequestAction = RequestLikeAction<'request'>;
export type ResourceCreateAction = RequestLikeAction<'resource.create'>;
export type ResourceDeleteAction = RequestLikeAction<'resource.delete'>;
export type ResourceGetAction = RequestLikeAction<'resource.get'>;
export type ResourceQueryAction = RequestLikeAction<'resource.query'>;
export type ResourceUpdateAction = RequestLikeAction<'resource.update'>;

/**
 * An action that can be called from within a block.
 */
export type Action =
  | BaseAction<'dialog'>
  | BaseAction<'dialog.error'>
  | BaseAction<'dialog.ok'>
  | BaseAction<'flow.back'>
  | BaseAction<'flow.cancel'>
  | BaseAction<'flow.finish'>
  | BaseAction<'flow.next'>
  | BaseAction<'noop'>
  | LinkAction
  | LogAction
  | RequestAction
  | ResourceGetAction
  | ResourceQueryAction
  | ResourceCreateAction
  | ResourceUpdateAction
  | ResourceDeleteAction;

export interface BlobUploadType {
  type?: 'upload';
  method?: BodyHTTPMethods;
  serialize?: 'custom';
  url?: string;
}

interface BaseActionDefinition<T extends Action['type']> {
  /**
   * The type of the action.
   */
  type: T;

  /**
   * A remapper function. This may be used to remap data before it is passed into the action
   * function.
   */
  remap: string;
}

interface DialogActionDefinition extends BaseActionDefinition<'dialog'> {
  /**
   * If true, the dialog will be displayed full screen.
   */
  fullscreen?: boolean;

  /**
   * Blocks to render on the dialog.
   */
  blocks: Block[];
}

interface LinkActionDefinition extends BaseActionDefinition<'link'> {
  /**
   * Where to link to.
   *
   * This should be a page name.
   */
  to: string;

  /**
   * Parameters to use for formatting the link.
   */
  parameters?: Record<string, any>;
}

interface LogActionDefinition extends BaseActionDefinition<'log'> {
  /**
   * The logging level on which to log.
   *
   * @default `info`.
   */
  level: LogAction['level'];
}

interface RequestLikeActionDefinition<T extends RequestLikeActionTypes = RequestLikeActionTypes>
  extends BaseActionDefinition<T> {
  /**
   * Specify how to handle blobs in the object to upload.
   */
  blobs: BlobUploadType;

  /**
   * The HTTP method to use for making a request.
   */
  method: HTTPMethods;

  /**
   * A JSON schema against which to validate data before uploading.
   */
  schema: OpenAPIV3.SchemaObject;

  /**
   * Query parameters to pass along with the request.
   */
  query: Record<string, string>;

  /**
   * The URL to which to make the request.
   */
  url: string;

  /**
   * How to serialize the request body.
   */
  serialize: string;

  /**
   * An additional action to execute after the request has succeeded.
   */
  onSuccess?: ActionDefinition;
  /**
   * An additional action to execute after the request has resulted in an error.
   */
  onError?: ActionDefinition;
}

interface ResourceActionDefinition<T extends RequestLikeActionTypes>
  extends RequestLikeActionDefinition<T> {
  /**
   * The name of the resource.
   */
  resource: string;
}

type RequestActionDefinition = RequestLikeActionDefinition<'request'>;
type ResourceCreateActionDefinition = ResourceActionDefinition<'resource.create'>;
type ResourceDeleteActionDefinition = ResourceActionDefinition<'resource.delete'>;
type ResourceGetActionDefinition = ResourceActionDefinition<'resource.get'>;
type ResourceQueryActionDefinition = ResourceActionDefinition<'resource.query'>;
type ResourceUpdateActionDefinition = ResourceActionDefinition<'resource.update'>;

export type ActionDefinition =
  | BaseActionDefinition<'flow.back'>
  | BaseActionDefinition<'flow.cancel'>
  | BaseActionDefinition<'flow.finish'>
  | BaseActionDefinition<'flow.next'>
  | BaseActionDefinition<'noop'>
  | DialogActionDefinition
  | LinkActionDefinition
  | LogActionDefinition
  | RequestActionDefinition
  | ResourceCreateActionDefinition
  | ResourceDeleteActionDefinition
  | ResourceGetActionDefinition
  | ResourceQueryActionDefinition
  | ResourceUpdateActionDefinition

  // XXX This shouldn’t be here, but TypeScript won’t shut up without it.
  | RequestLikeActionDefinition;

export interface ActionType {
  /**
   * Whether or not app creators are required to define this action.
   */
  required?: boolean;
}

<<<<<<< HEAD
export interface Page<A = {}> {
=======
export interface BlockDefinition {
  /**
   * A definition for a block.
   * pattern: ^@[a-z]([a-z\d-]{0,30}[a-z\d])?\/[a-z]([a-z\d-]{0,30}[a-z\d])$
   * The name of a block.
   */
  name: string;

  /**
   * A [semver](https://semver.org) representation of the block version.
   *
   * Pattern:
   * ^\d+\.\d+\.\d+$
   */
  version: string;

  /*
   * A human readable description of the block.
   */
  description: string;

  /**
   * The type of layout to be used for the block.
   */
  layout: 'float' | 'static' | 'grow';

  /**
   * Array of urls associated to the files of the block.
   */
  files: string[];

  /**
   * The actions that are supported by a block.
   */
  actions?: Record<string, ActionType>;
}

/**
 * This describes what a page will look like in the app.
 */
export interface Page {
  /**
   * The name of an app.
   *
   * This will be displayed on the top of the page and in the side menu.
   */
>>>>>>> 90e782a5
  name: string;

  /**
   * An optional icon from the fontawesome icon set
   *
   * This will be displayed in the navigation menu.
   */
  icon: IconName;

  /**
   * Page parameters can be used for linking to a page that should display a single resource.
   */
  parameters: string[];
<<<<<<< HEAD
  theme: Theme;
  actions?: A;
}

export interface App {
  id?: number;
  organizationId?: string;
  navigation?: 'bottom';
  pages: Page<any>[];
  resources: Resources;
  theme: Theme;
=======

  /**
   * A mapping of actions that can be fired by the page to action handlers.
   */
  actions?: Record<string, ActionDefinition>;
}

export interface App {
  /**
   * The unique identifier for the app.
   *
   * This value will be generated automatically by the API.
   */
  id: number;

  /**
   * The navigation type to use.
   *
   * If this is omitted, a collapsable side navigation menu will be rendered on the left.
   */
  navigation?: 'bottom';

  /**
   * The pages of the app.
   */
  pages: Page[];

  /**
   * Resource definitions that may be used by the app.
   */
  resources: Record<string, Resource>;
>>>>>>> 90e782a5
}<|MERGE_RESOLUTION|>--- conflicted
+++ resolved
@@ -35,43 +35,6 @@
  * A color know to Bulma.
  */
 export type BulmaColor = 'dark' | 'primary' | 'link' | 'info' | 'success' | 'warning' | 'danger';
-
-export interface BlockDefinition {
-  /**
-   * A definition for a block.
-   * pattern: ^@[a-z]([a-z\d-]{0,30}[a-z\d])?\/[a-z]([a-z\d-]{0,30}[a-z\d])$
-   * The name of a block.
-   */
-  name: string;
-
-  /**
-   * A [semver](https://semver.org) representation of the block version.
-   *
-   * Pattern:
-   * ^\d+\.\d+\.\d+$
-   */
-  version: string;
-
-  /*
-   * A human readable description of the block.
-   */
-  description: string;
-
-  /**
-   * The type of layout to be used for the block.
-   */
-  layout: 'float' | 'static' | 'grow';
-
-  /**
-   * Array of urls associated to the files of the block.
-   */
-  files: string[];
-
-  actions?: {
-    type: string;
-    required: boolean;
-  };
-}
 
 export interface Theme {
   /**
@@ -463,9 +426,6 @@
   required?: boolean;
 }
 
-<<<<<<< HEAD
-export interface Page<A = {}> {
-=======
 export interface BlockDefinition {
   /**
    * A definition for a block.
@@ -512,7 +472,6 @@
    *
    * This will be displayed on the top of the page and in the side menu.
    */
->>>>>>> 90e782a5
   name: string;
 
   /**
@@ -526,49 +485,50 @@
    * Page parameters can be used for linking to a page that should display a single resource.
    */
   parameters: string[];
-<<<<<<< HEAD
+
+  /**
+   * A mapping of actions that can be fired by the page to action handlers.
+   */
+  actions?: Record<string, ActionDefinition>;
+
+  /**
+   * The global theme for the page.
+   */
   theme: Theme;
-  actions?: A;
 }
 
 export interface App {
+  /**
+   * The unique identifier for the app.
+   *
+   * This value will be generated automatically by the API.
+   */
   id?: number;
+
+  /**
+   * The id of the organization to which this app belongs.
+   */
   organizationId?: string;
+
+  /**
+   * The navigation type to use.
+   *
+   * If this is omitted, a collapsable side navigation menu will be rendered on the left.
+   */
   navigation?: 'bottom';
-  pages: Page<any>[];
-  resources: Resources;
+
+  /**
+   * The pages of the app.
+   */
+  pages: Page[];
+
+  /**
+   * Resource definitions that may be used by the app.
+   */
+  resources: Record<string, Resource>;
+
+  /**
+   * The global theme for the app.
+   */
   theme: Theme;
-=======
-
-  /**
-   * A mapping of actions that can be fired by the page to action handlers.
-   */
-  actions?: Record<string, ActionDefinition>;
-}
-
-export interface App {
-  /**
-   * The unique identifier for the app.
-   *
-   * This value will be generated automatically by the API.
-   */
-  id: number;
-
-  /**
-   * The navigation type to use.
-   *
-   * If this is omitted, a collapsable side navigation menu will be rendered on the left.
-   */
-  navigation?: 'bottom';
-
-  /**
-   * The pages of the app.
-   */
-  pages: Page[];
-
-  /**
-   * Resource definitions that may be used by the app.
-   */
-  resources: Record<string, Resource>;
->>>>>>> 90e782a5
 }