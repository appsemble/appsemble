import type {
  Action,
  BaseMessage,
  HTTPMethods,
  LogAction,
  Message,
  RequestLikeActionTypes,
  Theme,
} from '@appsemble/sdk/src/types';
import type { IconName } from '@fortawesome/fontawesome-common-types';
import type { OpenAPIV3 } from 'openapi-types';
import type { JsonObject, RequireExactlyOne } from 'type-fest';
import type { Definition } from 'typescript-json-schema';

export type { Theme };

/**
 * A block that is displayed on a page.
 */
export interface BlockDefinition {
  /**
   * The type of the block.
   *
   * A block type follow the format `@organization/name`.
   * If the organization is _appsemble_, it may be omitted.
   *
   * Pattern:
   * ^(@[a-z]([a-z\d-]{0,30}[a-z\d])?\/)?[a-z]([a-z\d-]{0,30}[a-z\d])$
   *
   * Examples:
   * - `form`
   * - `@amsterdam/splash`
   */
  type: string;

  /**
   * A [semver](https://semver.org) representation of the block version.
   *
   * Pattern:
   * ^\d+\.\d+\.\d+$
   */
  version: string;

  /**
   * An optional header to render above the block.
   */
  header?: string;

  /**
   * The theme of the block.
   */
  theme?: Partial<Theme>;

  /**
   * A free form mapping of named paramters.
   *
   * The exact meaning of the parameters depends on the block type.
   */
  parameters?: JsonObject;

  /**
   * A mapping of actions that can be fired by the block to action handlers.
   *
   * The exact meaning of the parameters depends on the block type.
   */
  actions?: { [action: string]: ActionDefinition };

  /**
   * Mapping of the events the block can listen to and emit.
   *
   * The exact meaning of the parameters depends on the block type.
   */
  events?: {
    listen?: { [listener: string]: string };
    emit?: { [emitter: string]: string };
  };

  /**
   * A list of roles that are allowed to view this block.
   */
  roles?: string[];
}

/**
 * OpenID Connect specifies a set of standard claims about the end-user, which cover common profile
 * information such as name, contact details, date of birth and locale.
 *
 * The Connect2id server can be set up to provide additional custom claims, such as roles and
 * permissions.
 */
export interface UserInfo {
  /**
   * The subject (end-user) identifier. This member is always present in a claims set.
   */
  sub: string;

  /**
   * The full name of the end-user, with optional language tag.
   */
  name: string;

  /**
   * The end-user's preferred email address.
   */
  email: string;

  /**
   * True if the end-user's email address has been verified, else false.
   */
  // eslint-disable-next-line camelcase
  email_verified: boolean;

  /**
   * The URL of the profile picture for the end-user.
   */
  picture: string;

  /**
   * A URL that links to the user profile.
   */
  profile: string;
}

/**
 * The payload stored in our JSON web tokens
 */
export interface JwtPayload {
  aud: string;
  exp: number;
  iat: string;
  iss: string;
  scope: string;
  sub: string;
}

/**
 * A response for a login token request
 */
export interface TokenResponse {
  /**
   * The bearer access token to use for authenticating requests.
   */
  // eslint-disable-next-line camelcase
  access_token: string;

  /**
   * How long until the access token expires in seconds from now.
   */
  // eslint-disable-next-line camelcase
  expires_in?: number;

  /**
   * The OpenID ID token as a JWT.
   *
   * This field is only present on OpenID connect providers.
   */
  // eslint-disable-next-line camelcase
  id_token?: string;

  /**
   * A refresh token for getting a new access token.
   */
  // eslint-disable-next-line camelcase
  refresh_token?: string;

  // eslint-disable-next-line camelcase
  token_type: 'bearer';
}

export interface Remappers {
  /**
   * Convert a string to a date using a given format.
   */
  'date.parse': string;

  /**
   * Create a new object given some predefined mapper keys.
   */
  'object.from': {
    [key: string]: Remapper;
  };

  /**
   * Use a static value.
   */
  static: any;

  /**
   * Get a property from an object.
   */
  prop: string;

  /**
   * Convert an input to lower or upper case.
   */
  'string.case': 'lower' | 'upper';

  /**
   * Format a string using remapped input variables.
   */
  'string.format': {
    /**
     * The template string to format.
     */
    template: string;
    /**
     * A set of remappers to convert the input to usable values.
     */
    values: {
      [key: string]: Remapper;
    };
  };
}

export type Remapper = RequireExactlyOne<Remappers>[] | string;

export interface SubscriptionResponseResource {
  create: boolean;
  update: boolean;
  delete: boolean;
  subscriptions?: {
    [id: string]: {
      update: boolean;
      delete: boolean;
    };
  };
}

export interface SubscriptionResponse {
  [type: string]: SubscriptionResponseResource;
}

export interface Security {
  login?: 'password';
  default: {
    role: string;
    policy?: 'everyone' | 'organization' | 'invite';
  };
  roles: {
    [role: string]: {
      description?: string;
      inherits?: string[];
    };
  };
}

export type Navigation = 'bottom' | 'left-menu' | 'hidden';

export interface NotificationDefinition {
  to?: string[];
  subscribe?: 'all' | 'single' | 'both';
  data?: {
    title: string;
    content: string;
    link: string;
  };
}

/**
 * A collection of hooks that are triggered upon calling a resource actions.
 */
export interface ResourceHooks {
  notification: NotificationDefinition;
}

export interface ResourceCall {
  /**
   * The HTTP method to use for making the HTTP request.
   */
  method?: HTTPMethods;

  /**
   * The URL to which to make the resource request.
   */
  url?: string;

  /**
   * The associated hooks with the resource action.
   */
  hooks?: ResourceHooks;

  /**
   * Query parameters to pass along with the request.
   */
  query?: { [key: string]: string };

  /**
   * THe roles that are allowed to perform this action.
   */
  roles?: string[];
}

interface ResourceReferenceAction {
  trigger: ('create' | 'update' | 'delete')[];
}

interface ResourceReference {
  /**
   * The name of the referenced resource.
   */
  resource: string;

  create?: ResourceReferenceAction;
  update?: ResourceReferenceAction;
  delete?: ResourceReferenceAction;
}

export interface ResourceDefinition {
  /**
   * The definition for the `resource.create` action.
   */
  create?: ResourceCall;

  /**
   * The definition for the `resource.delete` action.
   */
  delete?: ResourceCall;

  /**
   * The definition for the `resource.get` action.
   */
  get?: ResourceCall;

  /**
   * The definition for the `resource.query` action.
   */
  query?: ResourceCall;

  /**
   * The definition for the `resource.update` action.
   */
  update?: ResourceCall;

  /**
   * How to upload blobs.
   */
  blobs?: BlobUploadType;

  /**
   * The property to use as the id.
   *
   * @default `id`
   */
  id?: number;

  /**
   * The JSON schema to validate resources against before sending it to the backend.
   */
  schema?: OpenAPIV3.SchemaObject;

  /**
   * The URL to post the resource to.
   *
   * @default autogenerated for use with the Appsemble resource API.
   */
  url?: string;

  /**
   * The references this resources has to other resources.
   */
  references?: { [property: string]: ResourceReference };
}

export interface BlobUploadType {
  type?: 'upload';
  method?: HTTPMethods;
  serialize?: 'custom';
  url?: string;
}

export interface BaseActionDefinition<T extends Action['type']> {
  /**
   * The element to use as the base when returning the response data.
   */
  base?: string;

  /**
   * The type of the action.
   */
  type: T;

  /**
   * A remapper function. This may be used to remap data before it is passed into the action
   * function.
   */
  remap?: Remapper;

  /**
   * Another action that is dispatched when the action has been dispatched successfully.
   */
  onSuccess?: ActionDefinition;

  /**
   * Another action that is dispatched when the action has failed to dispatch successfully.
   */
  onError?: ActionDefinition;
}

export interface DialogActionDefinition extends BaseActionDefinition<'dialog'> {
  /**
   * If false, the dialog cannot be closed by clicking outside of the dialog or on the close button.
   */
  closable?: boolean;

  /**
   * If true, the dialog will be displayed full screen.
   */
  fullscreen?: boolean;

  /**
   * Blocks to render on the dialog.
   */
  blocks: BlockDefinition[];

  /**
   * The title to show in the dialog.
   */
  title?: string;
}

export interface LinkActionDefinition extends BaseActionDefinition<'link'> {
  /**
   * Where to link to.
   *
   * This should be a page name.
   */
  to: string;

  /**
   * Parameters to use for formatting the link.
   */
  parameters?: { [key: string]: any };
}

export interface LogActionDefinition extends BaseActionDefinition<'log'> {
  /**
   * The logging level on which to log.
   *
   * @default `info`.
   */
  level?: LogAction['level'];
}

export interface RequestLikeActionDefinition<
  T extends RequestLikeActionTypes = RequestLikeActionTypes
> extends BaseActionDefinition<T> {
  /**
   * The element to use as the base when returning the response data.
   */
  base?: string;

  /**
   * Specify how to handle blobs in the object to upload.
   */
  blobs?: BlobUploadType;

  /**
   * The HTTP method to use for making a request.
   */
  method?: HTTPMethods;

  /**
   * Whether or not to proxy the request through the Appsemble proxy endpoint.
   *
   * @default true
   */
  proxy?: boolean;

  /**
   * A JSON schema against which to validate data before uploading.
   */
  schema?: OpenAPIV3.SchemaObject;

  /**
   * Query parameters to pass along with the request.
   */
  query?: { [key: string]: string };

  /**
   * The URL to which to make the request.
   */
  url?: string;

  /**
   * How to serialize the request body.
   */
  serialize?: 'formdata';
}

export interface ResourceActionDefinition<T extends RequestLikeActionTypes>
  extends RequestLikeActionDefinition<T> {
  /**
   * The name of the resource.
   */
  resource: string;
}

export type RequestActionDefinition = RequestLikeActionDefinition<'request'>;
export type ResourceCreateActionDefinition = ResourceActionDefinition<'resource.create'>;
export type ResourceDeleteActionDefinition = ResourceActionDefinition<'resource.delete'>;
export type ResourceGetActionDefinition = ResourceActionDefinition<'resource.get'>;
export type ResourceQueryActionDefinition = ResourceActionDefinition<'resource.query'>;
export type ResourceUpdateActionDefinition = ResourceActionDefinition<'resource.update'>;

export interface BaseResourceSubscribeActionDefinition<T extends Action['type']>
  extends BaseActionDefinition<T> {
  /**
   * The name of the resource.
   */
  resource: string;

  /**
   * The action to subscribe to. Defaults to `update` if not specified.
   */
  action?: 'create' | 'update' | 'delete';
}

export type ResourceSubscribeActionDefinition = BaseResourceSubscribeActionDefinition<
  'resource.subscription.subscribe'
>;

export type ResourceUnsubscribeActionDefinition = BaseResourceSubscribeActionDefinition<
  'resource.subscription.unsubscribe'
>;

export type ResourceSubscriptionToggleActionDefinition = BaseResourceSubscribeActionDefinition<
  'resource.subscription.toggle'
>;

export type ResourceSubscriptionStatusActionDefinition = Omit<
  BaseResourceSubscribeActionDefinition<'resource.subscription.status'>,
  'action'
>;

export interface EventActionDefinition extends BaseActionDefinition<'event'> {
  /**
   * The name of the event to emit to.
   */
  event: string;
}

export interface StaticActionDefinition extends BaseActionDefinition<'static'> {
  /**
   * The value to return.
   */
  value: any;
}

export type MessageActionDefinition = BaseActionDefinition<'message'> &
  BaseMessage & {
    /**
     * The content of the message to display.
     */
    body: Remapper;
  };

export type ActionDefinition =
  | BaseActionDefinition<'flow.back'>
  | BaseActionDefinition<'flow.cancel'>
  | BaseActionDefinition<'flow.finish'>
  | BaseActionDefinition<'flow.next'>
  | BaseActionDefinition<'noop'>
  | DialogActionDefinition
  | EventActionDefinition
  | LinkActionDefinition
  | LogActionDefinition
  | RequestActionDefinition
  | ResourceCreateActionDefinition
  | ResourceDeleteActionDefinition
  | ResourceGetActionDefinition
  | ResourceQueryActionDefinition
  | ResourceUpdateActionDefinition
  | ResourceSubscribeActionDefinition
  | ResourceUnsubscribeActionDefinition
  | ResourceSubscriptionToggleActionDefinition
  | ResourceSubscriptionStatusActionDefinition
  | StaticActionDefinition
  | MessageActionDefinition

  // XXX This shouldn’t be here, but TypeScript won’t shut up without it.
  | RequestLikeActionDefinition;

export interface ActionType {
  /**
   * Whether or not app creators are required to define this action.
   */
  required?: boolean;

  /**
   * The description of the action.
   */
  description?: string;
}

export interface EventType {
  /**
   * The description of the action.
   */
  description?: string;
}

export interface BlockManifest {
  /**
   * A block manifest as it is available to the app and in the SDK.
   * pattern: ^@[a-z]([a-z\d-]{0,30}[a-z\d])?\/[a-z]([a-z\d-]{0,30}[a-z\d])$
   * The name of a block.
   */
  name: string;

  /**
   * The description of the block.
   */
  description?: string;

  /**
   * The long description of the block.
   *
   * This is displayed when rendering block documentation and supports Markdown.
   */
  longDescription?: string;

  /**
   * A [semver](https://semver.org) representation of the block version.
   *
   * Pattern:
   * ^\d+\.\d+\.\d+$
   */
  version: string;

  /**
   * The type of layout to be used for the block.
   */
  layout?: 'float' | 'static' | 'grow' | 'hidden' | null;

  /**
   * Array of urls associated to the files of the block.
   */
  files: string[];

  /**
   * The actions that are supported by a block.
   */
  actions?: { [key: string]: ActionType };

  /**
   * The events that are supported by a block.
   */
  events?: {
    listen?: { [key: string]: EventType };
    emit?: { [key: string]: EventType };
  };

  /**
   * A JSON schema to validate block parameters.
<<<<<<< HEAD
   *
   * Since multiple JSON schema typings exist and not all of them play nice with each other, this
   * type is set to `Definition`.
=======
>>>>>>> 4c88eab5
   */
  parameters?: Definition;

  /**
   * @deprecated
   */
  resources?: null;
}

/**
 * This describes what a page will look like in the app.
 */
export interface BasePageDefinition {
  /**
   * The name of the page.
   *
   * This will be displayed on the top of the page and in the side menu.
   */
  name: string;

  /**
   * A list of roles that may view the page.
   */
  roles?: string[];

  /**
   * An optional icon from the fontawesome icon set
   *
   * This will be displayed in the navigation menu.
   */
  icon?: IconName;

  /**
   * Page parameters can be used for linking to a page that should display a single resource.
   */
  parameters?: string[];

  /**
   * A mapping of actions that can be fired by the page to action handlers.
   */
  actions?: { [key: string]: ActionDefinition };

  /**
   * The global theme for the page.
   */
  theme?: Partial<Theme>;

  /**
   * The navigation type to use.
   *
   * If this is omitted, a collapsable side navigation menu will be rendered on the left.
   */
  navigation?: Navigation;

  /**
   * Whether or not the page should be displayed in navigational menus.
   */
  hideFromMenu?: boolean;
}

interface SubPage {
  name: string;
  blocks: BlockDefinition[];
}

export interface BasicPageDefinition extends BasePageDefinition {
  type?: 'page';
  blocks: BlockDefinition[];
}

export interface FlowPageDefinition extends BasePageDefinition {
  type: 'flow';
  subPages: SubPage[];
}

export interface TabsPageDefinition extends BasePageDefinition {
  type: 'tabs';
  subPages: SubPage[];
}

export type PageDefinition = BasicPageDefinition | FlowPageDefinition | TabsPageDefinition;

export interface AppDefinition {
  /**
   * The name of the app.
   *
   * This determines the default path of the app.
   */
  name?: string;

  /**
   * The description of the app.
   */
  description?: string;

  /**
   * The security definition of the app.
   *
   * This determines user roles and login behavior.
   */
  security?: Security;

  /**
   * A list of roles that are required to view pages. Specific page roles override this property.
   */
  roles?: string[];

  /**
   * The default page of the app.
   */
  defaultPage: string;

  /**
   * The navigation type to use.
   *
   * If this is omitted, a collapsable side navigation menu will be rendered on the left.
   */
  navigation?: Navigation;

  /**
   * The strategy to use for apps to subscribe to push notifications.
   *
   * If this is omitted, push notifications can not be sent.
   */
  notifications?: 'opt-in' | 'startup';

  /**
   * The pages of the app.
   */
  pages: PageDefinition[];

  /**
   * Resource definitions that may be used by the app.
   */
  resources?: { [key: string]: ResourceDefinition };

  /**
   * The global theme for the app.
   */
  theme?: Partial<Theme>;
}

/**
 * The rating for an app.
 */
interface Rating {
  /**
   * The number of people who rated the app.
   */
  count: number;

  /**
   * THe average app rating.
   */
  average: number;
}

export interface App {
  /**
   * The unique identifier for the app.
   *
   * This value will be generated automatically by the API.
   */
  id?: number;

  /*
   * A domain name on which this app should be served.
   */
  domain?: string;

  /**
   * The id of the organization to which this app belongs.
   */
  OrganizationId?: string;

  path: string;
  private: boolean;

  definition: AppDefinition;

  /**
   * The app definition formatted as YAML.
   */
  yaml: string;

  /**
   * An app rating.
   */
  rating?: Rating;

  /**
   * An app icon url
   */
  iconUrl?: string;

  $created?: string;

  $updated?: string;
}

/**
 * A rating given to an app.
 */
export interface Rating {
  /**
   * A value ranging between 1 and 5 representing the rating
   */
  rating: number;

  /**
   * An optional description of why the rating was given
   */
  description?: string;

  /**
   * The name of the user who rated the app.
   */
  name: string;

  /**
   * The ID of the user who rated the app.
   */
  UserId: string;

  /**
   * The creation date of the rating.
   */
  $created: string;

  /**
   * The date of the last time the rating was updated
   */
  $updated: string;
}

/**
 * The representation of an organization within Appsemble.
 */
export interface Organization {
  /**
   * The ID of the organization.
   *
   * This typically is prepended with an `@`
   */
  id: string;

  /**
   * The display name of the organization.
   */
  name: string;
}

/**
 * A member of an app.
 */
export interface AppMember {
  id: number;
  name: string;
  primaryEmail: string;
  role: string;
}

/**
 * A representation of an OAuth2 provider in Appsemble.
 *
 * This interface holds the properties needed to render a redirect button on the login or profile
 * screen.
 */
export interface OAuth2Provider {
  /**
   * The OAuth2 redirect URL.
   *
   * The user will be redirected here. On this page the user will have to grant access to Appsemble
   * to log them in.
   */
  authorizationUrl: string;

  /**
   * The public client id which identifies Appsemble to the authorization server.
   */
  clientId: string;

  /**
   * A Font Awesome icon which represents the OAuth2 provider.
   */
  icon: IconName;

  /**
   * A display name which represents the OAuth2 provider.
   *
   * I.e. `Facebook`, `GitLab`, or `Google`.
   */
  name: string;

  /**
   * The login scope that will be requested from the authorization server.
   *
   * This is represented as a space separated list of scopes.
   */
  scope: string;
}<|MERGE_RESOLUTION|>--- conflicted
+++ resolved
@@ -652,12 +652,6 @@
 
   /**
    * A JSON schema to validate block parameters.
-<<<<<<< HEAD
-   *
-   * Since multiple JSON schema typings exist and not all of them play nice with each other, this
-   * type is set to `Definition`.
-=======
->>>>>>> 4c88eab5
    */
   parameters?: Definition;
 
