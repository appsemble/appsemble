import { IconName } from '@fortawesome/fontawesome-common-types';

/**
 * HTTP methods that support a request body.
 */
export type BodyHTTPMethodsUpper = 'PATCH' | 'POST' | 'PUT';

/**
 * HTTP methods that support a request body, but lower case.
 */
export type BodyHTTPMethodsLower = 'patch' | 'post' | 'put';

/**
 * HTTP methods that support a request body, but all upper case or all lower case..
 */
export type BodyHTTPMethods = BodyHTTPMethodsUpper | BodyHTTPMethodsLower;

/**
 * Common HTTP methods.
 */
export type HTTPMethodsUpper = 'DELETE' | 'GET' | BodyHTTPMethodsUpper;

/**
 * Common HTTP methods, but lower case.
 */
export type HTTPMethodsLower = 'delete' | 'get' | BodyHTTPMethodsLower;

/**
 * Common HTTP methods, but either all upper case or all lower case.
 */
export type HTTPMethods = HTTPMethodsUpper | HTTPMethodsLower;

/**
 * A color know to Bulma.
 */
export type BulmaColor = 'dark' | 'primary' | 'link' | 'info' | 'success' | 'warning' | 'danger';

export interface BlockDefinition {
  /**
   * A definition for a block.
   * pattern: ^@[a-z]([a-z\d-]{0,30}[a-z\d])?\/[a-z]([a-z\d-]{0,30}[a-z\d])$
   * The name of a block.
   */
  name: string;

  /**
   * A [semver](https://semver.org) representation of the block version.
   *
   * Pattern:
   * ^\d+\.\d+\.\d+$
   */
  version: string;

  /*
   * A human readable description of the block.
   */
  description: string;

  /**
   * The type of layout to be used for the block.
   */
  layout: 'float' | 'static' | 'grow';

  /**
   * Array of urls associated to the files of the block.
   */
  files: string[];

  actions?: {
    type: string;
    required: boolean;
  };
}

export interface Theme {
  /**
   * The color primarily featured in the color scheme.
   */
  primaryColor: string;

  /**
   * The color used for links.
   */
  linkColor: string;

  /**
   * The color used to feature succesful or positive actions.
   */
  successColor: string;

  /**
   * The color used to indicate information.
   */
  infoColor: string;

  /**
   * The color used for elements that require extra attention.
   */
  warningColor: string;

  /**
   * The color used for elements that demand caution for destructive actions.
   */
  dangerColor: string;

  /**
   * The color used in the foreground of the splash screen.
   */
  themeColor: string;

  /**
   * The color used in the background of the splash screen.
   */
  splashColor: string;

  /**
   * The link to the tile layer used for Leaflet maps.
   */
  tileLayer: string;
}

export interface Message {
  /**
   * The content of the message to display.
   */
  body: string;

  /**
   * The color to use for the message.
   */
  color?: BulmaColor;

  /**
   * The timeout period for this message (in milliseconds).
   */
  timeout?: number;

  /**
   * Whether or not to show the dismiss button.
   */
  dismissable?: boolean;
}

/**
 * A block that is displayed on a page.
 */
export interface Block<P = any, A = {}> {
  /**
   * The type of the block.
   *
   * A block type follow the format `@organization/name`.
   * If the organization is _appsemble_, it may be omitted.
   *
   * Pattern:
   * ^(@[a-z]([a-z\d-]{0,30}[a-z\d])?\/)?[a-z]([a-z\d-]{0,30}[a-z\d])$
   *
   * Examples:
   * - `form`
   * - `@amsterdam/splash`
   */
  type: string;

  /**
   * A [semver](https://semver.org) representation of the block version.
   *
   * Pattern:
   * ^\d+\.\d+\.\d+$
   */
  version: string;

  /**
   * The theme of the block.
   */
  theme: Theme;

  /**
   * A free form mapping of named paramters.
   *
   * The exact meaning of the parameters depends on the block type.
   */
  parameters?: P;

  /**
   * A mapping of actions that can be fired by the block to action handlers.
   *
   * The exact meaning of the parameters depends on the block type.
   */
  actions?: A;
}

<<<<<<< HEAD
export interface Page<A = {}> {
=======
export interface ResourceCall {
  method: HTTPMethods;
  url: string;
}

export interface Resource {
  create: ResourceCall;
  delete: ResourceCall;
  get: ResourceCall;
  query: ResourceCall;
  update: ResourceCall;
  blobs?: {
    type?: 'upload';
    method?: 'POST' | 'PUT';
    url?: string;
    serialize?: 'custom';
  };
  id?: number;
  // XXX add type
  schema: any;
  url?: string;
}

export interface Resources {
  [name: string]: Resource;
}

export interface Page {
>>>>>>> 2d330406
  name: string;
  icon: IconName;
  parameters: string[];
  theme: Theme;
  actions?: A;
}

export interface App {
<<<<<<< HEAD
  id?: number;
  organizationId?: string;
  navigation?: 'bottom';
  pages: Page<any>[];
  theme: Theme;
=======
  id: number;
  navigation?: 'bottom';
  pages: Page[];
  resources: Resources;
>>>>>>> 2d330406
}<|MERGE_RESOLUTION|>--- conflicted
+++ resolved
@@ -188,9 +188,6 @@
   actions?: A;
 }
 
-<<<<<<< HEAD
-export interface Page<A = {}> {
-=======
 export interface ResourceCall {
   method: HTTPMethods;
   url: string;
@@ -218,8 +215,7 @@
   [name: string]: Resource;
 }
 
-export interface Page {
->>>>>>> 2d330406
+export interface Page<A = {}> {
   name: string;
   icon: IconName;
   parameters: string[];
@@ -228,16 +224,10 @@
 }
 
 export interface App {
-<<<<<<< HEAD
   id?: number;
   organizationId?: string;
   navigation?: 'bottom';
   pages: Page<any>[];
+  resources: Resources;
   theme: Theme;
-=======
-  id: number;
-  navigation?: 'bottom';
-  pages: Page[];
-  resources: Resources;
->>>>>>> 2d330406
 }