import {
  Content,
  Register as RegisterForm,
  RegistrationFormValues,
} from '@appsemble/react-components';
import axios from 'axios';
import { ReactElement, useCallback } from 'react';
import { useParams } from 'react-router-dom';

import { apiUrl, appId } from '../../utils/settings';
import { useUser } from '../UserProvider';

export function Register(): ReactElement {
  const { passwordLogin } = useUser();
  const { lang } = useParams<{ lang: string }>();

  const onRegister = useCallback(
    async (values: RegistrationFormValues): Promise<void> => {
      const formData = new FormData();
      formData.append('email', values.email);
      formData.append('password', values.password);
<<<<<<< HEAD
      formData.append('locale', lang);
      if (values.name) {
        formData.append('email', values.name);
=======
      if (values.name) {
        formData.append('name', values.name);
>>>>>>> 68f8e5b1
      }

      await axios.post(`${apiUrl}/api/user/apps/${appId}/account`, formData);
      await passwordLogin({ username: values.email, password: values.password });
    },
    [passwordLogin, lang],
  );

  return (
    <Content padding>
      <RegisterForm onRegister={onRegister} />
    </Content>
  );
}<|MERGE_RESOLUTION|>--- conflicted
+++ resolved
@@ -19,14 +19,9 @@
       const formData = new FormData();
       formData.append('email', values.email);
       formData.append('password', values.password);
-<<<<<<< HEAD
       formData.append('locale', lang);
       if (values.name) {
-        formData.append('email', values.name);
-=======
-      if (values.name) {
         formData.append('name', values.name);
->>>>>>> 68f8e5b1
       }
 
       await axios.post(`${apiUrl}/api/user/apps/${appId}/account`, formData);
