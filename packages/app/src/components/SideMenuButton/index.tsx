--- conflicted
+++ resolved
@@ -13,22 +13,6 @@
   const { formatMessage } = useIntl();
   const { enable: openMenu, enabled: isOpen } = useMenu();
 
-<<<<<<< HEAD
-  if (!definition) {
-    return null;
-  }
-
-  const currentPage = definition.pages.find(
-    (p) => normalize(p.name) === location.pathname.split('/')[1],
-  );
-
-  const navigation = currentPage?.navigation || definition?.layout?.navigation || 'left-menu';
-  if (navigation !== 'left-menu') {
-    return null;
-  }
-
-=======
->>>>>>> ab04e315
   return (
     <button
       aria-label={formatMessage(messages.label)}
