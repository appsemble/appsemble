<<<<<<< HEAD
import { Button, Icon } from '@appsemble/react-components';
import type { PageDefinition } from '@appsemble/types';
=======
import { Icon } from '@appsemble/react-components';
import { PageDefinition } from '@appsemble/types';
>>>>>>> ab04e315
import { normalize } from '@appsemble/utils';
import React, { ReactElement } from 'react';
import { FormattedMessage } from 'react-intl';
import { NavLink, useRouteMatch } from 'react-router-dom';

import { useAppDefinition } from '../AppDefinitionProvider';
import { useAppMessages } from '../AppMessagesProvider';
import { SideMenu } from '../SideMenu';
import { useUser } from '../UserProvider';
import styles from './index.css';
import { messages } from './messages';

interface SideNavigationProps {
  pages: PageDefinition[];
}

/**
 * The app navigation that is displayed in the side menu.
 */
export function SideNavigation({ pages }: SideNavigationProps): ReactElement {
  const { url } = useRouteMatch();
  const { getMessage } = useAppMessages();
  const {
    definition: { layout, security: showLogin },
  } = useAppDefinition();
  const { isLoggedIn, logout } = useUser();

  return (
    <SideMenu>
      <nav>
        <ul className={`menu-list ${styles.menuList}`}>
          {pages.map((page, index) => {
            const name = getMessage({
              id: `pages.${index}`,
              defaultMessage: page.name,
            }).format() as string;

            return (
              <li key={page.name}>
                <NavLink activeClassName={styles.active} to={`${url}/${normalize(name)}`}>
                  {page.icon ? <Icon className={styles.icon} icon={page.icon} /> : null}
                  <span>{name}</span>
                </NavLink>
              </li>
            );
          })}
          {layout?.settings === 'navigation' && (
            <li>
              <NavLink activeClassName={styles.active} to={`${url}/Settings`}>
                <Icon className={styles.icon} icon="wrench" />
                <span>
                  <FormattedMessage {...messages.settings} />
                </span>
              </NavLink>
            </li>
          )}

          {showLogin && layout?.login === 'navigation' && (
            <li>
              {isLoggedIn ? (
                <Button className={styles.button} icon="sign-out-alt" onClick={logout}>
                  <FormattedMessage {...messages.logout} />
                </Button>
              ) : (
                <NavLink to={`${url}/Login`}>
                  <Icon className={styles.icon} icon="sign-in-alt" />
                  <FormattedMessage {...messages.login} />
                </NavLink>
              )}
            </li>
          )}
        </ul>
      </nav>
    </SideMenu>
  );
}<|MERGE_RESOLUTION|>--- conflicted
+++ resolved
@@ -1,10 +1,5 @@
-<<<<<<< HEAD
 import { Button, Icon } from '@appsemble/react-components';
-import type { PageDefinition } from '@appsemble/types';
-=======
-import { Icon } from '@appsemble/react-components';
 import { PageDefinition } from '@appsemble/types';
->>>>>>> ab04e315
 import { normalize } from '@appsemble/utils';
 import React, { ReactElement } from 'react';
 import { FormattedMessage } from 'react-intl';
