import { Loader, useLocationString } from '@appsemble/react-components';
import type { BlockDefinition, Security } from '@appsemble/types';
import { checkAppRole, normalizeBlockName } from '@appsemble/utils';
import classNames from 'classnames';
import type { EventEmitter } from 'events';
import React from 'react';
<<<<<<< HEAD
import { Redirect, useLocation } from 'react-router-dom';
=======
import { Redirect } from 'react-router-dom';
>>>>>>> 2de9c5a3
import { CSSTransition, TransitionGroup } from 'react-transition-group';

import type { ShowDialogAction } from '../../types';
import type { ActionCreators } from '../../utils/actions';
import { useAppDefinition } from '../AppDefinitionProvider';
import Block from '../Block';
import { useUser } from '../UserProvider';
import styles from './index.css';

interface BlockListProps {
  blocks: BlockDefinition[];
  data?: any;
  ee: EventEmitter;
  extraCreators?: ActionCreators;
  flowActions?: {};
  prefix: string;
  showDialog: ShowDialogAction;
  transitions?: boolean;
}

function filterBlocks(
  security: Security,
  blocks: BlockDefinition[],
  userRole: string,
): BlockDefinition[] {
  return blocks.filter(
    (block) =>
      block.roles === undefined ||
      block.roles.length === 0 ||
      block.roles.some((r) => checkAppRole(security, r, userRole)),
  );
}

export default function BlockList({
  blocks,
  data,
  ee,
  extraCreators,
  flowActions,
  prefix,
  showDialog,
  transitions,
}: BlockListProps): React.ReactElement {
<<<<<<< HEAD
  const { blockManifests, definition, revision } = useAppDefinition();
  const { isLoggedIn, role } = useUser();
  const location = useLocation();
=======
  const { definition, revision } = useAppDefinition();
  const { isLoggedIn, role } = useUser();
  const redirect = useLocationString();
>>>>>>> 2de9c5a3

  const blockList = React.useMemo(() => filterBlocks(definition.security, blocks, role), [
    blocks,
    definition,
    role,
  ]);

  const blockStatus = React.useRef(blockList.map(() => false));
  const [pageReady, setPageReady] = React.useState<Promise<void>>();

  const [isLoading, setLoading] = React.useState(true);
  const resolvePageReady = React.useRef<Function>();

  const ready = React.useCallback(
    (block: BlockDefinition) => {
      blockStatus.current[blockList.indexOf(block)] = true;
      if (blockStatus.current.every(Boolean)) {
        setLoading(false);
        resolvePageReady.current();
      }
    },
    [blockList],
  );

  React.useEffect(() => {
    setPageReady(
      new Promise((resolve) => {
        resolvePageReady.current = resolve;
      }),
    );
  }, [blockList]);

  if (!blockList.length) {
    if (!isLoggedIn) {
<<<<<<< HEAD
      const redirect = `${location.pathname}${location.search}${location.hash}`;
=======
>>>>>>> 2de9c5a3
      return <Redirect to={`/Login?${new URLSearchParams({ redirect })}`} />;
    }

    return <Redirect to="/" />;
  }

  const list = blockList.map((block, index) => {
    const manifest = blockManifests.find(
      (m) => m.name === normalizeBlockName(block.type) && m.version === block.version,
    );

    const layout = manifest.layout || 'grow';

    const content = (
      <Block
        // As long as blocks are in a static list, using the index as a key should be fine.
        // eslint-disable-next-line react/no-array-index-key
        key={`${revision}-${index}`}
        block={block}
        className={classNames(styles[layout], {
          'is-hidden': isLoading,
          [styles.transitionWrapper]: transitions,
        })}
        data={data}
        ee={ee}
        extraCreators={extraCreators}
        flowActions={flowActions}
        pageReady={pageReady}
        prefix={`${prefix}.${index}`}
        ready={ready}
        showDialog={showDialog}
      />
    );

    if (layout === 'float' || layout === 'hidden') {
      return content;
    }

    return transitions ? (
      <CSSTransition
        // Since blocks are in a static list, using the index as a key should be fine.
        // eslint-disable-next-line react/no-array-index-key
        key={`${revision}-${index}`}
        classNames={{
          enter: styles.pageEnter,
          enterActive: styles.pageEnterActive,
          exit: styles.pageExit,
          exitActive: styles.pageExitActive,
        }}
        timeout={300}
      >
        {content}
      </CSSTransition>
    ) : (
      content
    );
  });

  return (
    <>
      {isLoading && <Loader />}
      {transitions ? (
        <TransitionGroup className={styles.transitionGroup}>{list}</TransitionGroup>
      ) : (
        list
      )}
    </>
  );
}<|MERGE_RESOLUTION|>--- conflicted
+++ resolved
@@ -4,11 +4,7 @@
 import classNames from 'classnames';
 import type { EventEmitter } from 'events';
 import React from 'react';
-<<<<<<< HEAD
-import { Redirect, useLocation } from 'react-router-dom';
-=======
 import { Redirect } from 'react-router-dom';
->>>>>>> 2de9c5a3
 import { CSSTransition, TransitionGroup } from 'react-transition-group';
 
 import type { ShowDialogAction } from '../../types';
@@ -52,15 +48,9 @@
   showDialog,
   transitions,
 }: BlockListProps): React.ReactElement {
-<<<<<<< HEAD
   const { blockManifests, definition, revision } = useAppDefinition();
   const { isLoggedIn, role } = useUser();
-  const location = useLocation();
-=======
-  const { definition, revision } = useAppDefinition();
-  const { isLoggedIn, role } = useUser();
   const redirect = useLocationString();
->>>>>>> 2de9c5a3
 
   const blockList = React.useMemo(() => filterBlocks(definition.security, blocks, role), [
     blocks,
@@ -95,10 +85,6 @@
 
   if (!blockList.length) {
     if (!isLoggedIn) {
-<<<<<<< HEAD
-      const redirect = `${location.pathname}${location.search}${location.hash}`;
-=======
->>>>>>> 2de9c5a3
       return <Redirect to={`/Login?${new URLSearchParams({ redirect })}`} />;
     }
 
