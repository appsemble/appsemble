import { Loader, useLocationString } from '@appsemble/react-components';
import type { BlockDefinition, Security } from '@appsemble/types';
import { checkAppRole, normalizeBlockName } from '@appsemble/utils';
import classNames from 'classnames';
import type { EventEmitter } from 'events';
import React, { ReactElement, useCallback, useEffect, useMemo, useRef, useState } from 'react';
import { Redirect } from 'react-router-dom';
import { CSSTransition, TransitionGroup } from 'react-transition-group';

import type { ShowDialogAction } from '../../types';
import type { ActionCreators } from '../../utils/actions';
import { useAppDefinition } from '../AppDefinitionProvider';
import Block from '../Block';
import { useUser } from '../UserProvider';
import styles from './index.css';

interface BlockListProps {
  blocks: BlockDefinition[];
  data?: any;
  ee: EventEmitter;
  extraCreators?: ActionCreators;
  flowActions?: {};
  prefix: string;
  showDialog: ShowDialogAction;
  transitions?: boolean;
}

function filterBlocks(
  security: Security,
  blocks: BlockDefinition[],
  userRole: string,
): [BlockDefinition, number][] {
  return blocks
    .map<[BlockDefinition, number]>((block, index) => [block, index])
    .filter(
      ([block]) =>
        block.roles === undefined ||
        block.roles.length === 0 ||
        block.roles.some((r) => checkAppRole(security, r, userRole)),
    );
}

export default function BlockList({
  blocks,
  data,
  ee,
  extraCreators,
  flowActions,
  prefix,
  showDialog,
  transitions,
<<<<<<< HEAD
}: BlockListProps): React.ReactElement {
  const { blockManifests, definition, revision } = useAppDefinition();
=======
}: BlockListProps): ReactElement {
  const { definition, revision } = useAppDefinition();
>>>>>>> 05665aae
  const { isLoggedIn, role } = useUser();
  const redirect = useLocationString();

  const blockList = useMemo(() => filterBlocks(definition.security, blocks, role), [
    blocks,
    definition,
    role,
  ]);

  const blockStatus = useRef(blockList.map(() => false));
  const [pageReady, setPageReady] = useState<Promise<void>>();

  const [isLoading, setLoading] = useState(true);
  const resolvePageReady = useRef<Function>();

  const ready = useCallback(
    (block: BlockDefinition) => {
      blockStatus.current[blockList.findIndex(([b]) => b === block)] = true;
      if (blockStatus.current.every(Boolean)) {
        setLoading(false);
        resolvePageReady.current();
      }
    },
    [blockList],
  );

  useEffect(() => {
    setPageReady(
      new Promise((resolve) => {
        resolvePageReady.current = resolve;
      }),
    );
  }, [blockList]);

  if (!blockList.length) {
    if (!isLoggedIn) {
      return <Redirect to={`/Login?${new URLSearchParams({ redirect })}`} />;
    }

    return <Redirect to="/" />;
  }

<<<<<<< HEAD
  const list = blockList.map((block, index) => {
    const manifest = blockManifests.find(
      (m) => m.name === normalizeBlockName(block.type) && m.version === block.version,
    );

    const layout = manifest.layout || 'grow';

=======
  const list = blockList.map(([block, index]) => {
>>>>>>> 05665aae
    const content = (
      <Block
        // As long as blocks are in a static list, using the index as a key should be fine.
        key={`${revision}-${index}`}
        block={block}
        className={classNames(styles[layout], {
          'is-hidden': isLoading,
          [styles.transitionWrapper]: transitions,
        })}
        data={data}
        ee={ee}
        extraCreators={extraCreators}
        flowActions={flowActions}
        pageReady={pageReady}
        prefix={`${prefix}.${index}`}
        ready={ready}
        showDialog={showDialog}
      />
    );

    if (layout === 'float' || layout === 'hidden') {
      return content;
    }

    return transitions ? (
      <CSSTransition
        // Since blocks are in a static list, using the index as a key should be fine.
        key={`${revision}-${index}`}
        classNames={{
          enter: styles.pageEnter,
          enterActive: styles.pageEnterActive,
          exit: styles.pageExit,
          exitActive: styles.pageExitActive,
        }}
        timeout={300}
      >
        {content}
      </CSSTransition>
    ) : (
      content
    );
  });

  return (
    <>
      {isLoading && <Loader />}
      {transitions ? (
        <TransitionGroup className={styles.transitionGroup}>{list}</TransitionGroup>
      ) : (
        list
      )}
    </>
  );
}<|MERGE_RESOLUTION|>--- conflicted
+++ resolved
@@ -49,13 +49,8 @@
   prefix,
   showDialog,
   transitions,
-<<<<<<< HEAD
-}: BlockListProps): React.ReactElement {
+}: BlockListProps): ReactElement {
   const { blockManifests, definition, revision } = useAppDefinition();
-=======
-}: BlockListProps): ReactElement {
-  const { definition, revision } = useAppDefinition();
->>>>>>> 05665aae
   const { isLoggedIn, role } = useUser();
   const redirect = useLocationString();
 
@@ -98,17 +93,13 @@
     return <Redirect to="/" />;
   }
 
-<<<<<<< HEAD
-  const list = blockList.map((block, index) => {
+  const list = blockList.map(([block, index]) => {
     const manifest = blockManifests.find(
       (m) => m.name === normalizeBlockName(block.type) && m.version === block.version,
     );
 
     const layout = manifest.layout || 'grow';
 
-=======
-  const list = blockList.map(([block, index]) => {
->>>>>>> 05665aae
     const content = (
       <Block
         // As long as blocks are in a static list, using the index as a key should be fine.
