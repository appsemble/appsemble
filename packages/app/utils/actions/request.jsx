import { compileFilters } from '@appsemble/utils/remap';
import validate from '@appsemble/utils/validate';
import axios from 'axios';

import uploadBlobs from '../uploadBlobs';

export default function request({
<<<<<<< HEAD
  definition: { blobs = {}, method = 'GET', schema, query, url },
  onSuccess,
  onError,
=======
  definition: { blobs = {}, method = 'GET', schema, query, url, serialize },
>>>>>>> d561db15
}) {
  const regex = /{(.+?)}/g;
  const mappers = url
    .match(regex)
    ?.map(match => match.substring(1, match.length - 1))
    .reduce((acc, filter) => {
      acc[filter] = compileFilters(filter);
      return acc;
    }, {});

  return {
    async dispatch(data) {
      const methodUpper = method.toUpperCase();
      const req = {
        method: methodUpper,
        url: url.replace(regex, (match, filter) => mappers[filter](data)),
        params: methodUpper === 'GET' ? { ...query, ...data } : query,
      };

      if (methodUpper === 'PUT' || methodUpper === 'POST' || methodUpper === 'PATCH') {
        let body;

        if (serialize && serialize === 'formdata') {
          const formData = new FormData();

          const processFormData = (form, key, value) => {
            if (value instanceof Blob) {
              form.append(key, value);
            } else if (Array.isArray(value)) {
              value.forEach(item => {
                // Recursively iterate over values
                processFormData(form, key, item);
              });
            } else if (value instanceof Object) {
              form.append(key, JSON.stringify(value));
            } else {
              // Primitives
              form.append(key, value);
            }
          };

          Object.entries(data).forEach(([key, value]) => {
            processFormData(formData, key, value);
          });

          body = formData;
        } else {
          switch (blobs.type) {
            case 'upload': {
              body = await uploadBlobs(data, blobs);
              break;
            }
            default:
              body = data;
          }
        }

        if (schema) {
          await validate(schema, body);
        }

        req.data = body;
      }

      try {
        const response = await axios(req);

        if (onSuccess) {
          return onSuccess.dispatch(response.data);
        }

        return response.data;
      } catch (exception) {
        if (onError) {
          return onError.dispatch(exception);
        }

        throw exception;
      }
    },
    method,
    url,
  };
}<|MERGE_RESOLUTION|>--- conflicted
+++ resolved
@@ -5,13 +5,9 @@
 import uploadBlobs from '../uploadBlobs';
 
 export default function request({
-<<<<<<< HEAD
-  definition: { blobs = {}, method = 'GET', schema, query, url },
+  definition: { blobs = {}, method = 'GET', schema, query, url, serialize },
   onSuccess,
   onError,
-=======
-  definition: { blobs = {}, method = 'GET', schema, query, url, serialize },
->>>>>>> d561db15
 }) {
   const regex = /{(.+?)}/g;
   const mappers = url
