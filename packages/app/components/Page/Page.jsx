import { normalize } from '@appsemble/utils';
import classNames from 'classnames';
import EventEmitter from 'events';
import throttle from 'lodash.throttle';
import PropTypes from 'prop-types';
import React from 'react';
import { FormattedMessage } from 'react-intl';
import { Link, Redirect, Route, Switch } from 'react-router-dom';
import { CSSTransition, TransitionGroup } from 'react-transition-group';

import checkScope from '../../utils/checkScope';
import makeActions from '../../utils/makeActions';
import Block from '../Block';
import Login from '../Login';
import PageDialog from '../PageDialog';
import TitleBar from '../TitleBar';
import messages from './messages';
import styles from './Page.css';

/**
 * Render an app page definition.
 */
export default class Page extends React.Component {
  static propTypes = {
    app: PropTypes.shape().isRequired,
    getBlockDefs: PropTypes.func.isRequired,
    hasErrors: PropTypes.bool.isRequired,
    history: PropTypes.shape().isRequired,
    match: PropTypes.shape().isRequired,
    /**
     * The page definition to render
     */
    page: PropTypes.shape().isRequired,
    user: PropTypes.shape(),
  };

  static defaultProps = {
    user: null,
  };

  state = {
    dialog: null,
    actions: {},
    counter: 0,
    currentPage: 0,
    data: {},
  };

  flowActions = {
    next: throttle(
      async data => {
        const { currentPage } = this.state;
        const { page } = this.props;
        const { subPages } = page;

        if (currentPage + 1 === subPages.length) {
          this.actions.onFlowFinish.dispatch(data);
          return data;
        }

        this.setState({ data, currentPage: currentPage + 1 });
        return data;
      },
      50,
      { leading: false },
    ),

    finish: throttle(
      async data => {
        this.actions.onFlowFinish.dispatch(data);
        this.setState({ data });
        return data;
      },
      50,
      { leading: false },
    ),

    back: throttle(
      async data => {
        const { currentPage } = this.state;

        if (currentPage <= 0) {
          // Don't do anything if a previous page does not exist
          return data;
        }

        this.setState({ data, currentPage: currentPage - 1 });
        return data;
      },
      50,
      { leading: false },
    ),

    cancel: throttle(
      async data => {
        this.actions.onFlowCancel.dispatch(data);
        this.setState({ data });
      },
      50,
      { leading: false },
    ),
  };

  constructor(props) {
    super(props);
    this.setupEvents();
  }

  componentDidMount() {
    const { app, getBlockDefs, page, history } = this.props;

    this.applyBulmaThemes(app, page);
    this.setupEvents();

    if (page.type === 'tabs' || page.type === 'flow') {
      if (page.type === 'flow') {
        const actions = makeActions(
          { actions: { onFlowFinish: {}, onFlowCancel: {} } },
          app,
          page,
          history,
          this.showDialog,
          {
            emit: this.emitEvent,
            off: this.offEvent,
            on: this.onEvent,
          },
          {},
          this.flowActions,
        );

        this.actions = actions;
      }

      getBlockDefs(
        [
          ...new Set(
            page.subPages
              .map(f => f.blocks)
              .flat()
              .map(b => JSON.stringify({ type: b.type, version: b.version })),
          ),
        ].map(block => JSON.parse(block)),
      );
    } else {
      getBlockDefs(page.blocks);
    }
  }

  static getDerivedStateFromProps(props, state) {
    if (state.prevPage !== props.page) {
      return { ...state, prevPage: props.page, counter: state.counter + 1 };
    }

    // Nothing to update.
    return null;
  }

  componentDidUpdate({ page: prevPage }, { prevCurrentPage }) {
    const { app, getBlockDefs, page } = this.props;
    const { currentPage } = this.state;

    if (page !== prevPage || prevCurrentPage !== currentPage) {
      this.teardownEvents();
      this.setupEvents();

      if (page.type === 'flow' || page.type === 'tabs') {
        getBlockDefs(
          [
            ...new Set(
              page.subPages
                .map(f => f.blocks)
                .flat()
                .map(b => JSON.stringify({ type: b.type, version: b.version })),
            ),
          ].map(block => JSON.parse(block)),
        );
      } else {
        getBlockDefs(page.blocks);
      }

      this.applyBulmaThemes(app, page);
    }
  }

  componentWillUnmount() {
    this.teardownEvents();
  }

  setupEvents() {
    const ee = new EventEmitter();
    this.emitEvent = (name, data) => ee.emit(name, data);
    this.offEvent = (name, callback) => ee.off(name, callback.bind());
    this.onEvent = (name, callback) => ee.on(name, callback.bind());
    this.ee = ee;
  }

  createBulmaQueryString = () => {
    const { app, page } = this.props;
    const params = { ...app.theme, ...page.theme };
    const queryStringParams = new URLSearchParams(params);
    queryStringParams.sort();

    return queryStringParams.toString();
  };

  applyBulmaThemes = (app, page) => {
    const bulmaStyle = document.getElementById('bulma-style-app');
    const [bulmaUrl] = bulmaStyle.href.split('?');
    bulmaStyle.href =
      app.theme || page.theme ? `${bulmaUrl}?${this.createBulmaQueryString()}` : bulmaUrl;
  };

  showDialog = dialog => {
    this.setState({ dialog });
    return () => {
      this.setState({ dialog: null });
    };
  };

  teardownEvents() {
    if (this.ee) {
      this.ee.removeAllListeners();
      this.ee = null;
      this.emitEvent = null;
      this.offEvent = null;
      this.onEvent = null;
    }
  }

  render() {
    const { hasErrors, page, user, match } = this.props;
    const { dialog, counter, currentPage, data } = this.state;
    const { type } = page;

    if (!checkScope(page.scope, user)) {
      return (
        <>
          <TitleBar>{page.name}</TitleBar>
          <Login />
        </>
      );
    }

    if (hasErrors) {
      return (
        <p className={styles.error}>
          <FormattedMessage {...messages.error} />
        </p>
      );
    }

    switch (type) {
      case 'flow':
        return (
          <>
            <TitleBar>{page.name}</TitleBar>
            <div className={styles.dotContainer}>
              {page.subPages.map((sub, index) => (
                <div
                  key={sub.name}
                  className={`${styles.dot} ${index < currentPage && styles.previous} ${index ===
                    currentPage && styles.active}`}
                />
              ))}
            </div>
            <TransitionGroup className={styles.transitionGroup}>
              {page.subPages[currentPage].blocks.map((block, index) => (
                <CSSTransition
                  // Since blocks are in a static list, using the index as a key should be fine.
                  // eslint-disable-next-line react/no-array-index-key
                  key={`${currentPage}.${index}.${counter}`}
                  classNames={{
                    enter: styles.pageEnter,
                    enterActive: styles.pageEnterActive,
                    exit: styles.pageExit,
                    exitActive: styles.pageExitActive,
                  }}
                  timeout={300}
                >
                  <div className={styles.transitionWrapper}>
                    <Block
                      block={block}
                      className="foo"
                      data={data}
                      emitEvent={this.emitEvent}
                      flowActions={this.flowActions}
                      offEvent={this.offEvent}
                      onEvent={this.onEvent}
                      showDialog={this.showDialog}
                    />
                  </div>
                </CSSTransition>
              ))}
            </TransitionGroup>
            <PageDialog
              dialog={dialog}
              emitEvent={this.emitEvent}
              offEvent={this.offEvent}
              onEvent={this.onEvent}
            />
          </>
        );
      case 'tabs':
        return (
          <React.Fragment>
            <TitleBar>{page.name}</TitleBar>
            <div className="tabs is-centered is-medium">
              <ul>
                {page.subPages.map(({ name }) => (
                  <li
                    key={name}
                    className={classNames({
                      'is-active': normalize(name) === match.params.subPage,
                    })}
                  >
                    <Link to={`${normalize(name)}`}>{name}</Link>
                  </li>
                ))}
              </ul>
            </div>
            <Switch>
              {page.subPages.map(({ name, blocks }) => (
                <Route
                  key={name}
                  exact
                  path={`${match.path}/${normalize(name)}`}
                  render={() =>
                    blocks.map((block, index) => (
                      <Block
                        // eslint-disable-next-line react/no-array-index-key
                        key={`${name}.${index}.${counter}`}
                        block={block}
                        className="foo"
                        data={data}
                        emitEvent={this.emitEvent}
                        flowActions={this.flowActions}
                        offEvent={this.offEvent}
                        onEvent={this.onEvent}
                        showDialog={this.showDialog}
                      />
                    ))
                  }
                />
              ))}

              <Redirect to={`${match.url}/${normalize(page.subPages[0].name)}`} />
            </Switch>
          </React.Fragment>
        );
      case 'page':
      case 'subPage':
      default:
        return (
<<<<<<< HEAD
          <React.Fragment>
            {type !== 'subPage' && <TitleBar>{page.name}</TitleBar>}
=======
          <>
            <TitleBar>{page.name}</TitleBar>
>>>>>>> 1897d656
            {page.blocks.map((block, index) => (
              <Block
                // As long as blocks are in a static list, using the index as a key should be fine.
                // eslint-disable-next-line react/no-array-index-key
                key={`${index}.${counter}`}
                block={block}
                emitEvent={this.emitEvent}
                flowActions={this.flowActions}
                offEvent={this.offEvent}
                onEvent={this.onEvent}
                showDialog={this.showDialog}
              />
            ))}
            <PageDialog
              dialog={dialog}
              emitEvent={this.emitEvent}
              offEvent={this.offEvent}
              onEvent={this.onEvent}
            />
          </>
        );
    }
  }
}<|MERGE_RESOLUTION|>--- conflicted
+++ resolved
@@ -303,7 +303,7 @@
         );
       case 'tabs':
         return (
-          <React.Fragment>
+          <>
             <TitleBar>{page.name}</TitleBar>
             <div className="tabs is-centered is-medium">
               <ul>
@@ -346,19 +346,14 @@
 
               <Redirect to={`${match.url}/${normalize(page.subPages[0].name)}`} />
             </Switch>
-          </React.Fragment>
+          </>
         );
       case 'page':
       case 'subPage':
       default:
         return (
-<<<<<<< HEAD
-          <React.Fragment>
+          <>
             {type !== 'subPage' && <TitleBar>{page.name}</TitleBar>}
-=======
-          <>
-            <TitleBar>{page.name}</TitleBar>
->>>>>>> 1897d656
             {page.blocks.map((block, index) => (
               <Block
                 // As long as blocks are in a static list, using the index as a key should be fine.
