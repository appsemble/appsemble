import { Loader } from '@appsemble/react-components';
<<<<<<< HEAD
=======
import { MessagesContext } from '@appsemble/react-components/hooks/useMessages';
>>>>>>> 336fe814
import { normalize } from '@appsemble/utils';
import EventEmitter from 'events';
import PropTypes from 'prop-types';
import React from 'react';
import { FormattedMessage } from 'react-intl';

import checkAppRole from '../../utils/checkAppRole';
import makeActions from '../../utils/makeActions';
import BlockList from '../BlockList';
import FlowPage from '../FlowPage';
import Login from '../Login';
import PageDialog from '../PageDialog';
import TabsPage from '../TabsPage';
import TitleBar from '../TitleBar';
import messages from './messages';
import styles from './Page.css';

/**
 * Render an app page definition.
 */
export default class Page extends React.Component {
  flowActions = {
    next: async data => {
      const { currentPage } = this.state;
      const { page } = this.props;
      const { subPages } = page;

      if (currentPage + 1 === subPages.length) {
        await this.actions.onFlowFinish.dispatch(data);
        return data;
      }

      this.setState({ data, currentPage: currentPage + 1 });
      return data;
    },

    finish: async data => {
      await this.actions.onFlowFinish.dispatch(data);
      this.setState({ data });
      return data;
    },

    back: async data => {
      const { currentPage } = this.state;

      if (currentPage <= 0) {
        // Don't do anything if a previous page does not exist
        return data;
      }

      this.setState({ data, currentPage: currentPage - 1 });
      return data;
    },

    cancel: async data => {
      await this.actions.onFlowCancel.dispatch(data);
      this.setState({ data });
    },
  };

  static propTypes = {
    appId: PropTypes.number.isRequired,
    definition: PropTypes.shape().isRequired,
    role: PropTypes.string,
    getBlockDefs: PropTypes.func.isRequired,
    hasErrors: PropTypes.bool.isRequired,
    history: PropTypes.shape().isRequired,
    match: PropTypes.shape().isRequired,
    /**
     * The page definition to render
     */
    page: PropTypes.shape().isRequired,
    pending: PropTypes.bool.isRequired,
    user: PropTypes.shape(),
    logout: PropTypes.func.isRequired,
<<<<<<< HEAD
    push: PropTypes.func.isRequired,
=======
>>>>>>> 336fe814
    intl: PropTypes.shape().isRequired,
  };

  static defaultProps = {
    user: null,
    role: null,
  };

  state = {
    dialog: null,
    actions: {},
    counter: 0,
    currentPage: 0,
    data: {},
  };

  constructor(props) {
    super(props);
    this.setupEvents();
  }

  componentDidMount() {
    const { appId, definition, getBlockDefs, page, history } = this.props;

    this.applyBulmaThemes(definition, page);
    this.setupEvents();

    if (page.type === 'flow') {
      const actions = makeActions(
        appId,
        { actions: { onFlowFinish: {}, onFlowCancel: {} } },
        definition,
        page,
        history,
        this.showDialog,
        {
          emit: this.emitEvent,
          off: this.offEvent,
          on: this.onEvent,
        },
        {},
        this.flowActions,
      );

      this.actions = actions;
    }

    const blocks = [
      ...(page.type === 'tabs' || page.type === 'flow'
        ? page.subPages.map(f => f.blocks).flat()
        : []),
      ...(!page.type || page.type === 'page' ? page.blocks : []),
    ];

    const actionBlocks = blocks
      .filter(block => block.actions)
      .map(block =>
        Object.entries(block.actions)
          .filter(([, action]) => action.type === 'dialog')
          .map(([, action]) => action.blocks),
      )
      .flat(2);

    getBlockDefs([...new Set([...blocks, ...actionBlocks])]);
  }

  static getDerivedStateFromProps(props, state) {
    if (state.prevPage !== props.page) {
      return { ...state, prevPage: props.page, counter: state.counter + 1 };
    }

    // Nothing to update.
    return null;
  }

  componentDidUpdate({ page: prevPage }, { prevCurrentPage }) {
    const { definition, getBlockDefs, page } = this.props;
    const { currentPage } = this.state;

    if (page !== prevPage || prevCurrentPage !== currentPage) {
      this.teardownEvents();
      this.setupEvents();

      if (page.type === 'flow' || page.type === 'tabs') {
        getBlockDefs(
          [
            ...new Set(
              page.subPages
                .map(f => f.blocks)
                .flat()
                .map(b => JSON.stringify({ type: b.type, version: b.version })),
            ),
          ].map(block => JSON.parse(block)),
        );
      } else {
        getBlockDefs(page.blocks);
      }

      this.applyBulmaThemes(definition, page);
    }
  }

  componentWillUnmount() {
    this.teardownEvents();
  }

  setupEvents() {
    const ee = new EventEmitter();
    this.emitEvent = (name, data) => ee.emit(name, data);
    this.offEvent = (name, callback) => ee.off(name, callback.bind());
    this.onEvent = (name, callback) => ee.on(name, callback.bind());
    this.ee = ee;
  }

  checkPagePermissions = p => {
    const { definition, role } = this.props;
    const roles = p.roles || definition.roles || [];
    return roles.length === 0 || roles.some(r => checkAppRole(definition.security, r, role));
  };

  handlePagePermissions = () => {
<<<<<<< HEAD
    const { page, definition, history, push, logout, intl } = this.props;
=======
    const { page, definition, history, logout, intl } = this.props;
    const push = this.context;
>>>>>>> 336fe814

    const permission = this.checkPagePermissions(page);
    if (!permission) {
      const defaultPagePermission = this.checkPagePermissions(
        definition.pages.find(p => p.name === definition.defaultPage),
      );

      if (defaultPagePermission) {
        history.replace('/');
      } else {
        const redirectPage = definition.pages.find(
          p => p.parameters === undefined && this.checkPagePermissions(p),
        );

        if (!redirectPage) {
          push({
            body: intl.formatMessage(messages.permissionLogout),
            color: 'danger',
            dismissable: true,
<<<<<<< HEAD
            timeout: 0,
=======
>>>>>>> 336fe814
          });
          logout();
          return;
        }

        history.replace(`/${normalize(redirectPage.name)}`);
      }
    }
  };

  createBulmaQueryString = () => {
    const { definition, page } = this.props;
    const params = { ...definition.theme, ...page.theme };
    const queryStringParams = new URLSearchParams(params);
    queryStringParams.sort();

    return queryStringParams.toString();
  };

  applyBulmaThemes = (definition, page) => {
    const bulmaStyle = document.getElementById('bulma-style-app');
    const [bulmaUrl] = bulmaStyle.href.split('?');
    bulmaStyle.href =
      definition.theme || page.theme ? `${bulmaUrl}?${this.createBulmaQueryString()}` : bulmaUrl;
  };

  showDialog = dialog => {
    this.setState({ dialog });
    return () => {
      this.setState({ dialog: null });
    };
  };

  static contextType = MessagesContext;

  teardownEvents() {
    if (this.ee) {
      this.ee.removeAllListeners();
      this.ee = null;
      this.emitEvent = null;
      this.offEvent = null;
      this.onEvent = null;
    }
  }

  render() {
    const { hasErrors, page, user, pending, definition } = this.props;
    const { dialog, counter, currentPage, data } = this.state;
    const { type } = page;

    if (definition.security && !(page.roles && page.roles.length === 0)) {
      if (!user) {
        return (
          <>
            <TitleBar>{page.name}</TitleBar>
            <Login />
          </>
        );
      }

      this.handlePagePermissions();
    }

    if (hasErrors) {
      return (
        <p className={styles.error}>
          <FormattedMessage {...messages.error} />
        </p>
      );
    }

    if (pending) {
      return <Loader />;
    }

    let component;
    switch (type) {
      case 'flow':
        component = (
          <FlowPage
            blocks={page.subPages[currentPage].blocks}
            counter={counter}
            currentPage={currentPage}
            data={data}
            emitEvent={this.emitEvent}
            flowActions={this.flowActions}
            offEvent={this.offEvent}
            onEvent={this.onEvent}
            showDialog={this.showDialog}
            subPages={page.subPages}
          />
        );
        break;
      case 'tabs':
        component = (
          <TabsPage
            counter={counter}
            data={data}
            emitEvent={this.emitEvent}
            flowActions={this.flowActions}
            offEvent={this.offEvent}
            onEvent={this.onEvent}
            showDialog={this.showDialog}
            subPages={page.subPages}
          />
        );
        break;
      default:
        component = (
          <BlockList
            blocks={page.blocks}
            counter={counter}
            data={data}
            emitEvent={this.emitEvent}
            flowActions={this.flowActions}
            offEvent={this.offEvent}
            onEvent={this.onEvent}
            showDialog={this.showDialog}
          />
        );
    }

    return (
      <>
        <TitleBar>{page.name}</TitleBar>
        {component}
        <PageDialog
          dialog={dialog}
          emitEvent={this.emitEvent}
          offEvent={this.offEvent}
          onEvent={this.onEvent}
        />
      </>
    );
  }
}<|MERGE_RESOLUTION|>--- conflicted
+++ resolved
@@ -1,8 +1,5 @@
 import { Loader } from '@appsemble/react-components';
-<<<<<<< HEAD
-=======
 import { MessagesContext } from '@appsemble/react-components/hooks/useMessages';
->>>>>>> 336fe814
 import { normalize } from '@appsemble/utils';
 import EventEmitter from 'events';
 import PropTypes from 'prop-types';
@@ -78,10 +75,6 @@
     pending: PropTypes.bool.isRequired,
     user: PropTypes.shape(),
     logout: PropTypes.func.isRequired,
-<<<<<<< HEAD
-    push: PropTypes.func.isRequired,
-=======
->>>>>>> 336fe814
     intl: PropTypes.shape().isRequired,
   };
 
@@ -203,12 +196,8 @@
   };
 
   handlePagePermissions = () => {
-<<<<<<< HEAD
-    const { page, definition, history, push, logout, intl } = this.props;
-=======
     const { page, definition, history, logout, intl } = this.props;
     const push = this.context;
->>>>>>> 336fe814
 
     const permission = this.checkPagePermissions(page);
     if (!permission) {
@@ -228,10 +217,6 @@
             body: intl.formatMessage(messages.permissionLogout),
             color: 'danger',
             dismissable: true,
-<<<<<<< HEAD
-            timeout: 0,
-=======
->>>>>>> 336fe814
           });
           logout();
           return;
