--- conflicted
+++ resolved
@@ -3,10 +3,6 @@
 import { withRouter } from 'react-router-dom';
 
 import { getBlockDefs } from '../../actions/blockDefs';
-<<<<<<< HEAD
-import { push } from '../../actions/message';
-=======
->>>>>>> 336fe814
 import { logout } from '../../actions/user';
 import Page from './Page';
 
@@ -30,10 +26,6 @@
     connect(mapStateToProps, {
       getBlockDefs,
       logout,
-<<<<<<< HEAD
-      push,
-=======
->>>>>>> 336fe814
     })(Page),
   ),
 );