--- conflicted
+++ resolved
@@ -12,11 +12,7 @@
   currentPage,
   subPages,
   ...blockListProps
-<<<<<<< HEAD
-}: FlowPageProps & React.ComponentPropsWithoutRef<typeof BlockList>): React.ReactElement {
-=======
 }: FlowPageProps): React.ReactElement {
->>>>>>> 6b8ca5fb
   return (
     <>
       <DotProgressBar active={currentPage} amount={subPages.length} />
