--- conflicted
+++ resolved
@@ -5,7 +5,6 @@
 // eslint-disable-next-line @typescript-eslint/no-empty-interface
 export interface User {}
 
-<<<<<<< HEAD
 declare global {
   interface Window {
     settings: {
@@ -20,8 +19,6 @@
   type: T;
 }
 
-=======
->>>>>>> 90e782a5
 interface ShowDialogParams {
   actionCreators: Record<string, () => Action>;
   blocks: Block[];
