--- conflicted
+++ resolved
@@ -8,14 +8,10 @@
 declare global {
   interface Window {
     settings: {
-<<<<<<< HEAD
-      app: App;
       vapidPublicKey: string;
-=======
       id: number;
       organizationId: string;
       definition: AppDefinition;
->>>>>>> 9c9fa982
       sentryDsn: string;
     };
   }
