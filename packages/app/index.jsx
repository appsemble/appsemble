--- conflicted
+++ resolved
@@ -23,11 +23,7 @@
 let serviceWorkerRegistrationPromise = null;
 
 if ('serviceWorker' in navigator) {
-<<<<<<< HEAD
-  serviceWorkerRegistrationPromise = runtime.register().then(async registration => registration);
-=======
   serviceWorkerRegistrationPromise = runtime.register();
->>>>>>> 6942a047
 }
 
 // Used by the live editor to communicate new app recipes
