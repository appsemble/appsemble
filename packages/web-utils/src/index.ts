<<<<<<< HEAD
export * from './oauth2Login';
export { default as randomString } from './randomString';
=======
export { default as randomString } from './randomString';
export { default as urlB64ToUint8Array } from './urlB64ToUint8Array';
>>>>>>> 4bc82380
<|MERGE_RESOLUTION|>--- conflicted
+++ resolved
@@ -1,7 +1,3 @@
-<<<<<<< HEAD
 export * from './oauth2Login';
 export { default as randomString } from './randomString';
-=======
-export { default as randomString } from './randomString';
-export { default as urlB64ToUint8Array } from './urlB64ToUint8Array';
->>>>>>> 4bc82380
+export { default as urlB64ToUint8Array } from './urlB64ToUint8Array';