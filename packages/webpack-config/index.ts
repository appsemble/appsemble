--- conflicted
+++ resolved
@@ -5,11 +5,7 @@
 import CaseSensitivePathsPlugin from 'case-sensitive-paths-webpack-plugin';
 import CssMinimizerPlugin from 'css-minimizer-webpack-plugin';
 import MiniCssExtractPlugin from 'mini-css-extract-plugin';
-<<<<<<< HEAD
-import webpack, { Configuration } from 'webpack';
-=======
 import { type Configuration } from 'webpack';
->>>>>>> 0ce62a26
 
 const require = createRequire(import.meta.url);
 
@@ -97,7 +93,6 @@
       ],
     },
     plugins: [
-      //new webpack.HotModuleReplacementPlugin(),
       new CaseSensitivePathsPlugin(),
       new MiniCssExtractPlugin({ filename: `${blockName}.css` }),
     ],
