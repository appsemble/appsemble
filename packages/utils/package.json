{
  "name": "@appsemble/utils",
  "version": "0.10.0",
  "private": true,
  "dependencies": {
    "@appsemble/types": "0.10.0",
<<<<<<< HEAD
    "ajv": "^6.10.2",
    "date-fns": "^2.8.1",
    "md5": "^2.2.1",
=======
    "date-fns": "^2.9.0",
>>>>>>> d45762ef
    "openapi-types": "^1.3.5",
    "postcss": "^7.0.26",
    "z-schema": "^4.2.2"
  }
}<|MERGE_RESOLUTION|>--- conflicted
+++ resolved
@@ -4,13 +4,9 @@
   "private": true,
   "dependencies": {
     "@appsemble/types": "0.10.0",
-<<<<<<< HEAD
     "ajv": "^6.10.2",
-    "date-fns": "^2.8.1",
+    "date-fns": "^2.9.0",
     "md5": "^2.2.1",
-=======
-    "date-fns": "^2.9.0",
->>>>>>> d45762ef
     "openapi-types": "^1.3.5",
     "postcss": "^7.0.26",
     "z-schema": "^4.2.2"
