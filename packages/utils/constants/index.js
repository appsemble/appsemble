--- conflicted
+++ resolved
@@ -1,10 +1,6 @@
 export { default as baseTheme } from './baseTheme';
 export { default as asciiLogo } from './asciiLogo';
-<<<<<<< HEAD
 export { default as scopes } from './scopes';
 export * from './patterns';
-=======
-export * from './patterns';
 export { default as roles } from './roles';
-export { default as permissions } from './permissions';
->>>>>>> 972079f3
+export { default as permissions } from './permissions';