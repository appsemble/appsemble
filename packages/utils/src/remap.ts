import type { Remapper, Remappers, UserInfo } from '@appsemble/types';
import { parse, parseISO } from 'date-fns';
import equal from 'fast-deep-equal';
import type { IntlMessageFormat } from 'intl-messageformat';

import { mapValues } from './mapValues';

export interface IntlMessage {
  id?: string;
  defaultMessage?: string;
}

export type MessageGetter = (msg: IntlMessage) => IntlMessageFormat;

export interface RemapperContext {
  getMessage: (msg: IntlMessage) => IntlMessageFormat;
  userInfo: UserInfo;
  context: { [key: string]: any };
  internalContext?: { [M in keyof MapperImplementations]?: { [key: string]: any } };
}

type MapperImplementations = {
  [F in keyof Remappers]: (args: Remappers[F], input: unknown, context: RemapperContext) => unknown;
};

export function remap(mappers: Remapper, input: unknown, context: RemapperContext): unknown {
  if (typeof mappers === 'string' || mappers == null) {
    return mappers;
  }
  return mappers.reduce((acc, mapper) => {
    const entries = Object.entries(mapper) as [[keyof MapperImplementations, unknown]];
    if (entries.length !== 1) {
      throw new Error(`Remapper has duplicate function definition: ${JSON.stringify(mapper)}`);
    }
    const [[name, args]] = entries;
    // eslint-disable-next-line @typescript-eslint/no-use-before-define
    return mapperImplementations[name](args, acc, context);
  }, input);
}

/**
 * Implementations of all remappers.
 *
 * All arguments are deferred from {@link @appsemble/sdk#Remappers}
 */
const mapperImplementations: MapperImplementations = {
  context: (prop, _, context) =>
    String(prop)
      .split('.')
      .reduce((acc, p) => acc?.[p] ?? null, context.context),

  equals: (mappers, input: any, context) => {
    if (mappers.length <= 1) {
      return true;
    }

    const values = mappers.map((mapper) => remap(mapper, input, context));
    return values.every((value) => equal(values[0], value));
  },

  if: (mappers, input, context) => {
    const condition = remap(mappers.condition, input, context);
    return remap(condition ? mappers.then : mappers.else, input, context);
  },

  'object.from': (mappers, input, context) =>
    mapValues(mappers, (mapper) => remap(mapper, input, context)),

<<<<<<< HEAD
  'array.map': (mappers, input: any[], context: RemapperContext) =>
    [].concat(input).flatMap((item, index) =>
      mappers.map((mapper) =>
        remap(mapper, item, {
          ...context,
          internalContext: { 'array.map': { index, length: input.length } },
        }),
      ),
    ),

  array: (prop, _, context) => context.internalContext?.['array.map']?.[prop],
=======
  'array.map': (mappers, input: any[], context) =>
    [].concat(input).flatMap((item) => mappers.map((mapper) => remap(mapper, item, context))),
>>>>>>> 36e48b96

  static: (input) => input,

  prop: (prop, obj: { [key: string]: unknown }) =>
    String(prop)
      .split('.')
      .reduce((acc, p) => acc?.[p] ?? null, obj),

  'date.parse': (format, input: string) =>
    format ? parse(input, format, new Date()) : parseISO(input),

  'string.case': (stringCase, input) => {
    if (stringCase === 'lower') {
      return String(input).toLowerCase();
    }
    if (stringCase === 'upper') {
      return String(input).toUpperCase();
    }
    return input;
  },

  'string.format': ({ messageId, template, values }, input, context) => {
    try {
      const message = context.getMessage({ id: messageId, defaultMessage: template });
      return message.format(
        values ? mapValues(values, (val) => remap(val, input, context)) : undefined,
      );
    } catch (error: unknown) {
      if (messageId) {
        return `{${messageId}}`;
      }

      return (error as Error).message;
    }
  },

  'string.replace': (values, input) => {
    const [[regex, replacer]] = Object.entries(values);
    return String(input).replace(new RegExp(regex, 'gm'), replacer);
  },

  user: (values, input, context) => context.userInfo?.[values],
};<|MERGE_RESOLUTION|>--- conflicted
+++ resolved
@@ -66,8 +66,7 @@
   'object.from': (mappers, input, context) =>
     mapValues(mappers, (mapper) => remap(mapper, input, context)),
 
-<<<<<<< HEAD
-  'array.map': (mappers, input: any[], context: RemapperContext) =>
+  'array.map': (mappers, input: any[], context) =>
     [].concat(input).flatMap((item, index) =>
       mappers.map((mapper) =>
         remap(mapper, item, {
@@ -78,10 +77,6 @@
     ),
 
   array: (prop, _, context) => context.internalContext?.['array.map']?.[prop],
-=======
-  'array.map': (mappers, input: any[], context) =>
-    [].concat(input).flatMap((item) => mappers.map((mapper) => remap(mapper, item, context))),
->>>>>>> 36e48b96
 
   static: (input) => input,
 
