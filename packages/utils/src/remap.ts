import type { Remapper, Remappers, UserInfo } from '@appsemble/types';
import { parse, parseISO } from 'date-fns';
import equal from 'fast-deep-equal';
import type { IntlMessageFormat } from 'intl-messageformat';

import { mapValues } from './mapValues';

export interface IntlMessage {
  id?: string;
  defaultMessage?: string;
}

export type MessageGetter = (msg: IntlMessage) => IntlMessageFormat;

export interface RemapperContext {
  getMessage: (msg: IntlMessage) => IntlMessageFormat;
  userInfo: UserInfo;
  context: { [key: string]: any };
}

type MapperImplementations = {
  [F in keyof Remappers]: (args: Remappers[F], input: unknown, context: RemapperContext) => unknown;
};

<<<<<<< HEAD
export function remap(mappers: Remapper, input: unknown, context: RemapperContext): unknown {
  if (
    typeof mappers === 'string' ||
    typeof mappers === 'number' ||
    typeof mappers === 'boolean' ||
    mappers == null
  ) {
    return mappers;
  }

  return mappers.reduce((acc, mapper) => {
=======
export function remap(remapper: Remapper, input: unknown, context: RemapperContext): unknown {
  if (typeof remapper === 'string' || remapper == null) {
    return remapper;
  }

  return [].concat(remapper).reduce((acc, mapper) => {
>>>>>>> ed1c536a
    const entries = Object.entries(mapper) as [[keyof MapperImplementations, unknown]];
    if (entries.length !== 1) {
      throw new Error(`Remapper has duplicate function definition: ${JSON.stringify(mapper)}`);
    }
    const [[name, args]] = entries;
    // eslint-disable-next-line @typescript-eslint/no-use-before-define
    return mapperImplementations[name](args, acc, context);
  }, input);
}

/**
 * Implementations of all remappers.
 *
 * All arguments are deferred from {@link @appsemble/sdk#Remappers}
 */
const mapperImplementations: MapperImplementations = {
  context: (prop, _, context) =>
    String(prop)
      .split('.')
      .reduce((acc, p) => acc?.[p] ?? null, context.context),

  equals: (mappers, input: any, context) => {
    if (mappers.length <= 1) {
      return true;
    }

    const values = mappers.map((mapper) => remap(mapper, input, context));
    return values.every((value) => equal(values[0], value));
  },

  if: (mappers, input, context) => {
    const condition = remap(mappers.condition, input, context);
    return remap(condition ? mappers.then : mappers.else, input, context);
  },

  'object.from': (mappers, input, context) =>
    mapValues(mappers, (mapper) => remap(mapper, input, context)),

  'array.map': (mappers, input: any[], context) =>
    [].concat(input).flatMap((item) => mappers.map((mapper) => remap(mapper, item, context))),

  static: (input) => input,

  prop: (prop, obj: { [key: string]: unknown }) =>
    String(prop)
      .split('.')
      .reduce((acc, p) => acc?.[p] ?? null, obj),

  'date.parse': (format, input: string) =>
    format ? parse(input, format, new Date()) : parseISO(input),

  'string.case': (stringCase, input) => {
    if (stringCase === 'lower') {
      return String(input).toLowerCase();
    }
    if (stringCase === 'upper') {
      return String(input).toUpperCase();
    }
    return input;
  },

  'string.format': ({ messageId, template, values }, input, context) => {
    try {
      const message = context.getMessage({ id: messageId, defaultMessage: template });
      return message.format(
        values ? mapValues(values, (val) => remap(val, input, context)) : undefined,
      );
    } catch (error: unknown) {
      if (messageId) {
        return `{${messageId}}`;
      }

      return (error as Error).message;
    }
  },

  'string.replace': (values, input) => {
    const [[regex, replacer]] = Object.entries(values);
    return String(input).replace(new RegExp(regex, 'gm'), replacer);
  },

  user: (values, _, context) => context.userInfo?.[values],
};<|MERGE_RESOLUTION|>--- conflicted
+++ resolved
@@ -22,26 +22,17 @@
   [F in keyof Remappers]: (args: Remappers[F], input: unknown, context: RemapperContext) => unknown;
 };
 
-<<<<<<< HEAD
-export function remap(mappers: Remapper, input: unknown, context: RemapperContext): unknown {
+export function remap(remapper: Remapper, input: unknown, context: RemapperContext): unknown {
   if (
-    typeof mappers === 'string' ||
-    typeof mappers === 'number' ||
-    typeof mappers === 'boolean' ||
-    mappers == null
+    typeof remapper === 'string' ||
+    typeof remapper === 'number' ||
+    typeof remapper === 'boolean' ||
+    remapper == null
   ) {
-    return mappers;
-  }
-
-  return mappers.reduce((acc, mapper) => {
-=======
-export function remap(remapper: Remapper, input: unknown, context: RemapperContext): unknown {
-  if (typeof remapper === 'string' || remapper == null) {
     return remapper;
   }
 
   return [].concat(remapper).reduce((acc, mapper) => {
->>>>>>> ed1c536a
     const entries = Object.entries(mapper) as [[keyof MapperImplementations, unknown]];
     if (entries.length !== 1) {
       throw new Error(`Remapper has duplicate function definition: ${JSON.stringify(mapper)}`);
