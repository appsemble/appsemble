--- conflicted
+++ resolved
@@ -218,11 +218,12 @@
   });
 }
 
-<<<<<<< HEAD
 export function validateLanguage(language: string): void {
   if (!languageTags.check(language)) {
     throw new AppsembleValidationError(`Language code “${language}” is invalid.`);
-=======
+  }
+}
+
 export function validateDefaultPage({ defaultPage, pages }: AppDefinition): void {
   const page = pages.find((p) => p.name === defaultPage);
 
@@ -236,7 +237,6 @@
     throw new AppsembleValidationError(
       `Default page “${defaultPage}” can not have page parameters.`,
     );
->>>>>>> c173986b
   }
 }
 
