--- conflicted
+++ resolved
@@ -11,10 +11,6 @@
 export type { BlockMap } from './getAppBlocks';
 export { default as mapValues } from './mapValues';
 export { default as remap } from './remap';
-<<<<<<< HEAD
-export type { Remapper, Remappers } from './remap';
-=======
->>>>>>> 2b8460bf
 export {
   default as validateAppDefinition,
   AppsembleValidationError,
