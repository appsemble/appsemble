--- conflicted
+++ resolved
@@ -539,15 +539,6 @@
     result: true,
   },
   and: {
-<<<<<<< HEAD
-    input: [{ foo: true }, { bar: true }],
-    remapper: { and: [{ prop: 'foo' }, { prop: 'bar' }] },
-    result: true,
-  },
-  or: {
-    input: [{ foo: true }, { bar: false }],
-    remapper: { or: [{ prop: 'foo' }, { prop: 'bar' }] },
-=======
     input: { foo: true },
     remapper: { and: [{ prop: 'foo' }, true] },
     result: true,
@@ -555,7 +546,6 @@
   or: {
     input: { foo: true },
     remapper: { or: [{ prop: 'foo' }, false] },
->>>>>>> da9ce743
     result: true,
   },
   'null.strip': {
