import { OpenAPIV3 } from 'openapi-types';

export const ActionDefinition: OpenAPIV3.NonArraySchemaObject = {
  allOf: [
    {
      type: 'object',
      description: 'The base properties of an action definition.',
      additionalProperties: true,
      properties: {
        remapBefore: {
          $ref: '#/components/schemas/RemapperDefinition',
          description:
            'This may be used to remap data before it is passed into the action function.',
        },
        remapAfter: {
          $ref: '#/components/schemas/RemapperDefinition',
          description:
            'This may be used to remap data after it is passed into the action function.',
        },
        onSuccess: {
          $ref: '#/components/schemas/ActionDefinition',
          description:
            'Another action that is dispatched when the action has been dispatched successfully.',
        },
        onError: {
          $ref: '#/components/schemas/ActionDefinition',
          description:
            'Another action that is dispatched when the action has failed to dispatch successfully.',
        },
      },
    },
    {
      anyOf: [
        { $ref: '#/components/schemas/AnalyticsActionDefinition' },
        { $ref: '#/components/schemas/ConditionActionDefinition' },
        { $ref: '#/components/schemas/DialogActionDefinition' },
        { $ref: '#/components/schemas/DialogErrorActionDefinition' },
        { $ref: '#/components/schemas/DialogOkActionDefinition' },
        { $ref: '#/components/schemas/DownloadActionDefinition' },
        { $ref: '#/components/schemas/EachActionDefinition' },
        { $ref: '#/components/schemas/EmailActionDefinition' },
        { $ref: '#/components/schemas/EventActionDefinition' },
        { $ref: '#/components/schemas/FlowBackActionDefinition' },
        { $ref: '#/components/schemas/FlowFinishActionDefinition' },
        { $ref: '#/components/schemas/FlowNextActionDefinition' },
        { $ref: '#/components/schemas/FlowToActionDefinition' },
        { $ref: '#/components/schemas/LinkActionDefinition' },
        { $ref: '#/components/schemas/LinkBackActionDefinition' },
        { $ref: '#/components/schemas/LinkNextActionDefinition' },
        { $ref: '#/components/schemas/LogActionDefinition' },
        { $ref: '#/components/schemas/MatchActionDefinition' },
        { $ref: '#/components/schemas/MessageActionDefinition' },
        { $ref: '#/components/schemas/NoopActionDefinition' },
        { $ref: '#/components/schemas/NotifyActionDefinition' },
        { $ref: '#/components/schemas/RequestActionDefinition' },
        { $ref: '#/components/schemas/ResourceCountActionDefinition' },
        { $ref: '#/components/schemas/ResourceCreateActionDefinition' },
        { $ref: '#/components/schemas/ResourceDeleteActionDefinition' },
        { $ref: '#/components/schemas/ResourceGetActionDefinition' },
        { $ref: '#/components/schemas/ResourceQueryActionDefinition' },
        { $ref: '#/components/schemas/ResourceSubscriptionStatusActionDefinition' },
        { $ref: '#/components/schemas/ResourceSubscriptionSubscribeActionDefinition' },
        { $ref: '#/components/schemas/ResourceSubscriptionToggleActionDefinition' },
        { $ref: '#/components/schemas/ResourceSubscriptionUnsubscribeActionDefinition' },
        { $ref: '#/components/schemas/ResourceUpdateActionDefinition' },
<<<<<<< HEAD
=======
        { $ref: '#/components/schemas/ResourcePatchActionDefinition' },
>>>>>>> cc6186fd
        { $ref: '#/components/schemas/ShareActionDefinition' },
        { $ref: '#/components/schemas/StaticActionDefinition' },
        { $ref: '#/components/schemas/StorageAppendActionDefinition' },
        { $ref: '#/components/schemas/StorageSubtractActionDefinition' },
        { $ref: '#/components/schemas/StorageReadActionDefinition' },
        { $ref: '#/components/schemas/StorageWriteActionDefinition' },
        { $ref: '#/components/schemas/StorageUpdateActionDefinition' },
        { $ref: '#/components/schemas/StorageDeleteActionDefinition' },
        { $ref: '#/components/schemas/TeamInviteActionDefinition' },
        { $ref: '#/components/schemas/TeamJoinActionDefinition' },
        { $ref: '#/components/schemas/TeamListActionDefinition' },
        { $ref: '#/components/schemas/ThrowActionDefinition' },
        { $ref: '#/components/schemas/UserLoginActionDefinition' },
        { $ref: '#/components/schemas/UserRegisterActionDefinition' },
        { $ref: '#/components/schemas/UserUpdateActionDefinition' },
      ],
    },
  ],
};<|MERGE_RESOLUTION|>--- conflicted
+++ resolved
@@ -63,10 +63,6 @@
         { $ref: '#/components/schemas/ResourceSubscriptionToggleActionDefinition' },
         { $ref: '#/components/schemas/ResourceSubscriptionUnsubscribeActionDefinition' },
         { $ref: '#/components/schemas/ResourceUpdateActionDefinition' },
-<<<<<<< HEAD
-=======
-        { $ref: '#/components/schemas/ResourcePatchActionDefinition' },
->>>>>>> cc6186fd
         { $ref: '#/components/schemas/ShareActionDefinition' },
         { $ref: '#/components/schemas/StaticActionDefinition' },
         { $ref: '#/components/schemas/StorageAppendActionDefinition' },
