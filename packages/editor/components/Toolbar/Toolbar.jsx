import PropTypes from 'prop-types';
import React from 'react';
import { FormattedMessage } from 'react-intl';
import { Link } from 'react-router-dom';

import { version } from '../../package.json';
import ProfileDropdown from '../ProfileDropdown';
import styles from './Toolbar.css';
import messages from './messages';

export default class Toolbar extends React.Component {
  static propTypes = {
    intl: PropTypes.shape().isRequired,
    isLoggedIn: PropTypes.bool.isRequired,
  };

  render() {
    const { intl, isLoggedIn } = this.props;

    return (
      <nav className={`navbar is-fixed-top is-dark ${styles.root}`}>
        <div className="navbar-brand">
          <Link to="/">
            <header className="navbar-item title">
              <img
                alt={intl.formatMessage(messages.iconAlt)}
                className={styles.icon}
                src="/icon-64.png"
              />
              <h1 className="has-text-white title">Appsemble</h1>
            </header>
          </Link>
          <a
            className={`is-rounded is-warning tag ${styles.tag}`}
            href={`https://gitlab.com/appsemble/appsemble/tags/${version}`}
            rel="noopener noreferrer"
            target="_blank"
          >
            {`alpha ${version}`}
          </a>
        </div>
        <div className="navbar-brand">
<<<<<<< HEAD
          {isLoggedIn ? (
            <div className="navbar-item">
              <ProfileDropdown />
            </div>
          ) : (
            <div className="navbar-item">
              <Link className="button" to="/_/login">
                <FormattedMessage {...messages.login} />
              </Link>
            </div>
          )}
=======
          <div className="navbar-item">
            {isLoggedIn ? (
              <ProfileDropdown />
            ) : (
              <Link className="button" to="/_/login">
                <FormattedMessage {...messages.login} />
              </Link>
            )}
          </div>
>>>>>>> 78e125c1
        </div>
      </nav>
    );
  }
}<|MERGE_RESOLUTION|>--- conflicted
+++ resolved
@@ -40,19 +40,6 @@
           </a>
         </div>
         <div className="navbar-brand">
-<<<<<<< HEAD
-          {isLoggedIn ? (
-            <div className="navbar-item">
-              <ProfileDropdown />
-            </div>
-          ) : (
-            <div className="navbar-item">
-              <Link className="button" to="/_/login">
-                <FormattedMessage {...messages.login} />
-              </Link>
-            </div>
-          )}
-=======
           <div className="navbar-item">
             {isLoggedIn ? (
               <ProfileDropdown />
@@ -62,7 +49,6 @@
               </Link>
             )}
           </div>
->>>>>>> 78e125c1
         </div>
       </nav>
     );
