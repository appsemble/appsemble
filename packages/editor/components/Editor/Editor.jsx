import classNames from 'classnames';
import { Loader } from '@appsemble/react-components';
import axios from 'axios';
import isEqual from 'lodash.isequal';
import { FormattedMessage } from 'react-intl';
import { Link } from 'react-router-dom';
import PropTypes from 'prop-types';
import React from 'react';
import yaml from 'js-yaml';
import validate, { SchemaValidationError } from '@appsemble/utils/validate';
import validateStyle from '@appsemble/utils/validateStyle';
import normalize from '@appsemble/utils/normalize';

import MonacoEditor from './components/MonacoEditor';
import styles from './Editor.css';
import messages from './messages';

export default class Editor extends React.Component {
  static propTypes = {
    getOpenApiSpec: PropTypes.func.isRequired,
    history: PropTypes.shape().isRequired,
    intl: PropTypes.shape().isRequired,
    location: PropTypes.shape().isRequired,
    match: PropTypes.shape().isRequired,
    openApiSpec: PropTypes.shape(),
    push: PropTypes.func.isRequired,
  };

  static defaultProps = {
    openApiSpec: null,
  };

  state = {
    recipe: '',
    style: '',
    sharedStyle: '',
    initialRecipe: '',
    valid: false,
    dirty: true,
    icon: undefined,
    iconURL: undefined,
    warningDialog: false,
    // eslint-disable-next-line react/no-unused-state
    organizationId: undefined,
  };

  frame = React.createRef();

  async componentDidMount() {
    const {
      getOpenApiSpec,
      history,
      match,
      push,
      location,
      intl: { formatMessage },
    } = this.props;
    const { id } = match.params;

    if (!location.hash) {
      history.push('#editor');
    }

<<<<<<< HEAD
    const {
      data: {
        components: {
          schemas: { App: appSchema },
        },
      },
    } = await axios.get('/api.json');

=======
>>>>>>> d75e97df
    try {
      await getOpenApiSpec();
      const request = await axios.get(`/api/apps/${id}`);
      // Destructuring path, id and organizationId also hides these technical details for the user
      const {
        data: { id: dataId, path, organizationId, ...data },
      } = request;
      // Include path if the normalized app name does not equal path
      const recipe = yaml.safeDump({
        ...data,
        ...(normalize(data.name) !== path && { path }),
      });
      const { data: style } = await axios.get(`/api/apps/${id}/style/core`);
      const { data: sharedStyle } = await axios.get(`/api/apps/${id}/style/shared`);

      this.setState({
        recipe,
        style,
        sharedStyle,
        initialRecipe: recipe,
        path,
        iconURL: `/api/apps/${id}/icon`,
        // eslint-disable-next-line react/no-unused-state
        organizationId,
      });
    } catch (e) {
      if (e.response && (e.response.status === 404 || e.response.status === 401)) {
        push(formatMessage(messages.appNotFound));
      } else {
        push(formatMessage(messages.error));
      }

      history.push('/editor');
    }
  }

  onSave = event => {
    if (event) {
      event.preventDefault();
    }

    this.setState(
      (
        { recipe, style, sharedStyle, organizationId },
        { intl: { formatMessage }, match, openApiSpec, push },
      ) => {
        let app;
        // Attempt to parse the YAML into a JSON object
        try {
          app = yaml.safeLoad(recipe);
          app.organizationId = organizationId;
          app.id = Number(match.params.id);
        } catch (error) {
          push(formatMessage(messages.invalidYaml));
          return { valid: false, dirty: false };
        }
        try {
          validateStyle(style);
          validateStyle(sharedStyle);
        } catch (error) {
          push(formatMessage(messages.invalidStyle));
          return { valid: false, dirty: false };
        }
        validate(openApiSpec.definitions.App, app)
          .then(() => {
            this.setState({ valid: true, dirty: false });

            // YAML and schema appear to be valid, send it to the app preview iframe
            // eslint-disable-next-line react/prop-types
            this.frame.current.contentWindow.postMessage(
              { type: 'editor/EDIT_SUCCESS', app, style, sharedStyle },
              window.location.origin,
            );
          })
          .catch(error => {
            this.setState(() => {
              if (error instanceof SchemaValidationError) {
                const errors = error.data;
                push({
                  body: formatMessage(messages.schemaValidationFailed, {
                    properties: Object.keys(errors).join(', '),
                  }),
                });
              } else {
                push(formatMessage(messages.unexpected));
              }

              return { valid: false, dirty: false };
            });
          });
        return null;
      },
    );
  };

  uploadApp = async () => {
    const { intl, match, push } = this.props;
    const { recipe, style, sharedStyle, icon, valid } = this.state;

    if (!valid) {
      return;
    }

    const { id } = match.params;
    const app = yaml.safeLoad(recipe);
    let { path } = app;

    try {
      const formData = new FormData();
      formData.append('app', JSON.stringify(app));
      formData.append('style', new Blob([style], { type: 'text/css' }));
      formData.append('sharedStyle', new Blob([sharedStyle], { type: 'text/css' }));
      ({
        data: { path },
      } = await axios.put(`/api/apps/${id}`, formData));
      push({ body: intl.formatMessage(messages.updateSuccess), color: 'success' });
    } catch (e) {
      if (e.response && e.response.status === 403) {
        push(intl.formatMessage(messages.forbidden));
      } else {
        push(intl.formatMessage(messages.errorUpdate));
      }

      return;
    }

    if (icon) {
      try {
        await axios.post(`/api/apps/${id}/icon`, icon, {
          headers: { 'Content-Type': icon.type },
        });
      } catch (e) {
        push(intl.formatMessage(messages.errorUpdateIcon));
      }
    }

    this.setState({ dirty: true, warningDialog: false, initialRecipe: recipe, path });
  };

  onUpload = async () => {
    const { recipe, initialRecipe, valid } = this.state;

    if (valid) {
      const app = yaml.safeLoad(recipe);
      const originalApp = yaml.safeLoad(initialRecipe);

      if (!isEqual(app.resources, originalApp.resources)) {
        this.setState({ warningDialog: true });
        return;
      }

      await this.uploadApp();
    }
  };

  onMonacoChange = value => {
    const {
      location: { hash: tab },
    } = this.props;

    switch (tab) {
      case '#editor':
        this.setState({ recipe: value, dirty: true });
        break;
      case '#style-core':
        this.setState({ style: value, dirty: true });
        break;
      case '#style-shared':
        this.setState({ sharedStyle: value, dirty: true });
        break;
      default:
        break;
    }
  };

  onIconChange = e => {
    const { match } = this.props;
    const { id } = match.params;
    const file = e.target.files[0];

    this.setState({
      icon: file,
      iconURL: file ? URL.createObjectURL(file) : `/api/apps/${id}/icon`,
      dirty: true,
    });
  };

  onClose = () => {
    this.setState({ warningDialog: false });
  };

  onKeyDown = event => {
    if (event.key === 'Escape') {
      this.onClose();
    }
  };

  render() {
    const {
      recipe,
      style,
      sharedStyle,
      path,
      valid,
      dirty,
      icon,
      iconURL,
      warningDialog,
    } = this.state;
    const {
      location: { hash: tab },
    } = this.props;
    const filename = icon ? icon.name : 'Icon';

    if (!recipe) {
      return <Loader />;
    }

    const onValueChange = this.onMonacoChange;
    let value;
    let language;

    switch (tab) {
      case '#style-core':
        value = style;
        language = 'css';
        break;
      case '#style-shared':
        value = sharedStyle;
        language = 'css';
        break;
      case '#editor':
      default:
        value = recipe;
        language = 'yaml';
    }

    return (
      <div className={styles.root}>
        <div className={styles.leftPanel}>
          <form className={styles.editorForm} onSubmit={this.onSave}>
            <nav className="navbar">
              <div className="navbar-brand">
                <span className="navbar-item">
                  <button className="button" disabled={!dirty} type="submit">
                    Save
                  </button>
                </span>
                <span className="navbar-item">
                  <button
                    className="button"
                    disabled={!valid || dirty}
                    onClick={this.onUpload}
                    type="button"
                  >
                    Upload
                  </button>
                </span>
                <span className="navbar-item">
                  <div className={classNames('file', icon && 'has-name')}>
                    <label className="file-label" htmlFor="icon-upload">
                      <input
                        accept="image/jpeg, image/png, image/tiff, image/webp, image/xml+svg"
                        className="file-input"
                        id="icon-upload"
                        name="icon"
                        onChange={this.onIconChange}
                        type="file"
                      />
                      <span className="file-cta">
                        <span className="file-icon">
                          <i className="fas fa-upload" />
                        </span>
                        <span className="file-label">Icon</span>
                      </span>
                      {icon && <span className="file-name">{filename}</span>}
                    </label>
                  </div>
                  {iconURL && (
                    <figure className={classNames('image', 'is-32x32', styles.iconPreview)}>
                      <img alt="Icon" src={iconURL} />
                    </figure>
                  )}
                </span>
                <span className="navbar-item">
                  <a className="button" href={`/${path}`} rel="noopener noreferrer" target="_blank">
                    View live
                  </a>
                </span>
              </div>
            </nav>
            <div className={classNames('tabs', 'is-boxed', styles.editorTabs)}>
              <ul>
                <li className={classNames({ 'is-active': tab === '#editor' })} value="editor">
                  <Link to="#editor">
                    <span className="icon">
                      <i className="fas fa-file-code" />
                    </span>
                    Recipe
                  </Link>
                </li>
                <li
                  className={classNames({ 'is-active': tab === '#style-core' })}
                  value="style-core"
                >
                  <Link to="#style-core">
                    <span className="icon">
                      <i className="fas fa-brush" />
                    </span>
                    Core Style
                  </Link>
                </li>
                <li
                  className={classNames({ 'is-active': tab === '#style-shared' })}
                  value="style-shared"
                >
                  <Link to="#style-shared">
                    <span className="icon">
                      <i className="fas fa-brush" />
                    </span>
                    Shared Style
                  </Link>
                </li>
              </ul>
            </div>
            <MonacoEditor
              className={styles.monacoEditor}
              language={language}
              onSave={this.onSave}
              onValueChange={onValueChange}
              value={value}
            />
            <div className={classNames('modal', warningDialog && 'is-active')}>
              <div
                className="modal-background"
                onClick={this.onClose}
                onKeyDown={this.onKeyDown}
                role="presentation"
              />
              <div className="modal-content">
                <div className="card">
                  <header className="card-header">
                    <p className="card-header-title">
                      <FormattedMessage {...messages.resourceWarningTitle} />
                    </p>
                  </header>
                  <div className="card-content">
                    <FormattedMessage {...messages.resourceWarning} />
                  </div>
                  <footer className="card-footer">
                    {/* eslint-disable-next-line jsx-a11y/anchor-is-valid */}
                    <a
                      className="card-footer-item is-link"
                      onClick={this.onClose}
                      onKeyDown={this.onKeyDown}
                      role="button"
                      tabIndex="-1"
                    >
                      <FormattedMessage {...messages.cancel} />
                    </a>
                    <button
                      className={classNames(
                        'card-footer-item',
                        'button',
                        'is-warning',
                        styles.cardFooterButton,
                      )}
                      onClick={this.uploadApp}
                      type="button"
                    >
                      <FormattedMessage {...messages.upload} />
                    </button>
                  </footer>
                </div>
              </div>
              <button className="modal-close is-large" onClick={this.onClose} type="button" />
            </div>
          </form>
        </div>

        <div className={styles.rightPanel}>
          {path && (
            <iframe
              ref={this.frame}
              className={styles.appFrame}
              src={`/${path}`}
              title="Appsemble App Preview"
            />
          )}
        </div>
      </div>
    );
  }
}<|MERGE_RESOLUTION|>--- conflicted
+++ resolved
@@ -61,17 +61,6 @@
       history.push('#editor');
     }
 
-<<<<<<< HEAD
-    const {
-      data: {
-        components: {
-          schemas: { App: appSchema },
-        },
-      },
-    } = await axios.get('/api.json');
-
-=======
->>>>>>> d75e97df
     try {
       await getOpenApiSpec();
       const request = await axios.get(`/api/apps/${id}`);
@@ -135,7 +124,8 @@
           push(formatMessage(messages.invalidStyle));
           return { valid: false, dirty: false };
         }
-        validate(openApiSpec.definitions.App, app)
+        // eslint-disable-next-line react/prop-types
+        validate(openApiSpec.components.schemas.App, app)
           .then(() => {
             this.setState({ valid: true, dirty: false });
 
