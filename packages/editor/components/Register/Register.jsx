--- conflicted
+++ resolved
@@ -1,9 +1,4 @@
-<<<<<<< HEAD
 import { Form, Input } from '@appsemble/react-components';
-import normalize from '@appsemble/utils/normalize';
-=======
-import { Form } from '@appsemble/react-components';
->>>>>>> ba721dee
 import classNames from 'classnames';
 import PropTypes from 'prop-types';
 import React from 'react';
@@ -34,12 +29,6 @@
     submitting: false,
   };
 
-<<<<<<< HEAD
-  onChange = (event, value) => {
-    const { name } = event.target;
-
-    this.setState({ [name]: name === 'organization' ? normalize(value) : value });
-=======
   componentDidMount() {
     const { location, history, user } = this.props;
     if (!user) {
@@ -51,10 +40,8 @@
     history.replace(redirect);
   }
 
-  onChange = event => {
-    const { target } = event;
-    this.setState({ [target.name]: target.value });
->>>>>>> ba721dee
+  onChange = (event, value) => {
+    this.setState({ [event.target.name]: value });
   };
 
   onSubmit = async event => {
@@ -115,115 +102,31 @@
     return (
       <React.Fragment>
         <HelmetIntl title={messages.title} />
-<<<<<<< HEAD
-        {success ? (
-          <div className={classNames('container', styles.root)}>
-            <article className="message is-success">
-              <div className="message-body">
-                <FormattedMessage {...messages.registerSuccess} />
-              </div>
-            </article>
-          </div>
-        ) : (
-          <Form className={classNames('container', styles.root)} onSubmit={this.onSubmit}>
-            <Input
-              autoComplete="email"
-              disabled={submitting}
-              iconLeft="envelope"
-              id="inputEmail"
-              label={<FormattedMessage {...messages.usernameLabel} />}
-              name="email"
-              onChange={this.onChange}
-              required
-              type="email"
-              value={email}
-            />
-            <Input
-              autoComplete="new-password"
-              disabled={submitting}
-              iconLeft="unlock"
-              id="inputPassword"
-              label={<FormattedMessage {...messages.passwordLabel} />}
-              name="password"
-              onChange={this.onChange}
-              required
-              type="password"
-              value={password}
-            />
-            <Input
-              disabled={submitting}
-              iconLeft="briefcase"
-              id="inputOrganization"
-              label={<FormattedMessage {...messages.organizationLabel} />}
-              name="organization"
-              onChange={this.onChange}
-              value={organization}
-            />
-            <button
-              className={classNames('button', 'is-primary', styles.submit)}
-              disabled={submitting}
-              type="submit"
-            >
-              <FormattedMessage {...messages.registerButton} />
-            </button>
-          </Form>
-        )}
-=======
         <Form className={classNames('container', styles.root)} onSubmit={this.onSubmit}>
-          <div className="field is-horizontal">
-            <div className="field-label is-normal">
-              <label className="label" htmlFor="inputEmail">
-                <FormattedMessage {...messages.usernameLabel} />
-              </label>
-            </div>
-            <div className="field-body">
-              <div className="field">
-                <div className="control has-icons-left">
-                  <input
-                    autoComplete="email"
-                    className="input"
-                    disabled={submitting}
-                    id="inputEmail"
-                    name="email"
-                    onChange={this.onChange}
-                    required
-                    type="email"
-                    value={email}
-                  />
-                  <span className="icon is-left">
-                    <i className="fas fa-envelope" />
-                  </span>
-                </div>
-              </div>
-            </div>
-          </div>
-          <div className="field is-horizontal">
-            <div className="field-label is-normal">
-              <label className="label" htmlFor="inputPassword">
-                <FormattedMessage {...messages.passwordLabel} />
-              </label>
-            </div>
-            <div className="field-body">
-              <div className="field">
-                <div className="control has-icons-left">
-                  <input
-                    autoComplete="new-password"
-                    className="input"
-                    disabled={submitting}
-                    id="inputPassword"
-                    name="password"
-                    onChange={this.onChange}
-                    required
-                    type="password"
-                    value={password}
-                  />
-                  <span className="icon is-left">
-                    <i className="fas fa-unlock" />
-                  </span>
-                </div>
-              </div>
-            </div>
-          </div>
+          <Input
+            autoComplete="email"
+            disabled={submitting}
+            iconLeft="envelope"
+            id="inputEmail"
+            label={<FormattedMessage {...messages.usernameLabel} />}
+            name="email"
+            onChange={this.onChange}
+            required
+            type="email"
+            value={email}
+          />
+          <Input
+            autoComplete="new-password"
+            disabled={submitting}
+            iconLeft="unlock"
+            id="inputPassword"
+            label={<FormattedMessage {...messages.passwordLabel} />}
+            name="password"
+            onChange={this.onChange}
+            required
+            type="password"
+            value={password}
+          />
 
           <button
             className={classNames('button', 'is-primary', styles.submit)}
@@ -233,7 +136,6 @@
             <FormattedMessage {...messages.registerButton} />
           </button>
         </Form>
->>>>>>> ba721dee
       </React.Fragment>
     );
   }
