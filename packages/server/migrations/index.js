--- conflicted
+++ resolved
@@ -1,27 +1,4 @@
-<<<<<<< HEAD
-import initial from './0.6.0-initial';
-import user from './0.7.0-user-profile';
-import organizations from './0.8.0-organizations';
-import invite from './0.8.3-invite';
-import uniquePath from './0.8.4-unique-path';
-import blockParameters from './0.8.7-block-parameters';
-import nullablePath from './0.8.8-nullable-path';
-import appSettings from './0.8.11-app-settings';
-import notifications from './0.8.12-notifications';
+import postgresql from './0.9.0-postgresql';
+import notifications from './0.9.1-notifications';
 
-export default [
-  initial,
-  user,
-  organizations,
-  invite,
-  uniquePath,
-  blockParameters,
-  nullablePath,
-  appSettings,
-  notifications,
-];
-=======
-import postgresql from './0.9.0-postgresql';
-
-export default [postgresql];
->>>>>>> 90df63c6
+export default [postgresql, notifications];