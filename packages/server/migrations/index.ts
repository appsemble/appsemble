import * as m0_24_12 from './0.24.12.js';
import * as m0_24_13 from './0.24.13.js';
import * as m0_25_0 from './0.25.0.js';
import * as m0_26_0 from './0.26.0.js';
import * as m0_27_0 from './0.27.0.js';
import * as m0_27_10 from './0.27.10.js';
import * as m0_27_11 from './0.27.11.js';
import * as m0_27_12 from './0.27.12.js';
import * as m0_27_4 from './0.27.4.js';
import * as m0_27_8 from './0.27.8.js';
import * as m0_28_0 from './0.28.0.js';
import * as m0_29_0 from './0.29.0.js';
import * as m0_29_1 from './0.29.1.js';
import * as m0_30_0 from './0.30.0.js';
import * as m0_30_1 from './0.30.1.js';
import * as m0_30_12 from './0.30.12.js';
import * as m0_30_14_test_3 from './0.30.14-test.3.js';
import * as m0_30_14_test_4 from './0.30.14-test.4.js';
import * as m0_30_14_test_7 from './0.30.14-test.7.js';
import * as m0_30_4 from './0.30.4.js';
import * as m0_30_9 from './0.30.9.js';
import * as m0_31_1_test_4 from './0.31.1-test.4.js';
import * as m0_31_1_test_5 from './0.31.1-test.5.js';
<<<<<<< HEAD
import * as m0_32_0 from './0.32.0.js';
=======
import * as m0_31_1_test_6 from './0.31.1-test.6.js';
>>>>>>> de87f2b9
import { type Migration } from '../utils/migrate.js';

export const migrations: Migration[] = [
  m0_24_12,
  m0_24_13,
  m0_25_0,
  m0_26_0,
  m0_27_0,
  m0_27_4,
  m0_27_8,
  m0_27_10,
  m0_27_11,
  m0_27_12,
  m0_28_0,
  m0_29_0,
  m0_29_1,
  m0_30_0,
  m0_30_1,
  m0_30_4,
  m0_30_9,
  m0_30_12,
  m0_30_14_test_3,
  m0_30_14_test_4,
  m0_30_14_test_7,
  m0_31_1_test_4,
  m0_31_1_test_5,
<<<<<<< HEAD
  m0_32_0,
  // TODO Add m0_32_1 later for safety
=======
  m0_31_1_test_6,
>>>>>>> de87f2b9
];<|MERGE_RESOLUTION|>--- conflicted
+++ resolved
@@ -21,11 +21,8 @@
 import * as m0_30_9 from './0.30.9.js';
 import * as m0_31_1_test_4 from './0.31.1-test.4.js';
 import * as m0_31_1_test_5 from './0.31.1-test.5.js';
-<<<<<<< HEAD
+import * as m0_31_1_test_6 from './0.31.1-test.6.js';
 import * as m0_32_0 from './0.32.0.js';
-=======
-import * as m0_31_1_test_6 from './0.31.1-test.6.js';
->>>>>>> de87f2b9
 import { type Migration } from '../utils/migrate.js';
 
 export const migrations: Migration[] = [
@@ -52,10 +49,7 @@
   m0_30_14_test_7,
   m0_31_1_test_4,
   m0_31_1_test_5,
-<<<<<<< HEAD
+  m0_31_1_test_6,
   m0_32_0,
   // TODO Add m0_32_1 later for safety
-=======
-  m0_31_1_test_6,
->>>>>>> de87f2b9
 ];