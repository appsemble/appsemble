import { DataTypes } from 'sequelize';

export default sequelize => {
  const User = sequelize.define(
    'User',
    {
      id: { type: DataTypes.INTEGER, primaryKey: true, autoIncrement: true },
      name: { type: DataTypes.STRING },
      password: { type: DataTypes.STRING },
    },
    {
      freezeTableName: true,
      paranoid: true,
      createdAt: 'created',
      updatedAt: 'updated',
      deletedAt: 'deleted',
    },
  );

  User.associate = ({
    App,
    AppMember,
    Organization,
    OAuthAuthorization,
    EmailAuthorization,
    ResetPasswordToken,
    Member,
  }) => {
    User.belongsToMany(Organization, { through: Member });
<<<<<<< HEAD
    User.belongsToMany(App, { through: AppMember });
    User.hasMany(OAuthToken);
=======
>>>>>>> 324df350
    User.hasMany(OAuthAuthorization);
    User.hasMany(EmailAuthorization);
    User.hasMany(ResetPasswordToken, {
      foreignKey: { allowNull: false },
      onDelete: 'CASCADE',
    });
    User.belongsTo(EmailAuthorization, {
      foreignKey: 'primaryEmail',
      constraints: false,
    });
  };

  return User;
};<|MERGE_RESOLUTION|>--- conflicted
+++ resolved
@@ -27,11 +27,7 @@
     Member,
   }) => {
     User.belongsToMany(Organization, { through: Member });
-<<<<<<< HEAD
     User.belongsToMany(App, { through: AppMember });
-    User.hasMany(OAuthToken);
-=======
->>>>>>> 324df350
     User.hasMany(OAuthAuthorization);
     User.hasMany(EmailAuthorization);
     User.hasMany(ResetPasswordToken, {
