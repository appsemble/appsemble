--- conflicted
+++ resolved
@@ -6,16 +6,12 @@
     {
       id: { type: DataTypes.INTEGER, primaryKey: true, autoIncrement: true },
       definition: { type: DataTypes.JSON, allowNull: false },
-<<<<<<< HEAD
-      description: { type: DataTypes.STRING(80), allowNull: true },
       /**
        * The maximum length of a domain name is 255 bytes as per
        * https://tools.ietf.org/html/rfc1034#section-3.1. The reason the maximum length of the field
        * is 253, is explained on https://devblogs.microsoft.com/oldnewthing/20120412-00/?p=7873.
        */
       domain: { type: DataTypes.STRING(253), allowNull: true },
-=======
->>>>>>> 9c9fa982
       icon: { type: DataTypes.BLOB('long') },
       path: { type: DataTypes.STRING, unique: 'UniquePathIndex', allowNull: true },
       private: { type: DataTypes.BOOLEAN, defaultValue: false, allowNull: false },
