import { DataTypes } from 'sequelize';

export default sequelize => {
  const App = sequelize.define(
    'App',
    {
      id: { type: DataTypes.INTEGER, primaryKey: true, autoIncrement: true },
      definition: { type: DataTypes.JSON, allowNull: false },
      /**
       * The maximum length of a domain name is 255 bytes as per
       * https://tools.ietf.org/html/rfc1034#section-3.1. The reason the maximum length of the field
       * is 253, is explained on https://devblogs.microsoft.com/oldnewthing/20120412-00/?p=7873.
       */
      domain: { type: DataTypes.STRING(253), allowNull: true },
      icon: { type: DataTypes.BLOB },
      path: { type: DataTypes.STRING, unique: 'UniquePathIndex', allowNull: true },
      private: { type: DataTypes.BOOLEAN, defaultValue: false, allowNull: false },
<<<<<<< HEAD
      style: { type: DataTypes.TEXT('long') },
      sharedStyle: { type: DataTypes.TEXT('long') },
      yaml: { type: DataTypes.TEXT('long') },
      vapidPublicKey: { type: DataTypes.STRING, allowNull: false },
      vapidPrivateKey: { type: DataTypes.STRING, allowNull: false },
=======
      style: { type: DataTypes.TEXT },
      sharedStyle: { type: DataTypes.TEXT },
      yaml: { type: DataTypes.TEXT },
>>>>>>> a65715f9
      OrganizationId: {
        type: DataTypes.STRING,
        unique: 'UniquePathIndex',
        allowNull: false,
      },
    },
    {
      freezeTableName: true,
      paranoid: true,
      createdAt: 'created',
      updatedAt: 'updated',
      deletedAt: 'deleted',
    },
  );
  App.associate = ({ Resource, Organization }) => {
    App.hasMany(Resource);
    App.belongsTo(Organization, { foreignKey: { allowNull: false } });
  };
  return App;
};<|MERGE_RESOLUTION|>--- conflicted
+++ resolved
@@ -15,17 +15,11 @@
       icon: { type: DataTypes.BLOB },
       path: { type: DataTypes.STRING, unique: 'UniquePathIndex', allowNull: true },
       private: { type: DataTypes.BOOLEAN, defaultValue: false, allowNull: false },
-<<<<<<< HEAD
-      style: { type: DataTypes.TEXT('long') },
-      sharedStyle: { type: DataTypes.TEXT('long') },
-      yaml: { type: DataTypes.TEXT('long') },
-      vapidPublicKey: { type: DataTypes.STRING, allowNull: false },
-      vapidPrivateKey: { type: DataTypes.STRING, allowNull: false },
-=======
       style: { type: DataTypes.TEXT },
       sharedStyle: { type: DataTypes.TEXT },
       yaml: { type: DataTypes.TEXT },
->>>>>>> a65715f9
+      vapidPublicKey: { type: DataTypes.STRING, allowNull: false },
+      vapidPrivateKey: { type: DataTypes.STRING, allowNull: false },
       OrganizationId: {
         type: DataTypes.STRING,
         unique: 'UniquePathIndex',
