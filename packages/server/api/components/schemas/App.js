export default {
  type: 'object',
  description: 'An app recipe defines what an app will look like.',
  properties: {
    id: {
      type: 'number',
      minimum: 0,
      readOnly: true,
      description: `The unique identifier for the app.

        This value will be generated automatically by the API.
      `,
    },
    OrganizationId: {
      $ref: '#/components/schemas/Organization/properties/id',
    },
<<<<<<< HEAD
    navigation: {
      enum: ['bottom', 'left-menu', 'hidden'],
      description: `The navigation type to use.
=======
    path: {
      type: 'string',
      minLength: 1,
      maxLength: 30,
      pattern: normalized,
      description: `The URL path segment on which this app is reachable.

        This may only contain lower case characters, numbers, and hyphens. By default this is a
        normalized version of the app name.
      `,
    },
    private: {
      type: 'boolean',
      description: 'Determines whether this app should be included when fetching all apps.',
    },
    definition: {
      type: 'object',
      required: ['name', 'defaultPage', 'pages'],
      properties: {
        name: {
          type: 'string',
          minLength: 1,
          maxLength: 30,
          description: `The human readable name of the app.
>>>>>>> 9c9fa982

            This will be displayed for example on the home screen or in the browser tab.
          `,
        },
        description: {
          type: 'string',
          maxLength: 80,
          description: `A short description describing the app.

            This will be displayed on the app store.
          `,
        },
        navigation: {
          enum: ['bottom', 'left-menu', 'hidden'],
          description: `The navigation type to use.

            If this is omitted, a collapsable side navigation menu will be rendered on the left.
          `,
        },
        defaultPage: {
          $ref: '#/components/schemas/Page/oneOf/1/properties/name',
          description: `The name of the page that should be displayed when the app is initially loaded.

            This **must** match the name of a page defined for the app.
          `,
        },
        resources: {
          $ref: '#/components/schemas/ResourceDefinition',
          description: 'Resource definitions that may be used by the app.',
        },
        authentication: {
          type: 'array',
          description: 'A list of login methods for the app.',
          items: {
            type: 'object',
            required: ['method', 'url'],
            properties: {
              method: {
                enum: ['email'],
              },
              url: {
                type: 'string',
                format: 'uri',
              },
              refreshURL: {
                type: 'string',
                format: 'uri',
              },
              clientId: {
                type: 'string',
              },
              scope: {
                type: 'string',
              },
            },
          },
        },
        pages: {
          type: 'array',
          minItems: 1,
          description: 'The pages of the app.',
          items: {
            $ref: '#/components/schemas/Page',
          },
        },
        theme: {
          $ref: '#/components/schemas/Theme',
        },
      },
    },
  },
};<|MERGE_RESOLUTION|>--- conflicted
+++ resolved
@@ -1,3 +1,5 @@
+import { normalized } from '@appsemble/utils';
+
 export default {
   type: 'object',
   description: 'An app recipe defines what an app will look like.',
@@ -14,11 +16,6 @@
     OrganizationId: {
       $ref: '#/components/schemas/Organization/properties/id',
     },
-<<<<<<< HEAD
-    navigation: {
-      enum: ['bottom', 'left-menu', 'hidden'],
-      description: `The navigation type to use.
-=======
     path: {
       type: 'string',
       minLength: 1,
@@ -43,7 +40,6 @@
           minLength: 1,
           maxLength: 30,
           description: `The human readable name of the app.
->>>>>>> 9c9fa982
 
             This will be displayed for example on the home screen or in the browser tab.
           `,
