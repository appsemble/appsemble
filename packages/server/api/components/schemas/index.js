import App from './App';
import Asset from './Asset';
import Block from './Block';
import BlockDefinition from './BlockDefinition';
import BlockVersion from './BlockVersion';
import Color from './Color';
import Error from './Error';
import Health from './Health';
<<<<<<< HEAD
import OAuth2ClientCredentials from './OAuth2ClientCredentials';
=======
import Member from './Member';
>>>>>>> b9d288cf
import Organization from './Organization';
import Page from './Page';
import Rating from './Rating';
import Resource from './Resource';
import ResourceDefinition from './ResourceDefinition';
import SubPage from './SubPage';
import Theme from './Theme';
import User from './User';

export default {
  App,
  Asset,
  BlockDefinition,
  Block,
  BlockVersion,
  Color,
  Error,
  SubPage,
  Health,
<<<<<<< HEAD
  OAuth2ClientCredentials,
=======
  Member,
>>>>>>> b9d288cf
  Organization,
  Page,
  Rating,
  Resource,
  ResourceDefinition,
  Theme,
  User,
};<|MERGE_RESOLUTION|>--- conflicted
+++ resolved
@@ -6,11 +6,8 @@
 import Color from './Color';
 import Error from './Error';
 import Health from './Health';
-<<<<<<< HEAD
+import Member from './Member';
 import OAuth2ClientCredentials from './OAuth2ClientCredentials';
-=======
-import Member from './Member';
->>>>>>> b9d288cf
 import Organization from './Organization';
 import Page from './Page';
 import Rating from './Rating';
@@ -30,11 +27,8 @@
   Error,
   SubPage,
   Health,
-<<<<<<< HEAD
+  Member,
   OAuth2ClientCredentials,
-=======
-  Member,
->>>>>>> b9d288cf
   Organization,
   Page,
   Rating,
