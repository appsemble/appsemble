export default {
  '/user': {
    get: {
      tags: ['template'],
      description: "Fetch the logged in user's profile.",
      operationId: 'getUser',
      responses: {
        200: {
          description: "The user's profile.",
          content: {
            'application/json': {
              schema: {
                $ref: '#/components/schemas/User',
              },
            },
          },
        },
      },
      security: [{ apiUser: [] }],
    },
    put: {
      tags: ['template'],
      description: "Update the logged in user's profile.",
      operationId: 'updateUser',
      requestBody: {
        required: true,
        $ref: '#/components/requestBodies/user',
      },
      responses: {
        200: {
          description: "The user's profile.",
          content: {
            'application/json': {
              schema: {
                $ref: '#/components/schemas/User',
              },
            },
          },
        },
      },
      security: [{ apiUser: [] }],
    },
  },
<<<<<<< HEAD
  '/api/user/organizations': {
    get: {
      tags: ['template'],
      description: "Fetch the logged in user's organizations.",
      operationId: 'getUserOrganizations',
      responses: {
        200: {
          description: 'The organizations the logged in user is a member of.',
          content: {
            'application/json': {
              schema: {
                type: 'array',
                items: {
                  type: 'object',
                  properties: {
                    id: { $ref: '#/components/schemas/Organization/properties/id' },
                    name: { $ref: '#/components/schemas/Organization/properties/name' },
                    role: { $ref: '#/components/schemas/Member/properties/role' },
                  },
                },
              },
            },
          },
        },
      },
      security: [{ apiUser: [] }],
    },
  },
  '/api/user/email': {
=======
  '/user/email': {
>>>>>>> 2df17708
    post: {
      tags: ['template'],
      description: "Register a new email to logged in user's account.",
      operationId: 'addEmail',
      requestBody: {
        required: true,
        content: {
          'application/json': {
            schema: {
              type: 'object',
              required: ['email'],
              properties: {
                email: {
                  type: 'string',
                  format: 'email',
                },
              },
            },
          },
        },
      },
      responses: {
        201: {
          description: 'The email address has been added succesfully.',
        },
      },
      security: [{ apiUser: [] }],
    },
    delete: {
      tags: ['template'],
      description: "Remove an existing email to logged in user's account.",
      operationId: 'removeEmail',
      requestBody: {
        required: true,
        content: {
          'application/json': {
            schema: {
              type: 'object',
              required: ['email'],
              properties: {
                email: {
                  type: 'string',
                  format: 'email',
                },
              },
            },
          },
        },
      },
      responses: {
        204: {
          description: 'The email address has been removed succesfully.',
        },
      },
      security: [{ apiUser: [] }],
    },
  },
};<|MERGE_RESOLUTION|>--- conflicted
+++ resolved
@@ -41,8 +41,7 @@
       security: [{ apiUser: [] }],
     },
   },
-<<<<<<< HEAD
-  '/api/user/organizations': {
+  '/user/organizations': {
     get: {
       tags: ['template'],
       description: "Fetch the logged in user's organizations.",
@@ -70,10 +69,7 @@
       security: [{ apiUser: [] }],
     },
   },
-  '/api/user/email': {
-=======
   '/user/email': {
->>>>>>> 2df17708
     post: {
       tags: ['template'],
       description: "Register a new email to logged in user's account.",
