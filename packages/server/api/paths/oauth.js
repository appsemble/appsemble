export default {
<<<<<<< HEAD
  '/api/oauth2/client-credentials': {
    post: {
      description: 'Register new OAuth2 client credentials for the authenticated user.',
      tags: ['oauth2'],
      operationId: 'registerOAuth2ClientCredentials',
      requestBody: {
        description: 'The OAuth2 client credentials',
        required: true,
        content: {
          'application/json': {
            schema: {
              $ref: '#/components/schemas/OAuth2ClientCredentials',
            },
          },
        },
      },
      responses: {
        201: {
          description: 'The newly created client credentials',
          content: {
            'application/json': {
              schema: {
                $ref: '#/components/schemas/OAuth2ClientCredentials',
              },
            },
          },
        },
      },
      security: [{ studio: [] }],
    },
    get: {
      description: 'Get a list of client credentials for the authenticated user',
      tags: ['oauth2'],
      operationId: 'listOAuth2ClientCredentials',
      responses: {
        200: {
          description: 'A list of client credentials entities.',
          content: {
            'application/json': {
              schema: {
                type: 'array',
                items: {
                  $ref: '#/components/schemas/OAuth2ClientCredentials',
                },
              },
            },
          },
        },
      },
      security: [{ studio: [] }],
    },
  },
  '/api/oauth2/client-credentials/{clientId}': {
    parameters: [
      {
        name: 'clientId',
        in: 'path',
        description:
          'The client id of the OAuth2 client credentials on which to perform an operation',
        required: true,
        schema: { type: 'string' },
      },
    ],
    delete: {
      description: 'Revoke the client credentials',
      tags: ['oauth2'],
      operationId: 'deleteOAuth2ClientCredentials',
      responses: {
        204: {
          description: 'The client credentials have been revoked succesfully.',
        },
      },
      security: [{ studio: [] }],
    },
  },
  '/api/oauth2/connect/pending': {
    get: {
      parameters: [{ name: 'state' }],
      description: 'Get an OAuth2 profile which is pending connection to an Appsemble account',
      tags: ['oauth2'],
      operationId: 'getPendingOAuth2Profile',
      responses: {
        200: {
          description: 'The profile which is pending connection.',
          content: {
            'application/json': {
              schema: {
                type: 'object',
              },
            },
          },
        },
      },
    },
    post: {
      description: 'Create an account using an OAuth2 authorization.',
      tags: ['oauth2'],
      operationId: 'connectPendingOAuth2Profile',
      requestBody: {
        description: 'The OAuth2 client credentials',
        required: true,
        content: {
          'application/json': {
            schema: {
              type: 'object',
              required: ['state'],
              properties: {
                state: {
                  type: 'string',
                },
              },
            },
          },
        },
      },
      responses: {
        200: {
          description: 'XXX',
          content: {
            'application/json': {
              schema: { type: 'object' },
            },
          },
        },
      },
      security: [{ studio: [] }, {}],
    },
  },
  '/api/oauth/register': {
=======
  '/oauth/register': {
>>>>>>> 972079f3
    post: {
      description: 'Register a new account using OAuth2 credentials',
      operationId: 'registerOAuth',
      requestBody: {
        description: 'OAuth credentials',
        required: true,
        content: {
          'application/json': {
            schema: {
              type: 'object',
              required: ['id', 'accessToken', 'refreshToken', 'provider'],
              properties: {
                id: {
                  type: 'string',
                },
                accessToken: {
                  type: 'string',
                },
                refreshToken: {
                  type: 'string',
                },
                provider: {
                  type: 'string',
                },
                organization: {
                  type: 'string',
                },
              },
            },
          },
        },
      },
      responses: {
        201: {
          description: 'The created account.',
        },
      },
    },
  },
  '/oauth/connect': {
    post: {
      description: 'Connect an existing account with new OAuth2 credentials',
      operationId: 'connectOAuth',
      requestBody: {
        description: 'OAuth2 credentials',
        required: true,
        content: {
          'application/json': {
            schema: {
              type: 'object',
              required: ['id', 'accessToken', 'refreshToken', 'provider', 'userId'],
              properties: {
                id: {
                  type: 'string',
                },
                userId: {
                  type: 'number',
                },
                accessToken: {
                  type: 'string',
                },
                refreshToken: {
                  type: 'string',
                },
                provider: {
                  type: 'string',
                },
              },
            },
          },
        },
      },
      responses: {
        200: {
          description: 'Credentials have been successfully connected.',
        },
      },
    },
  },
};<|MERGE_RESOLUTION|>--- conflicted
+++ resolved
@@ -1,6 +1,5 @@
 export default {
-<<<<<<< HEAD
-  '/api/oauth2/client-credentials': {
+  '/oauth2/client-credentials': {
     post: {
       description: 'Register new OAuth2 client credentials for the authenticated user.',
       tags: ['oauth2'],
@@ -52,7 +51,7 @@
       security: [{ studio: [] }],
     },
   },
-  '/api/oauth2/client-credentials/{clientId}': {
+  '/oauth2/client-credentials/{clientId}': {
     parameters: [
       {
         name: 'clientId',
@@ -75,7 +74,7 @@
       security: [{ studio: [] }],
     },
   },
-  '/api/oauth2/connect/pending': {
+  '/oauth2/connect/pending': {
     get: {
       parameters: [{ name: 'state' }],
       description: 'Get an OAuth2 profile which is pending connection to an Appsemble account',
@@ -128,10 +127,7 @@
       security: [{ studio: [] }, {}],
     },
   },
-  '/api/oauth/register': {
-=======
   '/oauth/register': {
->>>>>>> 972079f3
     post: {
       description: 'Register a new account using OAuth2 credentials',
       operationId: 'registerOAuth',
