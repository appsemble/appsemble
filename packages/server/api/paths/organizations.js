export default {
  '/organizations': {
    post: {
      tags: ['organization'],
      description: 'Create a new organization.',
      operationId: 'createOrganization',
      requestBody: {
        description: 'The organization to create',
        required: true,
        content: {
          'application/json': {
            schema: {
              $ref: '#/components/schemas/Organization',
            },
          },
        },
      },
      responses: {
        201: {
          $ref: '#/components/responses/organization',
        },
      },
      security: [{ studio: [] }],
    },
  },
  '/organizations/{organizationId}': {
    parameters: [{ $ref: '#/components/parameters/organizationId' }],
    get: {
      tags: ['organization'],
      description: 'Get a single organization.',
      operationId: 'getOrganization',
      responses: {
        200: {
          $ref: '#/components/responses/organization',
        },
      },
      security: [{ studio: [] }],
    },
  },
  '/api/organizations/{organizationId}/members': {
    parameters: [{ $ref: '#/components/parameters/organizationId' }],
    get: {
      tags: ['organization'],
      description: 'Get a list of organization members.',
      operationId: 'getMembers',
      responses: {
        200: {
          description: 'The list of all members.',
          content: {
            'application/json': {
              schema: {
                type: 'array',
                items: {
                  $ref: '#/components/schemas/Member',
                },
              },
            },
          },
        },
      },
    },
  },
  '/organizations/{organizationId}/members': {
    parameters: [{ $ref: '#/components/parameters/organizationId' }],
    get: {
      tags: ['organization'],
      description: 'Get a list of organization members.',
      operationId: 'getMembers',
      responses: {
        200: {
          description: 'The list of all members.',
          content: {
            'application/json': {
              schema: {
                type: 'array',
                items: {
                  $ref: '#/components/schemas/Member',
                },
              },
            },
          },
        },
      },
    },
  },
  '/organizations/{organizationId}/invites/resend': {
    parameters: [{ $ref: '#/components/parameters/organizationId' }],
    post: {
      tags: ['organization'],
      description: 'Request to resend an invitation.',
      operationId: 'resendInvitation',
      requestBody: {
        description: 'The email of the person to resend the invitation to.',
        required: true,
        content: {
          'application/json': {
            schema: {
              type: 'object',
              required: ['email'],
              properties: {
                email: {
                  type: 'string',
                },
              },
            },
          },
        },
      },
      responses: {
        204: {
          description: 'The invite has been sent.',
        },
      },
<<<<<<< HEAD
      security: [{ studio: [] }],
=======
      security: [{ apiUser: [] }],
>>>>>>> 972079f3
    },
  },
  '/organizations/{organizationId}/join': {
    parameters: [{ $ref: '#/components/parameters/organizationId' }],
    post: {
      tags: ['organization'],
      description: 'Respond to a given invitation.',
      operationId: 'respondInvitation',
      requestBody: {
        description: `The response of the invitation.

        If response is true, user will join the organization. If response is false, the user declines the invite and the invite is removed.`,
        required: true,
        content: {
          'application/json': {
            schema: {
              type: 'object',
              required: ['response', 'token'],
              properties: {
                response: {
                  type: 'boolean',
                },
                token: {
                  type: 'string',
                },
              },
            },
          },
        },
      },
      responses: {
        204: {
          description: 'The response has been processed.',
        },
      },
      security: [{ studio: [] }],
    },
  },
  '/organizations/{organizationId}/invites': {
    parameters: [{ $ref: '#/components/parameters/organizationId' }],
    get: {
      tags: ['organization'],
      description: 'Get a list of invited organization members.',
      operationId: 'getInvites',
      responses: {
        200: {
          description: 'The list of all invites.',
          content: {
            'application/json': {
              schema: {
                type: 'array',
                items: {
                  type: 'object',
                  properties: {
                    email: {
                      type: 'string',
                      format: 'email',
                    },
                  },
                },
              },
            },
          },
        },
      },
    },
    post: {
      tags: ['organization'],
      description: 'Invite a new member to the organization that matches the given id.',
      operationId: 'inviteMember',
      requestBody: {
        description: 'The member to invite.',
        required: true,
        content: {
          'application/json': {
            schema: {
              type: 'object',
              required: ['email'],
              properties: {
                email: {
                  type: 'string',
                  format: 'email',
                },
              },
            },
          },
        },
      },
      responses: {
        201: {
          description: 'The newly invited member.',
          content: {
            'application/json': {
              schema: {
                $ref: '#/components/schemas/User',
              },
            },
          },
        },
      },
      security: [{ studio: [] }],
    },
    delete: {
      tags: ['organization'],
      description: 'Revoke a member invitation.',
      operationId: 'removeInvite',
      requestBody: {
        description: 'The email address to revoke the invite of.',
        required: true,
        content: {
          'application/json': {
            schema: {
              type: 'object',
              required: ['email'],
              properties: {
                email: {
                  type: 'string',
                  format: 'email',
                },
              },
            },
          },
        },
      },
      responses: {
        204: {
          description: 'The invitation has been successfully revoked.',
        },
      },
      security: [{ studio: [] }],
    },
  },
  '/organizations/{organizationId}/members/{memberId}': {
    parameters: [
      { $ref: '#/components/parameters/organizationId' },
      {
        name: 'memberId',
        in: 'path',
        description: 'The ID of the member to remove',
        required: true,
        schema: { $ref: '#/components/schemas/User/properties/id' },
      },
    ],
    delete: {
      tags: ['organization'],
      description: 'Remove a member from the organization that matches the given id.',
      operationId: 'removeMember',
      responses: {
        204: {
          description: 'The member has been successfully removed.',
        },
      },
      security: [{ studio: [] }],
    },
  },
  '/organizations/{organizationId}/members/{memberId}/role': {
    parameters: [
      { $ref: '#/components/parameters/organizationId' },
      {
        name: 'memberId',
        in: 'path',
        description: 'The ID of the member',
        required: true,
        schema: { $ref: '#/components/schemas/User/properties/id' },
      },
    ],
    put: {
      tags: ['organization'],
      description: 'Set the role of the member within the organization.',
      operationId: 'setRole',
      requestBody: {
        description: 'The role to set.',
        required: true,
        content: {
          'application/json': {
            schema: {
              type: 'object',
              required: ['role'],
              properties: {
                role: {
                  type: 'string',
                },
              },
            },
          },
        },
      },
      responses: {
        200: {
          description: 'The member’s role has been successfully updated.',
          content: {
            'application/json': {
              schema: {
                $ref: '#/components/schemas/Member',
              },
            },
          },
        },
      },
      security: [{ apiUser: [] }],
    },
  },
  '/organizations/{organizationId}/style/shared': {
    parameters: [{ $ref: '#/components/parameters/organizationId' }],
    get: {
      tags: ['organization'],
      description: 'Get the shared style for this organization.',
      operationId: 'getOrganizationSharedStyle',
      responses: {
        200: {
          description: 'The shared stylesheet associated with this organization.',
          content: {
            'text/css': {},
          },
        },
      },
    },
    post: {
      tags: ['organization'],
      description: 'Upload a shared stylesheet for this organization.',
      operationId: 'setOrganizationSharedStyle',
      requestBody: {
        content: {
          'multipart/form-data': {
            schema: {
              required: ['style'],
              properties: {
                style: {
                  description: 'The new organization shared stylesheet.',
                  type: 'string',
                  format: 'binary',
                },
              },
            },
            encoding: {
              style: { contentType: 'text/css' },
            },
          },
        },
      },
      responses: {
        204: {
          description: 'The shared style has been updated succesfully.',
        },
      },
      security: [{ cli: ['organizations:styles:write'] }],
    },
  },
  '/organizations/{organizationId}/style/core': {
    parameters: [{ $ref: '#/components/parameters/organizationId' }],
    get: {
      tags: ['organization'],
      description: 'Get the core style for this organization.',
      operationId: 'getOrganizationCoreStyle',
      responses: {
        200: {
          description: 'The shared stylesheet associated with this organization.',
          content: {
            'text/css': {},
          },
        },
      },
    },
    post: {
      tags: ['organization'],
      description: 'Upload a core stylesheet for this organization.',
      operationId: 'setOrganizationCoreStyle',
      requestBody: {
        content: {
          'multipart/form-data': {
            schema: {
              required: ['style'],
              properties: {
                style: {
                  description: 'The new organization shared stylesheet.',
                  type: 'string',
                  format: 'binary',
                },
              },
            },
          },
        },
      },
      responses: {
        204: {
          description: 'The shared style has been updated succesfully.',
        },
      },
      security: [{ cli: ['organizations:styles:write'] }],
    },
  },
  '/organizations/{organizationId}/style/block/@{blockOrganizationId}/{blockId}': {
    parameters: [
      { $ref: '#/components/parameters/organizationId' },
      {
        $ref: '#/components/parameters/organizationId',
        name: 'blockOrganizationId',
        description: 'The organization ID of the block.',
      },
      { $ref: '#/components/parameters/blockId' },
    ],
    get: {
      tags: ['organization'],
      description: 'Get the organization style for a block.',
      operationId: 'getOrganizationBlockStyle',
      responses: {
        200: {
          description: 'The stylesheet associated with this block for this organization.',
          content: {
            'text/css': {},
          },
        },
      },
    },
    post: {
      tags: ['organization'],
      description: 'Upload a block stylesheet for this organization.',
      operationId: 'setOrganizationBlockStyle',
      requestBody: {
        content: {
          'multipart/form-data': {
            schema: {
              required: ['style'],
              properties: {
                style: {
                  description: 'The new organization block stylesheet.',
                  type: 'string',
                  format: 'binary',
                },
              },
            },
          },
        },
      },
      responses: {
        204: {
          description: 'The block style has been updated succesfully.',
        },
      },
      security: [{ cli: ['organizations:styles:write'] }],
    },
  },
};<|MERGE_RESOLUTION|>--- conflicted
+++ resolved
@@ -37,7 +37,7 @@
       security: [{ studio: [] }],
     },
   },
-  '/api/organizations/{organizationId}/members': {
+  '/organizations/{organizationId}/members': {
     parameters: [{ $ref: '#/components/parameters/organizationId' }],
     get: {
       tags: ['organization'],
@@ -60,29 +60,6 @@
       },
     },
   },
-  '/organizations/{organizationId}/members': {
-    parameters: [{ $ref: '#/components/parameters/organizationId' }],
-    get: {
-      tags: ['organization'],
-      description: 'Get a list of organization members.',
-      operationId: 'getMembers',
-      responses: {
-        200: {
-          description: 'The list of all members.',
-          content: {
-            'application/json': {
-              schema: {
-                type: 'array',
-                items: {
-                  $ref: '#/components/schemas/Member',
-                },
-              },
-            },
-          },
-        },
-      },
-    },
-  },
   '/organizations/{organizationId}/invites/resend': {
     parameters: [{ $ref: '#/components/parameters/organizationId' }],
     post: {
@@ -111,11 +88,7 @@
           description: 'The invite has been sent.',
         },
       },
-<<<<<<< HEAD
-      security: [{ studio: [] }],
-=======
-      security: [{ apiUser: [] }],
->>>>>>> 972079f3
+      security: [{ studio: [] }],
     },
   },
   '/organizations/{organizationId}/join': {
