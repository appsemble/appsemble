--- conflicted
+++ resolved
@@ -173,6 +173,11 @@
                   format: 'binary',
                   description: 'The original YAML definition used to define the app.',
                 },
+                icon: {
+                  type: 'string',
+                  format: 'binary',
+                  description: 'The app icon.',
+                },
               },
             },
             encoding: {
@@ -225,7 +230,6 @@
       },
     },
     delete: {
-<<<<<<< HEAD
       tags: ['app'],
       description: `Delete the app icon from the database.
 
@@ -235,75 +239,6 @@
       responses: {
         204: {
           description: 'The icon has been deleted succesfully.',
-        },
-      },
-      security: [{ apiUser: ['apps:write'] }],
-    },
-  },
-  '/api/apps/{appId}/settings': {
-    parameters: [{ $ref: '#/components/parameters/appId' }],
-    get: {
-      tags: ['app'],
-      description: 'Get the app settings.',
-      operationId: 'getAppSettings',
-      responses: {
-        200: {
-          description: 'The settings of the app.',
-          $ref: '#/components/responses/appSettings',
-        },
-      },
-    },
-    put: {
-      tags: ['app'],
-      description: "Update an app's settings",
-      operationId: 'updateAppSettings',
-      requestBody: {
-        content: {
-          'multipart/form-data': {
-            schema: {
-              required: ['private', 'path', 'icon'],
-              $ref: '#/components/schemas/AppSettings',
-            },
-            encoding: {
-              icon: {
-                contentType: 'image/png, image/jpg, image/svg+xml, image/tiff, image/webp',
-              },
-            },
-          },
-        },
-      },
-      responses: {
-        200: {
-          description: 'The updated app settings',
-          $ref: '#/components/responses/appSettings',
-        },
-      },
-      security: [{ apiUser: ['apps:write'] }],
-    },
-    patch: {
-=======
->>>>>>> 9c9fa982
-      tags: ['app'],
-      description: 'Update an app’s settings',
-      operationId: 'patchAppSettings',
-      requestBody: {
-        content: {
-          'multipart/form-data': {
-            schema: {
-              $ref: '#/components/schemas/AppSettings',
-            },
-            encoding: {
-              icon: {
-                contentType: 'image/png, image/jpg, image/svg+xml, image/tiff, image/webp',
-              },
-            },
-          },
-        },
-      },
-      responses: {
-        200: {
-          description: 'The updated app settings',
-          $ref: '#/components/responses/appSettings',
         },
       },
       security: [{ apiUser: ['apps:write'] }],
