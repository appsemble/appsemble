import { basicAuth } from '@appsemble/node-utils';
<<<<<<< HEAD
import { createServer } from '@appsemble/node-utils/createServer.js';
import { TokenResponse } from '@appsemble/types';
=======
import { type TokenResponse } from '@appsemble/types';
>>>>>>> 0ce62a26
import { request, setTestApp } from 'axios-test-instance';
import { hash } from 'bcrypt';
import jwt from 'jsonwebtoken';

<<<<<<< HEAD
import * as controllers from '../../controllers/index.js';
import { App, OAuth2AuthorizationCode, OAuth2ClientCredentials, User } from '../../models/index.js';
import { argv, setArgv } from '../../utils/argv.js';
=======
import {
  App,
  OAuth2AuthorizationCode,
  OAuth2ClientCredentials,
  type User,
} from '../../models/index.js';
import { setArgv } from '../../utils/argv.js';
>>>>>>> 0ce62a26
import { createJWTResponse } from '../../utils/createJWTResponse.js';
import { createTestUser } from '../../utils/test/authorization.js';
import { useTestDatabase } from '../../utils/test/testSchema.js';
import { appRouter } from '../appRouter/index.js';

let user: User;

useTestDatabase(import.meta);

beforeAll(async () => {
  setArgv({ host: 'http://localhost', secret: 'test' });
  const server = await createServer({
    argv,
    appRouter,
    controllers,
  });
  await setTestApp(server);
});

beforeEach(async () => {
  import.meta.jest.useFakeTimers({ now: new Date('2000-01-01T00:00:00Z') });
  user = await createTestUser();
});

it('should not accept invalid content types', async () => {
  const response = await request.post('/oauth2/token', {});
  expect(response).toMatchObject({
    status: 400,
    data: {
      error: 'invalid_request',
    },
  });
});

it('should not accept missing grant types', async () => {
  const response = await request.post('/oauth2/token', '');
  expect(response).toMatchObject({
    status: 400,
    data: {
      error: 'unsupported_grant_type',
    },
  });
});

it('should not accept unsupported grant types', async () => {
  const response = await request.post('/oauth2/token', 'grant_type=unsupported');
  expect(response).toMatchObject({
    status: 400,
    data: {
      error: 'unsupported_grant_type',
    },
  });
});

describe('authorization_code', () => {
  it('should handle a missing referer header', async () => {
    const response = await request.post(
      '/oauth2/token',
      new URLSearchParams({
        client_id: 'app:123',
        code: '123',
        grant_type: 'authorization_code',
        redirect_uri: 'http://foo.bar.localhost',
        scope: 'openid',
      }),
    );
    expect(response).toMatchObject({
      status: 400,
      data: {
        error: 'invalid_request',
      },
    });
  });

  it('should fail if the referer doesn’t match the redirect URI', async () => {
    const response = await request.post(
      '/oauth2/token',
      new URLSearchParams({
        client_id: 'app:42',
        code: '123',
        grant_type: 'authorization_code',
        redirect_uri: 'http://foo.bar.localhost:9999/',
        scope: 'openid',
      }),
      { headers: { referer: 'http://fooz.baz.localhost:9999/' } },
    );
    expect(response).toMatchObject({
      status: 400,
      data: {
        error: 'invalid_request',
      },
    });
  });

  it('should fail if the client id doesn’t match an app id', async () => {
    const response = await request.post(
      '/oauth2/token',
      new URLSearchParams({
        client_id: 'invalid',
        code: '123',
        grant_type: 'authorization_code',
        redirect_uri: 'http://foo.bar.localhost:9999/',
        scope: 'openid',
      }),
      { headers: { referer: 'http://foo.bar.localhost:9999/' } },
    );
    expect(response).toMatchObject({
      status: 400,
      data: {
        error: 'invalid_client',
      },
    });
  });

  it('should fail if no authorization code has been registered', async () => {
    const response = await request.post(
      '/oauth2/token',
      new URLSearchParams({
        client_id: 'app:42',
        code: '123',
        grant_type: 'authorization_code',
        redirect_uri: 'http://foo.bar.localhost:9999/',
        scope: 'openid',
      }),
      { headers: { referer: 'http://foo.bar.localhost:9999/' } },
    );
    expect(response).toMatchObject({
      status: 400,
      data: {
        error: 'invalid_client',
      },
    });
  });

  it('should not allow expired authorization codes', async () => {
    await user.$create('Organization', { id: 'org' });
    const app = await App.create({
      OrganizationId: 'org',
      definition: '',
      vapidPrivateKey: '',
      vapidPublicKey: '',
    });
    const expires = new Date('1999-12-31T23:00:00Z');
    const authCode = await OAuth2AuthorizationCode.create({
      AppId: app.id,
      code: '123',
      UserId: user.id,
      expires,
      redirectUri: 'http://foo.bar.localhost:9999/',
      scope: 'openid',
    });
    const response = await request.post(
      '/oauth2/token',
      new URLSearchParams({
        client_id: `app:${app.id}`,
        code: '123',
        grant_type: 'authorization_code',
        redirect_uri: 'http://foo.bar.localhost:9999/',
      }),
      { headers: { referer: 'http://foo.bar.localhost:9999/' } },
    );
    expect(response).toMatchObject({
      status: 400,
      data: {
        error: 'invalid_grant',
      },
    });
    await expect(authCode.reload()).rejects.toThrow(
      'Instance could not be reloaded because it does not exist anymore (find call returned null)',
    );
  });

  it('should only allow granted scopes', async () => {
    await user.$create('Organization', { id: 'org' });
    const app = await App.create({
      OrganizationId: 'org',
      definition: '',
      vapidPrivateKey: '',
      vapidPublicKey: '',
    });
    const expires = new Date('2000-01-01T00:10:00Z');
    await OAuth2AuthorizationCode.create({
      AppId: app.id,
      code: '123',
      UserId: user.id,
      expires,
      redirectUri: 'http://foo.bar.localhost:9999/',
      scope: 'openid',
    });
    const response = await request.post(
      '/oauth2/token',
      new URLSearchParams({
        client_id: `app:${app.id}`,
        code: '123',
        grant_type: 'authorization_code',
        redirect_uri: 'http://foo.bar.localhost:9999/',
        scope: 'email openid',
      }),
      { headers: { referer: 'http://foo.bar.localhost:9999/' } },
    );
    expect(response).toMatchObject({
      status: 400,
      data: {
        error: 'invalid_scope',
      },
    });
  });

  it('should return an access token response if the authorization code is valid', async () => {
    await user.$create('Organization', { id: 'org' });
    const app = await App.create({
      OrganizationId: 'org',
      definition: '',
      vapidPrivateKey: '',
      vapidPublicKey: '',
    });
    const expires = new Date('2000-01-01T00:10:00Z');
    const authCode = await OAuth2AuthorizationCode.create({
      AppId: app.id,
      code: '123',
      UserId: user.id,
      expires,
      redirectUri: 'http://foo.bar.localhost:9999/',
      scope: 'email openid',
    });
    const response = await request.post<TokenResponse>(
      '/oauth2/token',
      new URLSearchParams({
        client_id: `app:${app.id}`,
        code: '123',
        grant_type: 'authorization_code',
        redirect_uri: 'http://foo.bar.localhost:9999/',
        scope: 'openid',
      }),
      { headers: { referer: 'http://foo.bar.localhost:9999/' } },
    );
    expect(response).toMatchObject({
      status: 200,
      data: {
        access_token: expect.stringMatching(/(?:[\w-]+\.){2}[\w-]/),
        expires_in: 3600,
        refresh_token: expect.stringMatching(/(?:[\w-]+\.){2}[\w-]/),
        token_type: 'bearer',
      },
    });
    await expect(authCode.reload()).rejects.toThrow(
      'Instance could not be reloaded because it does not exist anymore (find call returned null)',
    );
    const payload = jwt.decode(response.data.access_token);
    expect(payload).toStrictEqual({
      aud: 'app:1',
      exp: 946_688_400,
      iat: 946_684_800,
      iss: 'http://localhost',
      scope: 'openid',
      sub: user.id,
    });
  });
});

describe('client_credentials', () => {
  beforeEach(async () => {
    await OAuth2ClientCredentials.create({
      description: 'Test credentials',
      id: 'testClientId',
      expires: new Date('2000-01-02T00:00:00Z'),
      scopes: 'apps:write blocks:write',
      secret: await hash('testClientSecret', 10),
      UserId: user.id,
    });
  });

  it('should handle a missing authorization header', async () => {
    const response = await request.post('/oauth2/token', 'grant_type=client_credentials');
    expect(response).toMatchObject({
      status: 400,
      data: {
        error: 'invalid_client',
      },
    });
  });

  it('should handle invalid authentication types', async () => {
    const response = await request.post('/oauth2/token', 'grant_type=client_credentials', {
      headers: {
        authorization: 'Bearer foo',
      },
    });
    expect(response).toMatchObject({
      status: 400,
      data: {
        error: 'invalid_client',
      },
    });
  });

  it('should handle invalidly encoded basic authentication', async () => {
    const response = await request.post('/oauth2/token', 'grant_type=client_credentials', {
      headers: {
        authorization: 'Basic invalid',
      },
    });
    expect(response).toMatchObject({
      status: 400,
      data: {
        error: 'invalid_client',
      },
    });
  });

  it('should handle invalid client credentials', async () => {
    const response = await request.post('/oauth2/token', 'grant_type=client_credentials', {
      headers: { authorization: basicAuth('invalidId', 'invalidSecret') },
    });
    expect(response).toMatchObject({
      status: 400,
      data: {
        error: 'invalid_client',
      },
    });
  });

  it('should handle expired clients', async () => {
    import.meta.jest.setSystemTime(new Date('2000-03-01T00:00:00Z'));
    const response = await request.post('/oauth2/token', 'grant_type=client_credentials', {
      headers: { authorization: basicAuth('testClientId', 'testClientSecret') },
    });
    expect(response).toMatchObject({
      status: 400,
      data: {
        error: 'invalid_grant',
      },
    });
  });

  it('should handle unauthorized client scopes', async () => {
    const response = await request.post(
      '/oauth2/token',
      'grant_type=client_credentials&scope=blocks:write organizations:write',
      { headers: { authorization: basicAuth('testClientId', 'testClientSecret') } },
    );
    expect(response).toMatchObject({
      status: 400,
      data: {
        error: 'invalid_scope',
      },
    });
  });

  it('should return an access token response if the request is made correctly', async () => {
    const response = await request.post<TokenResponse>(
      '/oauth2/token',
      'grant_type=client_credentials&scope=blocks:write',
      { headers: { authorization: basicAuth('testClientId', 'testClientSecret') } },
    );
    expect(response).toMatchObject({
      status: 200,
      data: {
        access_token: expect.stringMatching(/^(?:[\w-]+\.){2}[\w-]+$/),
        expires_in: 3600,
        token_type: 'bearer',
      },
    });
    const payload = jwt.decode(response.data.access_token);
    expect(payload).toStrictEqual({
      aud: 'testClientId',
      exp: 946_688_400,
      iat: 946_684_800,
      iss: 'http://localhost',
      scope: 'blocks:write',
      sub: user.id,
    });
  });
});

describe('refresh_token', () => {
  it('should verify the refresh token', async () => {
    const response = await request.post(
      '/oauth2/token',
      new URLSearchParams({
        grant_type: 'refresh_token',
        refresh_token: 'invalid.refresh.token',
        scope: 'resources:manage',
      }),
    );
    expect(response).toMatchObject({
      status: 400,
      data: {
        error: 'invalid_grant',
      },
    });
  });

  it('should create a refresh token', async () => {
    const response = await request.post<TokenResponse>(
      '/oauth2/token',
      new URLSearchParams({
        grant_type: 'refresh_token',
        refresh_token: createJWTResponse(user.id).refresh_token,
        scope: 'resources:manage',
      }),
    );
    expect(response).toMatchObject({
      status: 200,
      data: {
        access_token: expect.stringMatching(/^(?:[\w-]+\.){2}[\w-]+$/),
        expires_in: 3600,
        refresh_token: expect.stringMatching(/^(?:[\w-]+\.){2}[\w-]+$/),
        token_type: 'bearer',
      },
    });
    const payload = jwt.decode(response.data.access_token);
    expect(payload).toStrictEqual({
      aud: 'http://localhost',
      exp: 946_688_400,
      iat: 946_684_800,
      iss: 'http://localhost',
      sub: user.id,
    });
  });
});<|MERGE_RESOLUTION|>--- conflicted
+++ resolved
@@ -1,27 +1,17 @@
-import { basicAuth } from '@appsemble/node-utils';
-<<<<<<< HEAD
-import { createServer } from '@appsemble/node-utils/createServer.js';
-import { TokenResponse } from '@appsemble/types';
-=======
+import { basicAuth, createServer } from '@appsemble/node-utils';
 import { type TokenResponse } from '@appsemble/types';
->>>>>>> 0ce62a26
 import { request, setTestApp } from 'axios-test-instance';
 import { hash } from 'bcrypt';
 import jwt from 'jsonwebtoken';
 
-<<<<<<< HEAD
 import * as controllers from '../../controllers/index.js';
-import { App, OAuth2AuthorizationCode, OAuth2ClientCredentials, User } from '../../models/index.js';
-import { argv, setArgv } from '../../utils/argv.js';
-=======
 import {
   App,
   OAuth2AuthorizationCode,
   OAuth2ClientCredentials,
   type User,
 } from '../../models/index.js';
-import { setArgv } from '../../utils/argv.js';
->>>>>>> 0ce62a26
+import { argv, setArgv } from '../../utils/argv.js';
 import { createJWTResponse } from '../../utils/createJWTResponse.js';
 import { createTestUser } from '../../utils/test/authorization.js';
 import { useTestDatabase } from '../../utils/test/testSchema.js';
