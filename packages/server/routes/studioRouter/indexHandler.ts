// eslint-disable-next-line unicorn/import-style
import crypto from 'node:crypto';

<<<<<<< HEAD
import { createSettings, makeCSP, render } from '@appsemble/node-utils/render.js';
import { Context } from 'koa';
=======
import { type Context } from 'koa';
>>>>>>> 0ce62a26

import { argv } from '../../utils/argv.js';
import { githubPreset, gitlabPreset, googlePreset } from '../../utils/OAuth2Presets.js';
import { getSentryClientSettings } from '../../utils/sentry.js';

/**
 * Serve `index.html` for editor related routes.
 *
 * @param ctx The Koa context.
 * @returns void
 */
export function indexHandler(ctx: Context): Promise<void> {
  const { hostname } = ctx;
  const { disableRegistration, githubClientId, gitlabClientId, googleClientId, host } = argv;
  const logins = [];
  if (githubClientId) {
    logins.push({
      authorizationUrl: githubPreset.authorizationUrl,
      clientId: githubClientId,
      icon: githubPreset.icon,
      name: githubPreset.name,
      scope: githubPreset.scope,
    });
  }
  if (gitlabClientId) {
    logins.push({
      authorizationUrl: gitlabPreset.authorizationUrl,
      clientId: gitlabClientId,
      icon: gitlabPreset.icon,
      name: gitlabPreset.name,
      scope: gitlabPreset.scope,
    });
  }
  if (googleClientId) {
    logins.push({
      authorizationUrl: googlePreset.authorizationUrl,
      clientId: googleClientId,
      icon: googlePreset.icon,
      name: googlePreset.name,
      scope: googlePreset.scope,
    });
  }
  const nonce = crypto.randomBytes(16).toString('base64');
  const { reportUri, sentryDsn, sentryEnvironment, sentryOrigin } =
    getSentryClientSettings(hostname);
  const [settingsHash, settings] = createSettings({
    enableRegistration: !disableRegistration,
    logins,
    sentryDsn,
    sentryEnvironment,
  });
  const csp = makeCSP({
    'report-uri': [reportUri],
    // This is needed for Webpack.
    'connect-src':
      process.env.NODE_ENV === 'production'
        ? [sentryDsn && 'https://sentry.io', sentryOrigin, "'self'", '127.0.0.1:*']
        : ['*'],
    'default-src': ["'self'", sentryOrigin],
    'img-src': ['blob:', 'data:', '*'],
    'script-src': [
      "'self'",
      settingsHash,
      `'nonce-${nonce}'`,
      // This is needed for Webpack.
      process.env.NODE_ENV !== 'production' && "'unsafe-eval'",
    ],
    'style-src': [
      "'self'",
      // Monaco requires this for syntax highlighting
      "'unsafe-inline'",
      'https://fonts.googleapis.com',
    ],
    'font-src': ["'self'", 'https://fonts.gstatic.com'],
    'frame-src': [`*.${new URL(host).host}`, host],
  });
  ctx.set('Content-Security-Policy', csp);
  return render(ctx, 'studio/index.html', { nonce, settings });
}<|MERGE_RESOLUTION|>--- conflicted
+++ resolved
@@ -1,12 +1,8 @@
 // eslint-disable-next-line unicorn/import-style
 import crypto from 'node:crypto';
 
-<<<<<<< HEAD
 import { createSettings, makeCSP, render } from '@appsemble/node-utils/render.js';
-import { Context } from 'koa';
-=======
 import { type Context } from 'koa';
->>>>>>> 0ce62a26
 
 import { argv } from '../../utils/argv.js';
 import { githubPreset, gitlabPreset, googlePreset } from '../../utils/OAuth2Presets.js';
