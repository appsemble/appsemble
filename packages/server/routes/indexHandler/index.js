import qs from 'querystring';

import createSettings from '../../utils/createSettings';
import makeCSP from '../../utils/makeCSP';
import sentryDsnToReportUri from '../../utils/sentryDsnToReportUri';
import { bulmaURL, faURL } from '../../utils/styleURL';

/**
 * https://developers.google.com/web/fundamentals/web-app-manifest
 */
export default async function indexHandler(ctx) {
  const { organizationId, appId } = ctx.params;
  const { App, AppNotificationKey } = ctx.db.models;
  ctx.type = 'text/html';
  const { render } = ctx.state;
  const { sentryDsn } = ctx.argv;
  const reportUri = sentryDsnToReportUri(sentryDsn);
  const csp = {
    'report-uri': [reportUri],
    'connect-src': ['*', 'blob:', 'data:'],
    'default-src': ["'self'"],
    'script-src': [
      "'self'",
      // This is needed for Webpack.
      process.env.NODE_ENV !== 'production' && "'unsafe-eval'",
    ],
    'img-src': ['*', 'blob:', 'data:'],
    'media-src': ['*', 'blob:', 'data:'],
    'style-src': ["'self'", "'unsafe-inline'", 'https://fonts.googleapis.com'],
    'font-src': ["'self'", 'data:', 'https://fonts.gstatic.com'],
    'frame-src': ["'self'", '*.vimeo.com', '*.youtube.com'],
  };

  try {
    const app = await App.findOne(
      {
        where: { path: appId, OrganizationId: organizationId.slice(1) },
        include: [AppNotificationKey],
      },
      { raw: true },
    );

    if (app == null) {
      ctx.body = await render('error.html', {
        bulmaURL,
        faURL,
        message: 'The app you are looking for could not be found.',
      });
      ctx.status = 404;
    } else {
      const [settingsHash, settings] = createSettings({
<<<<<<< HEAD
        app: { ...app.definition, id: app.id, organizationId: app.OrganizationId },
        vapidPublicKey: app.AppNotificationKey.publicKey,
=======
        id: app.id,
        organizationId: app.OrganizationId,
        definition: app.definition,
>>>>>>> 9c9fa982
        sentryDsn,
      });
      csp['script-src'].push(settingsHash);
      ctx.body = await render('app.html', {
        app,
        bulmaURL: `${bulmaURL}?${qs.stringify(app.definition.theme)}`,
        faURL,
        settings,
      });
    }
    ctx.set('Content-Security-Policy', makeCSP(csp));
  } catch (error) {
    ctx.body = await render('error.html', {
      bulmaURL,
      faURL,
      message: 'There was a problem loading the app. Please try again later.',
    });
    ctx.status = 500;
  }
}<|MERGE_RESOLUTION|>--- conflicted
+++ resolved
@@ -49,14 +49,10 @@
       ctx.status = 404;
     } else {
       const [settingsHash, settings] = createSettings({
-<<<<<<< HEAD
-        app: { ...app.definition, id: app.id, organizationId: app.OrganizationId },
+        id: app.id,
         vapidPublicKey: app.AppNotificationKey.publicKey,
-=======
-        id: app.id,
         organizationId: app.OrganizationId,
         definition: app.definition,
->>>>>>> 9c9fa982
         sentryDsn,
       });
       csp['script-src'].push(settingsHash);
