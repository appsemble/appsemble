import { createInstance } from 'axios-test-instance';

import { App, Asset, Member } from '../models';
import createServer from '../utils/createServer';
import { closeTestSchema, createTestSchema, truncate } from '../utils/test/testSchema';
import testToken from '../utils/test/testToken';

let request;
let server;
let organizationId;
let user;
let authorization;
let app;

beforeAll(createTestSchema('assets'));

beforeAll(async () => {
  server = await createServer({ argv: { host: 'http://localhost', secret: 'test' } });
  request = await createInstance(server);
});

beforeEach(async () => {
  ({ authorization, user } = await testToken());
  ({ id: organizationId } = await user.createOrganization(
    {
      id: 'testorganization',
      name: 'Test Organization',
    },
    { through: { role: 'Owner' } },
  ));

  app = await App.create({
    definition: {
      name: 'Test App',
      defaultPage: 'Test Page',
      security: {
        default: {
          role: 'Reader',
          policy: 'everyone',
        },
        roles: {
          Reader: {},
        },
      },
    },
    path: 'test-app',
    vapidPublicKey: 'a',
    vapidPrivateKey: 'b',
    OrganizationId: organizationId,
  });
});

afterEach(truncate);

afterAll(async () => {
  await request.close();
});

<<<<<<< HEAD
describe('getAssets', () => {
  it('should return an empty array if no assets exist', async () => {
    const response = await request.get(`/api/apps/${app.id}/assets`);
    expect(response).toMatchObject({
      status: 200,
      data: [],
    });
  });

  it('should fetch all of the app’s assets', async () => {
    const assetA = await app.createAsset({
      mime: 'application/octet-stream',
      filename: 'test.bin',
      data: Buffer.from('buffer'),
    });

    const assetB = await app.createAsset({
      mime: 'application/octet-stream',
      filename: 'foo.bin',
      data: Buffer.from('bar'),
    });

    const response = await request.get(`/api/apps/${app.id}/assets`);
    expect(response).toMatchObject({
      status: 200,
      data: [
        { id: assetA.id, mime: assetA.mime, filename: assetA.filename },
        { id: assetB.id, mime: assetB.mime, filename: assetB.filename },
      ],
    });
  });

  it('should not fetch another app’s assets', async () => {
    const assetA = await app.createAsset({
      mime: 'application/octet-stream',
      filename: 'test.bin',
      data: Buffer.from('buffer'),
    });

    const assetB = await app.createAsset({
      mime: 'application/octet-stream',
      filename: 'foo.bin',
      data: Buffer.from('bar'),
    });

    const appB = await App.create({
      definition: {
        name: 'Test App',
        defaultPage: 'Test Page',
        security: {
          default: {
            role: 'Reader',
            policy: 'everyone',
          },
          roles: {
            Reader: {},
          },
        },
      },
      path: 'test-app-B',
      vapidPublicKey: 'a',
      vapidPrivateKey: 'b',
      OrganizationId: organizationId,
    });
    await appB.createAsset({
      mime: 'application/octet-stream',
      filename: 'foo.bin',
      data: Buffer.from('bar'),
    });

    const response = await request.get(`/api/apps/${app.id}/assets`);
    expect(response).toMatchObject({
      status: 200,
      data: [
        { id: assetA.id, mime: assetA.mime, filename: assetA.filename },
        { id: assetB.id, mime: assetB.mime, filename: assetB.filename },
      ],
    });
  });
});
=======
afterAll(closeTestSchema);
>>>>>>> c245a14c

describe('getAssetById', () => {
  it('should be able to fetch an asset', async () => {
    const data = Buffer.from('buffer');
    const asset = await app.createAsset({
      mime: 'application/octet-stream',
      filename: 'test.bin',
      data,
    });

    const response = await request.get(`/api/apps/${app.id}/assets/${asset.id}`, {
      responseType: 'arraybuffer',
    });

    expect(response).toMatchObject({
      status: 200,
      headers: expect.objectContaining({ 'content-type': 'application/octet-stream' }),
      data,
    });
  });

  it('should not fetch assets from other apps', async () => {
    const appB = await App.create({
      definition: {
        name: 'Test App',
        defaultPage: 'Test Page',
        security: {
          default: {
            role: 'Reader',
            policy: 'everyone',
          },
          roles: {
            Reader: {},
          },
        },
      },
      path: 'test-app-B',
      vapidPublicKey: 'a',
      vapidPrivateKey: 'b',
      OrganizationId: organizationId,
    });
    const data = Buffer.from('buffer');
    const asset = await appB.createAsset({
      mime: 'application/octet-stream',
      filename: 'test.bin',
      data,
    });

    const response = await request.get(`/api/apps/${app.id}/assets/${asset.id}`);

    expect(response).toMatchObject({
      status: 404,
      data: { error: 'Not Found', message: 'Asset not found', statusCode: 404 },
    });
  });

  it('should fetch assets from apps that don’t exist', async () => {
    const response = await request.get('/api/apps/0/assets/0');

    expect(response).toMatchObject({
      status: 404,
      data: { error: 'Not Found', message: 'App not found', statusCode: 404 },
    });
  });
});

describe('createAsset', () => {
  it('should be able to create an asset', async () => {
    const data = Buffer.from([0xc0, 0xff, 0xee, 0xba, 0xbe]);
    const createResponse = await request.post(`/api/apps/${app.id}/assets`, data, {
      headers: { 'content-type': 'application/octet-stream' },
    });
    expect(createResponse).toMatchObject({
      status: 201,
      data: { id: expect.any(Number) },
    });

    const getResponse = await request.get(`/api/apps/${app.id}/assets/${createResponse.data.id}`, {
      responseType: 'arraybuffer',
    });
    expect(getResponse).toMatchObject({
      status: 200,
      headers: {
        'content-type': 'application/octet-stream',
      },
      data,
    });
  });

  it('should accept empty files', async () => {
    const response = await request.post(`/api/apps/${app.id}/assets`, Buffer.alloc(0));
    expect(response).toMatchObject({
      status: 201,
      data: { id: expect.any(Number) },
    });
  });

  it('should not create assets for apps that don’t exist', async () => {
    const response = await request.post('/api/apps/0/assets', Buffer.alloc(0));
    expect(response).toMatchObject({
      status: 404,
      data: { message: 'App not found', statusCode: 404, error: 'Not Found' },
    });
  });

  it('should associate the user if the user is authenticated', async () => {
    const response = await request.post(`/api/apps/${app.id}/assets`, Buffer.alloc(0), {
      headers: { authorization },
    });
    const asset = await Asset.findByPk(response.data.id);

    expect(asset.UserId).toStrictEqual(user.id);
    expect(response).toMatchObject({
      status: 201,
      data: { id: expect.any(Number) },
    });
  });
});

describe('deleteAsset', () => {
  it('should delete existing assets', async () => {
    const asset = await app.createAsset({
      mime: 'application/octet-stream',
      filename: 'test.bin',
      data: Buffer.from('buffer'),
    });

    const response = await request.delete(`/api/apps/${app.id}/assets/${asset.id}`, {
      headers: { authorization },
    });

    expect(response.status).toStrictEqual(204);
  });

  it('should not delete assets if the user has insufficient permissions', async () => {
    await Member.update({ role: 'Member' }, { where: { UserId: user.id } });

    const asset = await app.createAsset({
      mime: 'application/octet-stream',
      filename: 'test.bin',
      data: Buffer.from('buffer'),
    });

    const response = await request.delete(`/api/apps/${app.id}/assets/${asset.id}`, {
      headers: { authorization },
    });

    expect(response).toMatchObject({
      status: 403,
      data: { message: 'User does not have sufficient permissions.' },
    });
  });

  it('should not delete existing assets from different apps', async () => {
    const appB = await App.create({
      definition: {
        name: 'Test App',
        defaultPage: 'Test Page',
        security: {
          default: {
            role: 'Reader',
            policy: 'everyone',
          },
          roles: {
            Reader: {},
          },
        },
      },
      path: 'test-app-B',
      vapidPublicKey: 'a',
      vapidPrivateKey: 'b',
      OrganizationId: organizationId,
    });

    const asset = await appB.createAsset({
      mime: 'application/octet-stream',
      filename: 'test.bin',
      data: Buffer.from('buffer'),
    });

    const response = await request.delete(`/api/apps/${app.id}/assets/${asset.id}`, {
      headers: { authorization },
    });

    expect(response).toMatchObject({
      status: 404,
      data: { message: 'Asset not found', statusCode: 404, error: 'Not Found' },
    });
  });
});<|MERGE_RESOLUTION|>--- conflicted
+++ resolved
@@ -56,7 +56,8 @@
   await request.close();
 });
 
-<<<<<<< HEAD
+afterAll(closeTestSchema);
+
 describe('getAssets', () => {
   it('should return an empty array if no assets exist', async () => {
     const response = await request.get(`/api/apps/${app.id}/assets`);
@@ -137,9 +138,6 @@
     });
   });
 });
-=======
-afterAll(closeTestSchema);
->>>>>>> c245a14c
 
 describe('getAssetById', () => {
   it('should be able to fetch an asset', async () => {
