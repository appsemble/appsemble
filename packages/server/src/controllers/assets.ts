import { Permission } from '@appsemble/utils';
import { conflict, notFound } from '@hapi/boom';
import { Context } from 'koa';
import { extension } from 'mime-types';
import { Op, UniqueConstraintError } from 'sequelize';

import { App, Asset, Resource } from '../models';
import { checkRole } from '../utils/checkRole';

export async function getAssets(ctx: Context): Promise<void> {
  const {
    pathParams: { appId },
  } = ctx;

  const app = await App.findByPk(appId, {
    attributes: ['OrganizationId'],
    include: [
      {
        model: Asset,
        attributes: ['id', 'mime', 'filename', 'name', 'ResourceId'],
        required: false,
        include: [
          {
            model: Resource,
            attributes: ['type'],
            required: false,
          },
        ],
      },
    ],
  });

  if (!app) {
    throw notFound('App not found');
  }

  await checkRole(ctx, app.OrganizationId, Permission.ReadAssets);

  ctx.body = app.Assets.map((asset) => ({
    id: asset.id,
    resourceId: asset.ResourceId ?? undefined,
    resourceType: asset.Resource?.type,
    mime: asset.mime,
    filename: asset.filename,
    name: asset.name || undefined,
  }));
}

export async function getAssetById(ctx: Context): Promise<void> {
  const {
    pathParams: { appId, assetId },
  } = ctx;

  const app = await App.findByPk(appId, {
    attributes: [],
    include: [
      { model: Asset, where: { [Op.or]: [{ id: assetId }, { name: assetId }] }, required: false },
    ],
  });

  if (!app) {
    throw notFound('App not found');
  }

  // Pick asset id over asset name.
  const asset =
    app.Assets.find((a) => a.id === assetId) || app.Assets.find((a) => a.name === assetId);

  if (!asset) {
    throw notFound('Asset not found');
  }

  if (assetId !== asset.id) {
    // Redirect to asset using current asset ID
    ctx.status = 302;
    ctx.set('location', `/api/apps/${appId}/assets/${asset.id}`);
<<<<<<< HEAD
    ctx.type = null;
=======
>>>>>>> e1a95452
    return;
  }

  let { filename, mime } = asset;
  if (!filename) {
    filename = asset.id;
    if (mime) {
      const ext = extension(mime);
      if (ext) {
        filename += `.${ext}`;
      }
    }
  }
  ctx.set('content-type', mime || 'application/octet-stream');
  if (filename) {
    ctx.set('content-disposition', `attachment; filename=${JSON.stringify(filename)}`);
  }

  ctx.set('Cache-Control', 'max-age=31536000,immutable');
  ctx.body = asset.data;
}

export async function createAsset(ctx: Context): Promise<void> {
  const {
    pathParams: { appId },
    request: {
      body: {
        file: { contents, filename, mime },
        name,
      },
    },
    user,
  } = ctx;

  const app = await App.findByPk(appId, { attributes: ['id'] });

  if (!app) {
    throw notFound('App not found');
  }

  let asset: Asset;
  try {
    asset = await Asset.create({
      AppId: appId,
      data: contents,
      filename,
      mime,
      name,
      UserId: user?.id,
    });
  } catch (error: unknown) {
    if (error instanceof UniqueConstraintError) {
      throw conflict(`An asset named ${name} already exists`);
    }
    throw error;
  }

  ctx.status = 201;
  ctx.body = { id: asset.id, mime, filename, name };
}

export async function deleteAsset(ctx: Context): Promise<void> {
  const {
    pathParams: { appId, assetId },
  } = ctx;

  const app = await App.findByPk(appId, {
    attributes: ['OrganizationId'],
    include: [{ model: Asset, attributes: ['id'], where: { id: assetId }, required: false }],
  });

  if (!app) {
    throw notFound('App not found');
  }

  const [asset] = app.Assets;

  if (!asset) {
    throw notFound('Asset not found');
  }

  await checkRole(ctx, app.OrganizationId, Permission.ManageResources);
  await asset.destroy();
}

export async function deleteAssets(ctx: Context): Promise<void> {
  const {
    pathParams: { appId },
    request: { body },
  } = ctx;

  const app = await App.findByPk(appId, {
    attributes: ['OrganizationId'],
  });

  if (!app) {
    throw notFound('App not found');
  }

  await checkRole(ctx, app.OrganizationId, Permission.ManageResources);
  await Asset.destroy({ where: { id: body } });

  ctx.status = 204;
}<|MERGE_RESOLUTION|>--- conflicted
+++ resolved
@@ -74,10 +74,7 @@
     // Redirect to asset using current asset ID
     ctx.status = 302;
     ctx.set('location', `/api/apps/${appId}/assets/${asset.id}`);
-<<<<<<< HEAD
     ctx.type = null;
-=======
->>>>>>> e1a95452
     return;
   }
 
