--- conflicted
+++ resolved
@@ -111,12 +111,6 @@
 
     expect(response).toMatchInlineSnapshot(`
       HTTP/1.1 200 OK
-<<<<<<< HEAD
-      Accept-Ranges: bytes
-      Connection: close
-      Content-Length: 1016
-=======
->>>>>>> c2a8ed5d
       Content-Type: application/json; charset=utf-8
 
       [
@@ -139,12 +133,9 @@
           "locked": false,
           "longDescription": null,
           "path": "test-app",
-<<<<<<< HEAD
-          "showAppDefinition": false,
-=======
           "sentryDsn": null,
           "sentryEnvironment": null,
->>>>>>> c2a8ed5d
+          "showAppDefinition": false,
           "showAppsembleLogin": false,
           "showAppsembleOAuth2Login": true,
           "visibility": "public",
@@ -168,12 +159,9 @@
           "locked": false,
           "longDescription": null,
           "path": "another-app",
-<<<<<<< HEAD
-          "showAppDefinition": false,
-=======
           "sentryDsn": null,
           "sentryEnvironment": null,
->>>>>>> c2a8ed5d
+          "showAppDefinition": false,
           "showAppsembleLogin": false,
           "showAppsembleOAuth2Login": true,
           "visibility": "public",
@@ -220,12 +208,6 @@
     const response = await request.get('/api/apps');
     expect(response).toMatchInlineSnapshot(`
       HTTP/1.1 200 OK
-<<<<<<< HEAD
-      Accept-Ranges: bytes
-      Connection: close
-      Content-Length: 504
-=======
->>>>>>> c2a8ed5d
       Content-Type: application/json; charset=utf-8
 
       [
@@ -248,12 +230,9 @@
           "locked": false,
           "longDescription": null,
           "path": "test-app",
-<<<<<<< HEAD
-          "showAppDefinition": false,
-=======
           "sentryDsn": null,
           "sentryEnvironment": null,
->>>>>>> c2a8ed5d
+          "showAppDefinition": false,
           "showAppsembleLogin": false,
           "showAppsembleOAuth2Login": true,
           "visibility": "public",
@@ -316,12 +295,6 @@
 
     expect(response).toMatchInlineSnapshot(`
       HTTP/1.1 200 OK
-<<<<<<< HEAD
-      Accept-Ranges: bytes
-      Connection: close
-      Content-Length: 1594
-=======
->>>>>>> c2a8ed5d
       Content-Type: application/json; charset=utf-8
 
       [
@@ -348,12 +321,9 @@
             "average": 4.5,
             "count": 2,
           },
-<<<<<<< HEAD
-          "showAppDefinition": false,
-=======
           "sentryDsn": null,
           "sentryEnvironment": null,
->>>>>>> c2a8ed5d
+          "showAppDefinition": false,
           "showAppsembleLogin": false,
           "showAppsembleOAuth2Login": true,
           "visibility": "public",
@@ -381,12 +351,9 @@
             "average": 3,
             "count": 1,
           },
-<<<<<<< HEAD
-          "showAppDefinition": false,
-=======
           "sentryDsn": null,
           "sentryEnvironment": null,
->>>>>>> c2a8ed5d
+          "showAppDefinition": false,
           "showAppsembleLogin": false,
           "showAppsembleOAuth2Login": true,
           "visibility": "public",
@@ -410,12 +377,9 @@
           "locked": false,
           "longDescription": null,
           "path": "another-app",
-<<<<<<< HEAD
-          "showAppDefinition": false,
-=======
           "sentryDsn": null,
           "sentryEnvironment": null,
->>>>>>> c2a8ed5d
+          "showAppDefinition": false,
           "showAppsembleLogin": false,
           "showAppsembleOAuth2Login": true,
           "visibility": "public",
@@ -456,12 +420,6 @@
 
     expect(response).toMatchInlineSnapshot(`
       HTTP/1.1 200 OK
-<<<<<<< HEAD
-      Accept-Ranges: bytes
-      Connection: close
-      Content-Length: 524
-=======
->>>>>>> c2a8ed5d
       Content-Type: application/json; charset=utf-8
 
       {
@@ -484,12 +442,9 @@
         "longDescription": null,
         "path": "test-app",
         "screenshotUrls": [],
-<<<<<<< HEAD
-        "showAppDefinition": false,
-=======
         "sentryDsn": null,
         "sentryEnvironment": null,
->>>>>>> c2a8ed5d
+        "showAppDefinition": false,
         "showAppsembleLogin": false,
         "showAppsembleOAuth2Login": true,
         "visibility": "unlisted",
@@ -512,12 +467,6 @@
 
     expect(response).toMatchInlineSnapshot(`
       HTTP/1.1 200 OK
-<<<<<<< HEAD
-      Accept-Ranges: bytes
-      Connection: close
-      Content-Length: 524
-=======
->>>>>>> c2a8ed5d
       Content-Type: application/json; charset=utf-8
 
       {
@@ -540,12 +489,9 @@
         "longDescription": null,
         "path": "test-app",
         "screenshotUrls": [],
-<<<<<<< HEAD
-        "showAppDefinition": false,
-=======
         "sentryDsn": null,
         "sentryEnvironment": null,
->>>>>>> c2a8ed5d
+        "showAppDefinition": false,
         "showAppsembleLogin": false,
         "showAppsembleOAuth2Login": true,
         "visibility": "unlisted",
@@ -568,12 +514,6 @@
     const response = await request.get(`/api/apps/${app.id}`);
     expect(response).toMatchInlineSnapshot(`
       HTTP/1.1 200 OK
-<<<<<<< HEAD
-      Accept-Ranges: bytes
-      Connection: close
-      Content-Length: 588
-=======
->>>>>>> c2a8ed5d
       Content-Type: application/json; charset=utf-8
 
       {
@@ -596,12 +536,9 @@
         "longDescription": null,
         "path": "test-app",
         "screenshotUrls": [],
-<<<<<<< HEAD
-        "showAppDefinition": false,
-=======
         "sentryDsn": null,
         "sentryEnvironment": null,
->>>>>>> c2a8ed5d
+        "showAppDefinition": false,
         "showAppsembleLogin": false,
         "showAppsembleOAuth2Login": true,
         "visibility": "unlisted",
@@ -627,12 +564,6 @@
     const response = await request.get(`/api/apps/${app.id}`);
     expect(response).toMatchInlineSnapshot(`
       HTTP/1.1 200 OK
-<<<<<<< HEAD
-      Accept-Ranges: bytes
-      Connection: close
-      Content-Length: 634
-=======
->>>>>>> c2a8ed5d
       Content-Type: application/json; charset=utf-8
 
       {
@@ -655,12 +586,9 @@
         "longDescription": null,
         "path": "test-app",
         "screenshotUrls": [],
-<<<<<<< HEAD
-        "showAppDefinition": false,
-=======
         "sentryDsn": null,
         "sentryEnvironment": null,
->>>>>>> c2a8ed5d
+        "showAppDefinition": false,
         "showAppsembleLogin": false,
         "showAppsembleOAuth2Login": true,
         "visibility": "unlisted",
@@ -682,12 +610,7 @@
     const response = await request.get(`/api/apps/${app.id}`);
     expect(response).toMatchInlineSnapshot(`
       HTTP/1.1 200 OK
-<<<<<<< HEAD
-      Accept-Ranges: bytes
-      Connection: close
-      Content-Length: 524
-      Content-Type: application/json; charset=utf-8
-      Vary: Origin
+      Content-Type: application/json; charset=utf-8
 
       {
         "$created": "1970-01-01T00:00:00.000Z",
@@ -709,6 +632,8 @@
         "longDescription": null,
         "path": "test-app",
         "screenshotUrls": [],
+        "sentryDsn": null,
+        "sentryEnvironment": null,
         "showAppDefinition": false,
         "showAppsembleLogin": false,
         "showAppsembleOAuth2Login": true,
@@ -731,11 +656,7 @@
 
     expect(response).toMatchInlineSnapshot(`
       HTTP/1.1 200 OK
-      Accept-Ranges: bytes
-      Connection: close
-      Content-Length: 573
-      Content-Type: application/json; charset=utf-8
-      Vary: Origin
+      Content-Type: application/json; charset=utf-8
 
       {
         "$created": "1970-01-01T00:00:00.000Z",
@@ -757,6 +678,8 @@
         "longDescription": null,
         "path": "test-app",
         "screenshotUrls": [],
+        "sentryDsn": null,
+        "sentryEnvironment": null,
         "showAppDefinition": true,
         "showAppsembleLogin": false,
         "showAppsembleOAuth2Login": true,
@@ -782,11 +705,6 @@
 
     expect(response).toMatchInlineSnapshot(`
       HTTP/1.1 200 OK
-      Accept-Ranges: bytes
-      Connection: close
-      Content-Length: 573
-=======
->>>>>>> c2a8ed5d
       Content-Type: application/json; charset=utf-8
 
       {
@@ -809,12 +727,9 @@
         "longDescription": null,
         "path": "test-app",
         "screenshotUrls": [],
-<<<<<<< HEAD
-        "showAppDefinition": true,
-=======
         "sentryDsn": null,
         "sentryEnvironment": null,
->>>>>>> c2a8ed5d
+        "showAppDefinition": true,
         "showAppsembleLogin": false,
         "showAppsembleOAuth2Login": true,
         "visibility": "unlisted",
@@ -863,12 +778,6 @@
 
     expect(responseA).toMatchInlineSnapshot(`
       HTTP/1.1 200 OK
-<<<<<<< HEAD
-      Accept-Ranges: bytes
-      Connection: close
-      Content-Length: 506
-=======
->>>>>>> c2a8ed5d
       Content-Type: application/json; charset=utf-8
 
       [
@@ -891,12 +800,9 @@
           "locked": false,
           "longDescription": null,
           "path": "test-app",
-<<<<<<< HEAD
-          "showAppDefinition": false,
-=======
           "sentryDsn": null,
           "sentryEnvironment": null,
->>>>>>> c2a8ed5d
+          "showAppDefinition": false,
           "showAppsembleLogin": false,
           "showAppsembleOAuth2Login": true,
           "visibility": "unlisted",
@@ -905,12 +811,6 @@
     `);
     expect(responseB).toMatchInlineSnapshot(`
       HTTP/1.1 200 OK
-<<<<<<< HEAD
-      Accept-Ranges: bytes
-      Connection: close
-      Content-Length: 1018
-=======
->>>>>>> c2a8ed5d
       Content-Type: application/json; charset=utf-8
 
       [
@@ -933,12 +833,9 @@
           "locked": false,
           "longDescription": null,
           "path": "test-app",
-<<<<<<< HEAD
-          "showAppDefinition": false,
-=======
           "sentryDsn": null,
           "sentryEnvironment": null,
->>>>>>> c2a8ed5d
+          "showAppDefinition": false,
           "showAppsembleLogin": false,
           "showAppsembleOAuth2Login": true,
           "visibility": "unlisted",
@@ -962,12 +859,9 @@
           "locked": false,
           "longDescription": null,
           "path": "test-app-b",
-<<<<<<< HEAD
-          "showAppDefinition": false,
-=======
           "sentryDsn": null,
           "sentryEnvironment": null,
->>>>>>> c2a8ed5d
+          "showAppDefinition": false,
           "showAppsembleLogin": false,
           "showAppsembleOAuth2Login": true,
           "visibility": "unlisted",
@@ -999,12 +893,6 @@
 
     expect(createdResponse).toMatchInlineSnapshot(`
       HTTP/1.1 201 Created
-<<<<<<< HEAD
-      Accept-Ranges: bytes
-      Connection: close
-      Content-Length: 809
-=======
->>>>>>> c2a8ed5d
       Content-Type: application/json; charset=utf-8
 
       {
@@ -1038,12 +926,9 @@
         "longDescription": null,
         "path": "test-app",
         "screenshotUrls": [],
-<<<<<<< HEAD
-        "showAppDefinition": true,
-=======
         "sentryDsn": null,
         "sentryEnvironment": null,
->>>>>>> c2a8ed5d
+        "showAppDefinition": true,
         "showAppsembleLogin": false,
         "showAppsembleOAuth2Login": true,
         "visibility": "unlisted",
@@ -1084,12 +969,6 @@
 
     expect(createdResponse).toMatchInlineSnapshot(`
       HTTP/1.1 201 Created
-<<<<<<< HEAD
-      Accept-Ranges: bytes
-      Connection: close
-      Content-Length: 836
-=======
->>>>>>> c2a8ed5d
       Content-Type: application/json; charset=utf-8
 
       {
@@ -1125,12 +1004,9 @@
         "screenshotUrls": [
           "/api/apps/1/screenshots/1",
         ],
-<<<<<<< HEAD
-        "showAppDefinition": true,
-=======
         "sentryDsn": null,
         "sentryEnvironment": null,
->>>>>>> c2a8ed5d
+        "showAppDefinition": true,
         "showAppsembleLogin": false,
         "showAppsembleOAuth2Login": true,
         "visibility": "unlisted",
@@ -1642,12 +1518,6 @@
 
     expect(response).toMatchInlineSnapshot(`
       HTTP/1.1 201 Created
-<<<<<<< HEAD
-      Accept-Ranges: bytes
-      Connection: close
-      Content-Length: 747
-=======
->>>>>>> c2a8ed5d
       Content-Type: application/json; charset=utf-8
 
       {
@@ -1681,12 +1551,9 @@
         "longDescription": null,
         "path": "test-app-2",
         "screenshotUrls": [],
-<<<<<<< HEAD
-        "showAppDefinition": true,
-=======
         "sentryDsn": null,
         "sentryEnvironment": null,
->>>>>>> c2a8ed5d
+        "showAppDefinition": true,
         "showAppsembleLogin": false,
         "showAppsembleOAuth2Login": true,
         "visibility": "unlisted",
@@ -1734,12 +1601,6 @@
       { data: { path: expect.stringMatching(/test-app-(\w){10}/) } },
       `
       HTTP/1.1 201 Created
-<<<<<<< HEAD
-      Accept-Ranges: bytes
-      Connection: close
-      Content-Length: 757
-=======
->>>>>>> c2a8ed5d
       Content-Type: application/json; charset=utf-8
 
       {
@@ -1773,12 +1634,9 @@
         "longDescription": null,
         "path": StringMatching /test-app-\\(\\\\w\\)\\{10\\}/,
         "screenshotUrls": [],
-<<<<<<< HEAD
-        "showAppDefinition": true,
-=======
         "sentryDsn": null,
         "sentryEnvironment": null,
->>>>>>> c2a8ed5d
+        "showAppDefinition": true,
         "showAppsembleLogin": false,
         "showAppsembleOAuth2Login": true,
         "visibility": "unlisted",
@@ -1819,12 +1677,6 @@
 
     expect(response).toMatchInlineSnapshot(`
       HTTP/1.1 201 Created
-<<<<<<< HEAD
-      Accept-Ranges: bytes
-      Connection: close
-      Content-Length: 737
-=======
->>>>>>> c2a8ed5d
       Content-Type: application/json; charset=utf-8
 
       {
@@ -1858,12 +1710,9 @@
         "longDescription": null,
         "path": "foobar",
         "screenshotUrls": [],
-<<<<<<< HEAD
-        "showAppDefinition": true,
-=======
         "sentryDsn": null,
         "sentryEnvironment": null,
->>>>>>> c2a8ed5d
+        "showAppDefinition": true,
         "showAppsembleLogin": false,
         "showAppsembleOAuth2Login": true,
         "visibility": "unlisted",
@@ -2277,12 +2126,6 @@
       );
       expect(response).toMatchInlineSnapshot(`
         HTTP/1.1 201 Created
-<<<<<<< HEAD
-        Accept-Ranges: bytes
-        Connection: close
-        Content-Length: 755
-=======
->>>>>>> c2a8ed5d
         Content-Type: application/json; charset=utf-8
 
         {
@@ -2316,12 +2159,9 @@
           "longDescription": null,
           "path": "test-app",
           "screenshotUrls": [],
-<<<<<<< HEAD
-          "showAppDefinition": true,
-=======
           "sentryDsn": null,
           "sentryEnvironment": null,
->>>>>>> c2a8ed5d
+          "showAppDefinition": true,
           "showAppsembleLogin": false,
           "showAppsembleOAuth2Login": true,
           "visibility": "unlisted",
@@ -2608,12 +2448,6 @@
 
     expect(response).toMatchInlineSnapshot(`
       HTTP/1.1 200 OK
-<<<<<<< HEAD
-      Accept-Ranges: bytes
-      Connection: close
-      Content-Length: 741
-=======
->>>>>>> c2a8ed5d
       Content-Type: application/json; charset=utf-8
 
       {
@@ -2647,12 +2481,9 @@
         "longDescription": null,
         "path": "test-app",
         "screenshotUrls": [],
-<<<<<<< HEAD
-        "showAppDefinition": false,
-=======
         "sentryDsn": null,
         "sentryEnvironment": null,
->>>>>>> c2a8ed5d
+        "showAppDefinition": false,
         "showAppsembleLogin": false,
         "showAppsembleOAuth2Login": true,
         "visibility": "private",
@@ -2765,12 +2596,6 @@
 
     expect(response).toMatchInlineSnapshot(`
       HTTP/1.1 200 OK
-<<<<<<< HEAD
-      Accept-Ranges: bytes
-      Connection: close
-      Content-Length: 568
-=======
->>>>>>> c2a8ed5d
       Content-Type: application/json; charset=utf-8
 
       {
@@ -2793,12 +2618,9 @@
         "longDescription": null,
         "path": "bar",
         "screenshotUrls": [],
-<<<<<<< HEAD
-        "showAppDefinition": false,
-=======
         "sentryDsn": null,
         "sentryEnvironment": null,
->>>>>>> c2a8ed5d
+        "showAppDefinition": false,
         "showAppsembleLogin": false,
         "showAppsembleOAuth2Login": true,
         "visibility": "unlisted",
@@ -2826,12 +2648,6 @@
 
     expect(response).toMatchInlineSnapshot(`
       HTTP/1.1 200 OK
-<<<<<<< HEAD
-      Accept-Ranges: bytes
-      Connection: close
-      Content-Length: 580
-=======
->>>>>>> c2a8ed5d
       Content-Type: application/json; charset=utf-8
 
       {
@@ -2854,12 +2670,9 @@
         "longDescription": null,
         "path": "foo",
         "screenshotUrls": [],
-<<<<<<< HEAD
-        "showAppDefinition": false,
-=======
         "sentryDsn": null,
         "sentryEnvironment": null,
->>>>>>> c2a8ed5d
+        "showAppDefinition": false,
         "showAppsembleLogin": false,
         "showAppsembleOAuth2Login": true,
         "visibility": "unlisted",
@@ -2887,12 +2700,6 @@
 
     expect(response).toMatchInlineSnapshot(`
       HTTP/1.1 200 OK
-<<<<<<< HEAD
-      Accept-Ranges: bytes
-      Connection: close
-      Content-Length: 569
-=======
->>>>>>> c2a8ed5d
       Content-Type: application/json; charset=utf-8
 
       {
@@ -2915,12 +2722,9 @@
         "longDescription": null,
         "path": "foo",
         "screenshotUrls": [],
-<<<<<<< HEAD
-        "showAppDefinition": false,
-=======
         "sentryDsn": null,
         "sentryEnvironment": null,
->>>>>>> c2a8ed5d
+        "showAppDefinition": false,
         "showAppsembleLogin": false,
         "showAppsembleOAuth2Login": true,
         "visibility": "unlisted",
@@ -3466,12 +3270,6 @@
 
     expect(response).toMatchInlineSnapshot(`
       HTTP/1.1 200 OK
-<<<<<<< HEAD
-      Accept-Ranges: bytes
-      Connection: close
-      Content-Length: 569
-=======
->>>>>>> c2a8ed5d
       Content-Type: application/json; charset=utf-8
 
       {
@@ -3494,12 +3292,9 @@
         "longDescription": null,
         "path": "bar",
         "screenshotUrls": [],
-<<<<<<< HEAD
-        "showAppDefinition": false,
-=======
         "sentryDsn": null,
         "sentryEnvironment": null,
->>>>>>> c2a8ed5d
+        "showAppDefinition": false,
         "showAppsembleLogin": false,
         "showAppsembleOAuth2Login": true,
         "visibility": "unlisted",
