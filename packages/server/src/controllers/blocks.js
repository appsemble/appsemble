import { logger } from '@appsemble/node-utils';
import { permissions } from '@appsemble/utils';
import Boom from '@hapi/boom';
import { isEmpty } from 'lodash';
import semver from 'semver';
import { DatabaseError, UniqueConstraintError } from 'sequelize';

import checkRole from '../utils/checkRole';

export async function getBlock(ctx) {
  const { blockId, organizationId } = ctx.params;
  const { BlockVersion } = ctx.db.models;

  const blockDefinition = await BlockVersion.findOne({
    attributes: ['description', 'version'],
    raw: true,
    where: { name: blockId, OrganizationId: organizationId },
    order: [['created', 'DESC']],
  });

  if (!blockDefinition) {
    throw Boom.notFound('Block definition not found');
  }

  ctx.body = {
    name: `@${organizationId}/${blockId}`,
    description: blockDefinition.description,
    version: blockDefinition.version,
  };
}

export async function queryBlocks(ctx) {
  const { db } = ctx;

  // Sequelize does not support subqueries
  // The alternative is to query everything and filter manually
  // See: https://github.com/sequelize/sequelize/issues/9509
  const [blockDefinitions] = await db.query(
    'SELECT "OrganizationId", name, description, version FROM "BlockVersion" WHERE created IN (SELECT MAX(created) FROM "BlockVersion" GROUP BY "OrganizationId", name)',
  );

  ctx.body = blockDefinitions.map(({ OrganizationId, description, name, version }) => ({
    name: `@${OrganizationId}/${name}`,
    description,
    version,
  }));
}

export async function publishBlock(ctx) {
  const { db } = ctx;
  const { BlockAsset, BlockVersion } = db.models;
  const { data, ...files } = ctx.request.body;
  const { name, version } = data;
  const actionKeyRegex = /^[a-z]\w*$/;

  const [org, blockId] = name.split('/');
  const OrganizationId = org.slice(1);

  if (data.actions) {
    Object.keys(data.actions).forEach((key) => {
      if (!actionKeyRegex.test(key) && key !== '$any') {
        throw Boom.badRequest(`Action “${key}” does match /${actionKeyRegex.source}/`);
      }
    });
  }

  await checkRole(ctx, OrganizationId, permissions.PublishBlocks);

  if (isEmpty(files)) {
    throw Boom.badRequest('At least one file should be uploaded');
  }

  const blockDefinition = await BlockVersion.findOne({
    where: { name: blockId, OrganizationId },
    order: [['created', 'DESC']],
    raw: true,
  });

  // If there is a previous version and it has a higher semver, throw an error.
  if (blockDefinition && semver.gte(blockDefinition.version, version)) {
    throw Boom.badRequest(
      `Version semver (${version}) is equal to or lower than the current version of ${blockDefinition.version}.`,
    );
  }

  try {
    await db.transaction(async (transaction) => {
      const {
        actions = null,
        description = null,
        events,
        layout = null,
        parameters,
        resources = null,
      } = await BlockVersion.create({ ...data, name: blockId, OrganizationId }, { transaction });

<<<<<<< HEAD
      Object.keys(files).forEach(filename => {
        logger.verbose(`Creating block assets for ${name}@${version}: ${filename}`);
=======
      Object.keys(files).forEach((filename) => {
        logger.verbose(`Creating block assets for ${name}@${data.version}: ${filename}`);
>>>>>>> 7eb0f761
      });
      await BlockAsset.bulkCreate(
        Object.entries(files).map(([filename, file]) => ({
          name: blockId,
          OrganizationId,
          version,
          filename,
          mime: file.mime,
          content: file.contents,
        })),
        { logging: false, transaction },
      );

      const fileKeys = Object.entries(files).map(([key]) => key);

      ctx.body = {
        actions,
        layout,
        parameters,
        resources,
        events,
        version,
        files: fileKeys,
        name,
        description,
      };
    });
  } catch (err) {
    if (err instanceof UniqueConstraintError || err instanceof DatabaseError) {
      throw Boom.conflict(`Block “${name}@${data.version}” already exists`);
    }
    throw err;
  }
}

export async function getBlockVersion(ctx) {
  const { blockId, blockVersion, organizationId } = ctx.params;
  const name = `@${organizationId}/${blockId}`;
  const { BlockAsset, BlockVersion } = ctx.db.models;

  const version = await BlockVersion.findOne({
    attributes: ['actions', 'events', 'layout', 'resources', 'parameters', 'description'],
    raw: true,
    where: { name: blockId, OrganizationId: organizationId, version: blockVersion },
  });

  if (!version) {
    throw Boom.notFound('Block version not found');
  }

  const files = await BlockAsset.findAll({
    attributes: ['filename'],
    raw: true,
    where: { name: blockId, OrganizationId: organizationId, version: blockVersion },
  });

<<<<<<< HEAD
  ctx.body = {
    files: files.map(f => f.filename),
    name,
    version: blockVersion,
    ...version,
  };
=======
  ctx.body = { files: files.map((f) => f.filename), name, version: blockVersion, ...version };
>>>>>>> 7eb0f761
}

export async function getBlockVersions(ctx) {
  const { blockId, organizationId } = ctx.params;
  const name = `@${organizationId}/${blockId}`;
  const { BlockVersion } = ctx.db.models;

  const blockVersions = await BlockVersion.findAll({
    attributes: ['version', 'actions', 'layout', 'resources', 'events', 'description'],
    raw: true,
    where: { name: blockId, OrganizationId: organizationId },
  });

  if (blockVersions.length === 0) {
    throw Boom.notFound('Block not found.');
  }

  ctx.body = blockVersions.map(blockVersion => ({ name, ...blockVersion }));
}<|MERGE_RESOLUTION|>--- conflicted
+++ resolved
@@ -94,13 +94,8 @@
         resources = null,
       } = await BlockVersion.create({ ...data, name: blockId, OrganizationId }, { transaction });
 
-<<<<<<< HEAD
-      Object.keys(files).forEach(filename => {
+      Object.keys(files).forEach((filename) => {
         logger.verbose(`Creating block assets for ${name}@${version}: ${filename}`);
-=======
-      Object.keys(files).forEach((filename) => {
-        logger.verbose(`Creating block assets for ${name}@${data.version}: ${filename}`);
->>>>>>> 7eb0f761
       });
       await BlockAsset.bulkCreate(
         Object.entries(files).map(([filename, file]) => ({
@@ -157,16 +152,12 @@
     where: { name: blockId, OrganizationId: organizationId, version: blockVersion },
   });
 
-<<<<<<< HEAD
   ctx.body = {
-    files: files.map(f => f.filename),
+    files: files.map((f) => f.filename),
     name,
     version: blockVersion,
     ...version,
   };
-=======
-  ctx.body = { files: files.map((f) => f.filename), name, version: blockVersion, ...version };
->>>>>>> 7eb0f761
 }
 
 export async function getBlockVersions(ctx) {
@@ -184,5 +175,5 @@
     throw Boom.notFound('Block not found.');
   }
 
-  ctx.body = blockVersions.map(blockVersion => ({ name, ...blockVersion }));
+  ctx.body = blockVersions.map((blockVersion) => ({ name, ...blockVersion }));
 }