import { randomBytes } from 'crypto';

import { logger } from '@appsemble/node-utils';
import { AppMember as AppMemberType } from '@appsemble/types';
import { has, Permission } from '@appsemble/utils';
import { badRequest, conflict, notFound } from '@hapi/boom';
import { hash } from 'bcrypt';
import { Context } from 'koa';
import { DatabaseError, Op, UniqueConstraintError } from 'sequelize';

import { App, AppMember, Organization, transactional, User } from '../models';
import { argv } from '../utils/argv';
import { checkRole } from '../utils/checkRole';
import { createJWTResponse } from '../utils/createJWTResponse';

export async function getAppMembers(ctx: Context): Promise<void> {
  const {
    pathParams: { appId },
  } = ctx;

  const app = await App.findByPk(appId, { include: [{ model: AppMember, include: [User] }] });
  if (!app) {
    throw notFound('App not found');
  }

  const appMembers: AppMemberType[] = app.AppMembers.map((member) => ({
    id: member.UserId,
    name: member.name,
    primaryEmail: member.email,
    role: member.role,
  }));

  if (app.definition.security?.default?.policy !== 'invite') {
    const organization = await Organization.findByPk(app.OrganizationId, {
      include: [
        {
          model: User,
          where: { id: { [Op.not]: app.AppMembers.map((member) => member.UserId) } },
          required: false,
        },
      ],
    });

    for (const user of organization.Users) {
      appMembers.push({
        id: user.id,
        name: user.name,
        primaryEmail: user.primaryEmail,
        role: user?.AppMember?.role ?? app.definition.security.default.role,
      });
    }
  }

  ctx.body = appMembers;
}

export async function getAppMember(ctx: Context): Promise<void> {
  const {
    pathParams: { appId, memberId },
  } = ctx;

  const app = await App.findByPk(appId, {
    include: [{ model: AppMember, where: { UserId: memberId }, required: false }],
  });
  if (!app) {
    throw notFound('App not found');
  }

  if (app.definition.security === undefined) {
    throw notFound('App does not have a security definition');
  }

  if (app.AppMembers.length !== 1) {
    throw notFound('App member not found');
  }

  const [member] = app.AppMembers;

  ctx.body = {
    id: member.UserId,
    name: member.name,
    primaryEmail: member.email,
    role: member.role,
  };
}

export async function setAppMember(ctx: Context): Promise<void> {
  const {
    pathParams: { appId, memberId },
    request: {
      body: { role },
    },
  } = ctx;

  const app = await App.findByPk(appId, {
    include: [{ model: AppMember, required: false, where: { UserId: memberId } }],
  });
  if (!app) {
    throw notFound('App not found');
  }

  await checkRole(ctx, app.OrganizationId, Permission.EditApps);

  const user = await User.findByPk(memberId);
  if (!user) {
    throw notFound('User with this ID doesn’t exist.');
  }

  if (!has(app.definition.security.roles, role)) {
    throw badRequest(`Role ‘${role}’ is not defined.`);
  }

  let member = app.AppMembers?.[0];

  if (member) {
    await member.update({ role });
  } else {
    member = await AppMember.create({
      UserId: user.id,
      AppId: app.id,
      role,
    });
  }

  ctx.body = {
    id: user.id,
    name: member.name,
    primaryEmail: member.email,
    role,
  };
}

<<<<<<< HEAD
export async function registerMemberEmail(ctx: Context): Promise<void> {
  const {
    mailer,
    pathParams: { appId },
    request: {
      body: { name, password },
    },
  } = ctx;

  const email = ctx.request.body.email.toLowerCase();
  const hashedPassword = await hash(password, 10);
  const key = randomBytes(40).toString('hex');
  let user: User;

  const app = await App.findByPk(appId, {
    attributes: ['definition'],
    include: {
      model: AppMember,
      where: { email },
      required: false,
    },
  });

  if (!app) {
    throw notFound('App could not be found.');
  }

  if (!app.definition?.security?.default?.role) {
    throw badRequest('This app has no security definition');
  }

  // XXX: This could introduce a race condition.
  // If this is not manually checked here, Sequelize never returns on
  // the AppMember.create() call if there is a conflict on the email index.
  if (app.AppMembers.length) {
    throw conflict('User with this email address already exists.');
  }

  try {
    await transactional(async (transaction) => {
      user = await User.create(
        {
          name,
        },
        { transaction },
      );
      await AppMember.create(
        {
          UserId: user.id,
          AppId: appId,
          name,
          password: hashedPassword,
          email,
          role: app.definition.security.default.role,
          emailKey: key,
        },
        { transaction },
      );
    });
  } catch (error: unknown) {
    if (error instanceof UniqueConstraintError) {
      throw conflict('User with this email address already exists.');
    }
    if (error instanceof DatabaseError) {
      // XXX: Postgres throws a generic transaction aborted error
      // if there is a way to read the internal error, replace this code.
      throw conflict('User with this email address already exists.');
    }

    throw error;
  }

  const url = new URL(argv.host);
  url.hostname = app.domain || `${app.path}.${app.OrganizationId}.${url.hostname}`;
  const appUrl = String(url);

  // This is purposely not awaited, so failure won’t make the request fail. If this fails, the user
  // will still be logged in, but will have to request a new verification email in order to verify
  // their account.
  mailer
    .sendTemplateEmail({ email, name }, 'welcomeMember', {
      url: `${appUrl}/Verify?token=${key}`,
      name: app.definition.name,
    })
    .catch((error: Error) => {
      logger.error(error);
    });

  ctx.body = createJWTResponse(user.id);
}
export async function verifyMemberEmail(ctx: Context): Promise<void> {
  const {
    pathParams: { appId },
    request: {
      body: { token },
    },
  } = ctx;

  const app = await App.findByPk(appId, {
    attributes: ['definition'],
    include: [
      {
        model: AppMember,
        required: false,
        where: {
          emailKey: token,
        },
      },
    ],
  });

  if (!app) {
    throw notFound('App could not be found.');
  }

  if (!app.AppMembers.length) {
    throw notFound('Unable to verify this token.');
  }

  const [member] = app.AppMembers;
  member.emailVerified = true;
  member.emailKey = null;
  await member.save();

  ctx.status = 200;
}
export async function resendMemberEmailVerification(ctx: Context): Promise<void> {
  const {
    mailer,
    pathParams: { appId },
    request,
  } = ctx;

  const email = request.body.email.toLowerCase();

  const app = await App.findByPk(appId, {
    attributes: ['definition', 'domain', 'path', 'OrganizationId'],
    include: [{ model: AppMember, where: { email }, required: false }],
  });

  if (app?.AppMembers.length && !app.AppMembers[0].emailVerified) {
    const url = new URL(argv.host);
    url.hostname = app.domain || `${app.path}.${app.OrganizationId}.${url.hostname}`;
    const appUrl = String(url);

    await mailer.sendTemplateEmail(app.AppMembers[0], 'resend', {
      url: `${appUrl}Verify?token=${app.AppMembers[0].emailKey}`,
      name: app.definition.name,
    });
  }

  ctx.status = 204;
}
export async function requestMemberResetPassword(ctx: Context): Promise<void> {
  const {
    mailer,
    pathParams: { appId },
    request,
  } = ctx;

  const email = request.body.email.toLowerCase();
  const app = await App.findByPk(appId, {
    attributes: ['definition', 'domain', 'path', 'OrganizationId'],
    include: [{ model: AppMember, where: { email }, required: false }],
  });

  if (app?.AppMembers.length) {
    const [member] = app.AppMembers;
    const resetKey = randomBytes(40).toString('hex');

    const url = new URL(argv.host);
    url.hostname = app.domain || `${app.path}.${app.OrganizationId}.${url.hostname}`;
    const appUrl = String(url);

    await member.update({ resetKey });
    await mailer.sendTemplateEmail(member, 'reset', {
      url: `${appUrl}Edit-Password?token=${resetKey}`,
      name: app.definition.name.endsWith('App')
        ? app.definition.name
        : `${app.definition.name} App`,
    });
  }

  ctx.status = 204;
}
export async function resetMemberPassword(ctx: Context): Promise<void> {
  const {
    pathParams: { appId },
    request: {
      body: { token },
    },
  } = ctx;

  const app = await App.findByPk(appId, {
    include: {
      model: AppMember,
      required: false,
      where: {
        resetKey: token,
      },
    },
  });

  if (!app) {
    throw notFound('App not found');
  }

  if (!app.AppMembers.length) {
    throw notFound(`Unknown password reset token: ${token}`);
  }

  const password = await hash(ctx.request.body.password, 10);
  const [member] = app.AppMembers;

  await member.update({
    password,
    resetKey: null,
  });
=======
export async function deleteAppMember(ctx: Context): Promise<void> {
  const {
    pathParams: { appId, memberId },
    user,
  } = ctx;

  const app = await App.findByPk(appId, {
    include: [{ model: AppMember, required: false, where: { UserId: memberId } }],
  });

  if (!app) {
    throw notFound('App not found');
  }

  if (user.id !== memberId) {
    await checkRole(ctx, app.OrganizationId, Permission.EditApps);
  }

  const member = app.AppMembers?.[0];

  if (!member) {
    throw notFound('App member not found');
  }

  await member.destroy();
>>>>>>> bfe30fcd
}<|MERGE_RESOLUTION|>--- conflicted
+++ resolved
@@ -130,7 +130,6 @@
   };
 }
 
-<<<<<<< HEAD
 export async function registerMemberEmail(ctx: Context): Promise<void> {
   const {
     mailer,
@@ -349,7 +348,8 @@
     password,
     resetKey: null,
   });
-=======
+}
+
 export async function deleteAppMember(ctx: Context): Promise<void> {
   const {
     pathParams: { appId, memberId },
@@ -375,5 +375,4 @@
   }
 
   await member.destroy();
->>>>>>> bfe30fcd
 }