import { createFixtureStream, createFormData, readFixture } from '@appsemble/node-utils';
<<<<<<< HEAD
import { AppAccount, AppMember as AppMemberType } from '@appsemble/types';
import { jwtPattern, uuid4Pattern } from '@appsemble/utils';
import { Clock, install } from '@sinonjs/fake-timers';
=======
import { install, InstalledClock } from '@sinonjs/fake-timers';
>>>>>>> dedbd0dd
import { request, setTestApp } from 'axios-test-instance';
import { compare } from 'bcrypt';

import {
  App,
  AppMember,
  AppOAuth2Authorization,
  AppOAuth2Secret,
  AppSamlAuthorization,
  AppSamlSecret,
  BlockVersion,
  Member,
  Organization,
  User,
} from '../models';
import { setArgv } from '../utils/argv';
import { createServer } from '../utils/createServer';
import { authorizeStudio, createTestUser } from '../utils/test/authorization';
import { useTestDatabase } from '../utils/test/testSchema';

let organization: Organization;
let clock: InstalledClock;
let member: Member;
let user: User;

function createDefaultApp(org: Organization): Promise<App> {
  return App.create({
    definition: {
      name: 'Test App',
      defaultPage: 'Test Page',
      security: {
        default: {
          role: 'Reader',
          policy: 'everyone',
        },
        roles: {
          Reader: {},
          Admin: {},
        },
      },
    },
    path: 'test-app',
    vapidPublicKey: 'a',
    vapidPrivateKey: 'b',
    OrganizationId: org.id,
  });
}

useTestDatabase('appmembers');

beforeAll(async () => {
  setArgv({ host: 'http://localhost', secret: 'test' });
  const server = await createServer();
  await setTestApp(server);
});

beforeEach(async () => {
  clock = install();

  user = await createTestUser();
  organization = await Organization.create({
    id: 'testorganization',
    name: 'Test Organization',
  });
  member = await Member.create({ OrganizationId: organization.id, UserId: user.id, role: 'Owner' });

  await Organization.create({ id: 'appsemble', name: 'Appsemble' });
  await BlockVersion.create({
    name: 'test',
    version: '0.0.0',
    OrganizationId: 'appsemble',
    parameters: {
      properties: {
        type: 'object',
        foo: {
          type: 'number',
        },
      },
    },
  });
});

afterEach(() => {
  clock.uninstall();
});

describe('getAppMembers', () => {
  it('should fetch app members', async () => {
    const app = await App.create({
      definition: {
        name: 'Test App',
        defaultPage: 'Test Page',
        security: {
          default: {
            role: 'Reader',
            policy: 'everyone',
          },
          roles: {
            Reader: {},
            Admin: {},
          },
        },
      },
      path: 'test-app',
      vapidPublicKey: 'a',
      vapidPrivateKey: 'b',
      OrganizationId: organization.id,
    });

    await AppMember.create({
      UserId: user.id,
      AppId: app.id,
      name: 'Test Member',
      email: 'member@example.com',
      role: 'Admin',
    });

    authorizeStudio();
    const response = await request.get(`/api/apps/${app.id}/members`);
    expect(response).toMatchInlineSnapshot(
      { data: [{ id: expect.stringMatching(uuid4Pattern) }] },
      `
      HTTP/1.1 200 OK
      Content-Type: application/json; charset=utf-8

      [
        {
          "id": StringMatching /\\^\\[\\\\d\\[a-f\\]\\{8\\}-\\[\\\\da-f\\]\\{4\\}-4\\[\\\\da-f\\]\\{3\\}-\\[\\\\da-f\\]\\{4\\}-\\[\\\\d\\[a-f\\]\\{12\\}\\$/,
          "name": "Test Member",
          "primaryEmail": "member@example.com",
          "properties": null,
          "role": "Admin",
        },
      ]
    `,
    );
  });

  it('should include organization members with the default role if policy is not invite', async () => {
    const app = await App.create({
      definition: {
        name: 'Test App',
        defaultPage: 'Test Page',
        security: {
          default: {
            role: 'Reader',
            policy: 'everyone',
          },
          roles: {
            Reader: {},
            Admin: {},
          },
        },
      },
      path: 'test-app',
      vapidPublicKey: 'a',
      vapidPrivateKey: 'b',
      OrganizationId: organization.id,
    });

    authorizeStudio();
    const response = await request.get(`/api/apps/${app.id}/members`);
    expect(response).toMatchInlineSnapshot(
      { data: [{ id: expect.stringMatching(uuid4Pattern) }] },
      `
      HTTP/1.1 200 OK
      Content-Type: application/json; charset=utf-8

      [
        {
          "id": StringMatching /\\^\\[\\\\d\\[a-f\\]\\{8\\}-\\[\\\\da-f\\]\\{4\\}-4\\[\\\\da-f\\]\\{3\\}-\\[\\\\da-f\\]\\{4\\}-\\[\\\\d\\[a-f\\]\\{12\\}\\$/,
          "name": "Test User",
          "primaryEmail": "test@example.com",
          "role": "Reader",
        },
      ]
    `,
    );
  });

  it('should only return invited members if policy is set to invite', async () => {
    const app = await App.create({
      definition: {
        name: 'Test App',
        defaultPage: 'Test Page',
        security: {
          default: {
            role: 'Reader',
            policy: 'invite',
          },
          roles: {
            Reader: {},
          },
        },
      },
      path: 'test-app',
      vapidPublicKey: 'a',
      vapidPrivateKey: 'b',
      OrganizationId: organization.id,
    });

    authorizeStudio();
    const response = await request.get(`/api/apps/${app.id}/members`);
    expect(response).toMatchObject({
      status: 200,
      data: [],
    });
  });
});

describe('getAppMember', () => {
  it('should return 404 if no app was found', async () => {
    authorizeStudio();
    const response = await request.get(
      '/api/apps/123/members/67ab4ea6-ce98-4f08-b599-d8fc4b460d37',
    );
    expect(response).toMatchInlineSnapshot(`
      HTTP/1.1 404 Not Found
      Content-Type: application/json; charset=utf-8

      {
        "error": "Not Found",
        "message": "App not found",
        "statusCode": 404,
      }
    `);
  });

  it('should return 404 if the app doesn’t have a security definition', async () => {
    const app = await App.create({
      definition: {
        name: 'Test App',
        defaultPage: 'Test Page',
      },
      path: 'test-app',
      vapidPublicKey: 'a',
      vapidPrivateKey: 'b',
      OrganizationId: organization.id,
    });
    authorizeStudio();
    const response = await request.get(
      `/api/apps/${app.id}/members/67ab4ea6-ce98-4f08-b599-d8fc4b460d37`,
    );
    expect(response).toMatchInlineSnapshot(`
      HTTP/1.1 404 Not Found
      Content-Type: application/json; charset=utf-8

      {
        "error": "Not Found",
        "message": "App does not have a security definition",
        "statusCode": 404,
      }
    `);
  });

  it('should return 404 if no app member was found', async () => {
    const app = await App.create({
      definition: {
        name: 'Test App',
        defaultPage: 'Test Page',
        security: { definition: {} },
      },
      path: 'test-app',
      vapidPublicKey: 'a',
      vapidPrivateKey: 'b',
      OrganizationId: organization.id,
    });
    authorizeStudio();
    const response = await request.get(
      `/api/apps/${app.id}/members/67ab4ea6-ce98-4f08-b599-d8fc4b460d37`,
    );
    expect(response).toMatchInlineSnapshot(`
      HTTP/1.1 404 Not Found
      Content-Type: application/json; charset=utf-8

      {
        "error": "Not Found",
        "message": "App member not found",
        "statusCode": 404,
      }
    `);
  });

  it('should return an app member if it is found', async () => {
    const app = await App.create({
      definition: {
        name: 'Test App',
        defaultPage: 'Test Page',
        security: {
          default: {
            role: 'Reader',
            policy: 'everyone',
          },
          roles: {
            Reader: {},
          },
        },
      },
      path: 'test-app',
      vapidPublicKey: 'a',
      vapidPrivateKey: 'b',
      OrganizationId: organization.id,
    });

    await AppMember.create({
      AppId: app.id,
      UserId: user.id,
      name: 'Foo',
      email: 'foo@example.com',
      role: 'Reader',
    });
    authorizeStudio();
    const response = await request.get<AppMemberType>(`/api/apps/${app.id}/members/${user.id}`);
    expect(response).toMatchInlineSnapshot(
      { data: { id: expect.stringMatching(uuid4Pattern) } },
      `
      HTTP/1.1 200 OK
      Content-Type: application/json; charset=utf-8

      {
        "id": StringMatching /\\^\\[\\\\d\\[a-f\\]\\{8\\}-\\[\\\\da-f\\]\\{4\\}-4\\[\\\\da-f\\]\\{3\\}-\\[\\\\da-f\\]\\{4\\}-\\[\\\\d\\[a-f\\]\\{12\\}\\$/,
        "name": "Foo",
        "primaryEmail": "foo@example.com",
        "role": "Reader",
      }
    `,
    );
    expect(response.data.id).toBe(user.id);
  });
});

describe('setAppMember', () => {
  it('should add app members', async () => {
    const app = await App.create({
      definition: {
        name: 'Test App',
        defaultPage: 'Test Page',
        security: {
          default: {
            role: 'Reader',
            policy: 'everyone',
          },
          roles: {
            Reader: {},
            Admin: {},
          },
        },
      },
      path: 'test-app',
      vapidPublicKey: 'a',
      vapidPrivateKey: 'b',
      OrganizationId: organization.id,
    });

    const userB = await User.create({ name: 'Foo', primaryEmail: 'foo@example.com' });

    authorizeStudio();
    const response = await request.post<AppMember>(`/api/apps/${app.id}/members/${userB.id}`, {
      role: 'Admin',
      properties: { test: 'Property' },
    });
    expect(response).toMatchInlineSnapshot(
      { data: { id: expect.stringMatching(uuid4Pattern) } },
      `
      HTTP/1.1 200 OK
      Content-Type: application/json; charset=utf-8

      {
        "id": StringMatching /\\^\\[\\\\d\\[a-f\\]\\{8\\}-\\[\\\\da-f\\]\\{4\\}-4\\[\\\\da-f\\]\\{3\\}-\\[\\\\da-f\\]\\{4\\}-\\[\\\\d\\[a-f\\]\\{12\\}\\$/,
        "name": null,
        "primaryEmail": null,
        "properties": {
          "test": "Property",
        },
        "role": "Admin",
      }
    `,
    );
    expect(response.data.id).toBe(userB.id);
  });
});

describe('deleteAppMember', () => {
  it('should throw 404 if the app doesn’t exist', async () => {
    authorizeStudio();
    const response = await request.delete(
      '/api/apps/253/members/e1f0eda6-b2cd-4e66-ae8d-f9dee33d1624',
    );

    expect(response).toMatchInlineSnapshot(`
      HTTP/1.1 404 Not Found
      Content-Type: application/json; charset=utf-8

      {
        "error": "Not Found",
        "message": "App not found",
        "statusCode": 404,
      }
    `);
  });

  it('should throw 404 if the app member doesn’t exist', async () => {
    authorizeStudio();
    const app = await App.create({
      definition: {
        name: 'Test App',
        defaultPage: 'Test Page',
        security: {
          default: {
            role: 'Reader',
            policy: 'everyone',
          },
          roles: {
            Reader: {},
            Admin: {},
          },
        },
      },
      path: 'test-app',
      vapidPublicKey: 'a',
      vapidPrivateKey: 'b',
      OrganizationId: organization.id,
    });
    const response = await request.delete(
      `/api/apps/${app.id}/members/e1f0eda6-b2cd-4e66-ae8d-f9dee33d1624`,
    );

    expect(response).toMatchInlineSnapshot(`
      HTTP/1.1 404 Not Found
      Content-Type: application/json; charset=utf-8

      {
        "error": "Not Found",
        "message": "App member not found",
        "statusCode": 404,
      }
    `);
  });

  it('should verify the app role if the user id and member id don’t match', async () => {
    authorizeStudio();
    const app = await App.create({
      definition: {
        name: 'Test App',
        defaultPage: 'Test Page',
        security: {
          default: {
            role: 'Reader',
            policy: 'everyone',
          },
          roles: {
            Reader: {},
            Admin: {},
          },
        },
      },
      path: 'test-app',
      vapidPublicKey: 'a',
      vapidPrivateKey: 'b',
      OrganizationId: organization.id,
    });
    await member.update({ role: 'Member' });
    const userB = await User.create();
    await AppMember.create({ UserId: userB.id, AppId: app.id, role: 'Reader' });
    const response = await request.delete(`/api/apps/${app.id}/members/${userB.id}`);

    expect(response).toMatchInlineSnapshot(`
      HTTP/1.1 403 Forbidden
      Content-Type: application/json; charset=utf-8

      {
        "error": "Forbidden",
        "message": "User does not have sufficient permissions.",
        "statusCode": 403,
      }
    `);
  });

  it('should allow app owners to delete an app member', async () => {
    authorizeStudio();
    const app = await App.create({
      definition: {
        name: 'Test App',
        defaultPage: 'Test Page',
        security: {
          default: {
            role: 'Reader',
            policy: 'everyone',
          },
          roles: {
            Reader: {},
            Admin: {},
          },
        },
      },
      path: 'test-app',
      vapidPublicKey: 'a',
      vapidPrivateKey: 'b',
      OrganizationId: organization.id,
    });
    const userB = await User.create();
    const appMember = await AppMember.create({ UserId: userB.id, AppId: app.id, role: 'Reader' });
    const response = await request.delete(`/api/apps/${app.id}/members/${userB.id}`);

    expect(response).toMatchInlineSnapshot('HTTP/1.1 204 No Content');
    await expect(() => appMember.reload()).rejects.toThrow(
      'Instance could not be reloaded because it does not exist anymore (find call returned null)',
    );
  });

  it('should allow app users to delete their own account', async () => {
    const app = await App.create({
      definition: {
        name: 'Test App',
        defaultPage: 'Test Page',
        security: {
          default: {
            role: 'Reader',
            policy: 'everyone',
          },
          roles: {
            Reader: {},
            Admin: {},
          },
        },
      },
      path: 'test-app',
      vapidPublicKey: 'a',
      vapidPrivateKey: 'b',
      OrganizationId: organization.id,
    });
    const userB = await User.create();
    const appMember = await AppMember.create({ UserId: userB.id, AppId: app.id, role: 'Reader' });
    authorizeStudio(userB);
    const response = await request.delete(`/api/apps/${app.id}/members/${userB.id}`);

    expect(response).toMatchInlineSnapshot('HTTP/1.1 204 No Content');
    await expect(() => appMember.reload()).rejects.toThrow(
      'Instance could not be reloaded because it does not exist anymore (find call returned null)',
    );
  });

  it('should cascade correctly', async () => {
    authorizeStudio();
    const app = await App.create({
      definition: {
        name: 'Test App',
        defaultPage: 'Test Page',
        security: {
          default: {
            role: 'Reader',
            policy: 'everyone',
          },
          roles: {
            Reader: {},
            Admin: {},
          },
        },
      },
      path: 'test-app',
      vapidPublicKey: 'a',
      vapidPrivateKey: 'b',
      OrganizationId: organization.id,
    });
    const userB = await User.create();
    const appMember = await AppMember.create({ UserId: userB.id, AppId: app.id, role: 'Reader' });
    const samlSecret = await AppSamlSecret.create({
      AppId: app.id,
      entityId: '',
      ssoUrl: '',
      name: '',
      icon: '',
      idpCertificate: '',
      spPrivateKey: '',
      spPublicKey: '',
      spCertificate: '',
    });
    const oauth2Secret = await AppOAuth2Secret.create({
      AppId: app.id,
      authorizationUrl: '',
      tokenUrl: '',
      clientId: '',
      clientSecret: '',
      icon: '',
      name: '',
      scope: '',
    });
    const samlAuthorization = await AppSamlAuthorization.create({
      AppSamlSecretId: samlSecret.id,
      AppMemberId: appMember.id,
      nameId: 'foo',
    });
    const oauth2Authorization = await AppOAuth2Authorization.create({
      AppOAuth2SecretId: oauth2Secret.id,
      AppMemberId: appMember.id,
      accessToken: 'foo.bar.baz',
      sub: '42',
      refreshToken: 'refresh',
      expiresAt: new Date(),
    });
    const response = await request.delete(`/api/apps/${app.id}/members/${userB.id}`);

    expect(response).toMatchObject({
      status: 204,
      data: '',
    });
    await expect(() => appMember.reload()).rejects.toThrow(
      'Instance could not be reloaded because it does not exist anymore (find call returned null)',
    );
    await expect(() => samlAuthorization.reload()).rejects.toThrow(
      'Instance could not be reloaded because it does not exist anymore (find call returned null)',
    );
    await expect(() => oauth2Authorization.reload()).rejects.toThrow(
      'Instance could not be reloaded because it does not exist anymore (find call returned null)',
    );
    await samlSecret.reload();
    await oauth2Secret.reload();
  });
});

describe('getAppAccounts', () => {
  it('should return all of the user’s app accounts', async () => {
    authorizeStudio();

    const appA = await App.create({
      OrganizationId: 'testorganization',
      vapidPublicKey: '',
      vapidPrivateKey: '',
      definition: {},
    });
    const appB = await App.create({
      OrganizationId: 'testorganization',
      vapidPublicKey: '',
      vapidPrivateKey: '',
      definition: {},
    });
    await AppMember.create({ AppId: appA.id, UserId: user.id, role: 'Admin' });
    await AppMember.create({ AppId: appB.id, UserId: user.id, role: 'Member' });

    const response = await request.get('/api/user/apps/accounts');

    expect(response).toMatchInlineSnapshot(
      {
        data: [
          { id: expect.stringMatching(uuid4Pattern) },
          { id: expect.stringMatching(uuid4Pattern) },
        ],
      },
      `
      HTTP/1.1 200 OK
      Content-Type: application/json; charset=utf-8

      [
        {
          "app": {
            "$created": "1970-01-01T00:00:00.000Z",
            "$updated": "1970-01-01T00:00:00.000Z",
            "OrganizationId": "testorganization",
            "OrganizationName": "Test Organization",
            "definition": {},
            "domain": null,
            "googleAnalyticsID": null,
            "hasIcon": false,
            "hasMaskableIcon": false,
            "iconBackground": "#ffffff",
            "iconUrl": null,
            "id": 1,
            "locked": false,
            "longDescription": null,
            "path": null,
            "sentryDsn": null,
            "sentryEnvironment": null,
            "showAppDefinition": false,
            "showAppsembleLogin": false,
            "showAppsembleOAuth2Login": true,
            "visibility": "unlisted",
            "yaml": "{}
      ",
          },
          "email": null,
          "emailVerified": false,
          "id": StringMatching /\\^\\[\\\\d\\[a-f\\]\\{8\\}-\\[\\\\da-f\\]\\{4\\}-4\\[\\\\da-f\\]\\{3\\}-\\[\\\\da-f\\]\\{4\\}-\\[\\\\d\\[a-f\\]\\{12\\}\\$/,
          "name": null,
          "properties": {},
          "role": "Admin",
          "sso": [],
        },
        {
          "app": {
            "$created": "1970-01-01T00:00:00.000Z",
            "$updated": "1970-01-01T00:00:00.000Z",
            "OrganizationId": "testorganization",
            "OrganizationName": "Test Organization",
            "definition": {},
            "domain": null,
            "googleAnalyticsID": null,
            "hasIcon": false,
            "hasMaskableIcon": false,
            "iconBackground": "#ffffff",
            "iconUrl": null,
            "id": 2,
            "locked": false,
            "longDescription": null,
            "path": null,
            "sentryDsn": null,
            "sentryEnvironment": null,
            "showAppDefinition": false,
            "showAppsembleLogin": false,
            "showAppsembleOAuth2Login": true,
            "visibility": "unlisted",
            "yaml": "{}
      ",
          },
          "email": null,
          "emailVerified": false,
          "id": StringMatching /\\^\\[\\\\d\\[a-f\\]\\{8\\}-\\[\\\\da-f\\]\\{4\\}-4\\[\\\\da-f\\]\\{3\\}-\\[\\\\da-f\\]\\{4\\}-\\[\\\\d\\[a-f\\]\\{12\\}\\$/,
          "name": null,
          "properties": {},
          "role": "Member",
          "sso": [],
        },
      ]
    `,
    );
  });
});

describe('getAppAccount', () => {
  it('should return the user’s app account', async () => {
    authorizeStudio();

    const app = await App.create({
      OrganizationId: 'testorganization',
      vapidPublicKey: '',
      vapidPrivateKey: '',
      definition: {},
    });
    await AppMember.create({
      AppId: app.id,
      UserId: user.id,
      role: 'Member',
      properties: { test: 'Property' },
    });

    const response = await request.get(`/api/user/apps/${app.id}/account`);

    expect(response).toMatchInlineSnapshot(
      { data: { id: expect.stringMatching(uuid4Pattern) } },
      `
      HTTP/1.1 200 OK
      Content-Type: application/json; charset=utf-8

      {
        "app": {
          "$created": "1970-01-01T00:00:00.000Z",
          "$updated": "1970-01-01T00:00:00.000Z",
          "OrganizationId": "testorganization",
          "OrganizationName": "Test Organization",
          "definition": {},
          "domain": null,
          "googleAnalyticsID": null,
          "hasIcon": false,
          "hasMaskableIcon": false,
          "iconBackground": "#ffffff",
          "iconUrl": null,
          "id": 1,
          "locked": false,
          "longDescription": null,
          "path": null,
          "sentryDsn": null,
          "sentryEnvironment": null,
          "showAppDefinition": false,
          "showAppsembleLogin": false,
          "showAppsembleOAuth2Login": true,
          "visibility": "unlisted",
          "yaml": "{}
      ",
        },
        "email": null,
        "emailVerified": false,
        "id": StringMatching /\\^\\[\\\\d\\[a-f\\]\\{8\\}-\\[\\\\da-f\\]\\{4\\}-4\\[\\\\da-f\\]\\{3\\}-\\[\\\\da-f\\]\\{4\\}-\\[\\\\d\\[a-f\\]\\{12\\}\\$/,
        "name": null,
        "properties": {
          "test": "Property",
        },
        "role": "Member",
        "sso": [],
      }
    `,
    );
  });

  it('should throw 404 if the app account doesn’t exist', async () => {
    authorizeStudio();

    const app = await App.create({
      OrganizationId: 'testorganization',
      vapidPublicKey: '',
      vapidPrivateKey: '',
      definition: {},
    });

    const response = await request.get(`/api/user/apps/${app.id}/account`);

    expect(response).toMatchInlineSnapshot(`
      HTTP/1.1 404 Not Found
      Content-Type: application/json; charset=utf-8

      {
        "error": "Not Found",
        "message": "App account not found",
        "statusCode": 404,
      }
    `);
  });

  it('should throw 404 if the app doesn’t exist', async () => {
    authorizeStudio();

    const response = await request.get('/api/user/apps/404/account');

    expect(response).toMatchInlineSnapshot(`
      HTTP/1.1 404 Not Found
      Content-Type: application/json; charset=utf-8

      {
        "error": "Not Found",
        "message": "App account not found",
        "statusCode": 404,
      }
    `);
  });
});

describe('patchAppAccount', () => {
  it('should update and return the user’s app account', async () => {
    authorizeStudio();

    const app = await App.create({
      OrganizationId: 'testorganization',
      vapidPublicKey: '',
      vapidPrivateKey: '',
      definition: {},
    });
    const appMember = await AppMember.create({ AppId: app.id, UserId: user.id, role: 'Member' });

    const response = await request.patch(
      `/api/user/apps/${app.id}/account`,
      createFormData({ email: 'user@example.com', name: 'Me', properties: { test: 'Property' } }),
    );

    expect(response).toMatchInlineSnapshot(
      { data: { id: expect.stringMatching(uuid4Pattern) } },
      `
      HTTP/1.1 200 OK
      Content-Type: application/json; charset=utf-8

      {
        "app": {
          "$created": "1970-01-01T00:00:00.000Z",
          "$updated": "1970-01-01T00:00:00.000Z",
          "OrganizationId": "testorganization",
          "OrganizationName": "Test Organization",
          "definition": {},
          "domain": null,
          "googleAnalyticsID": null,
          "hasIcon": false,
          "hasMaskableIcon": false,
          "iconBackground": "#ffffff",
          "iconUrl": null,
          "id": 1,
          "locked": false,
          "longDescription": null,
          "path": null,
          "sentryDsn": null,
          "sentryEnvironment": null,
          "showAppDefinition": false,
          "showAppsembleLogin": false,
          "showAppsembleOAuth2Login": true,
          "visibility": "unlisted",
          "yaml": "{}
      ",
        },
        "email": "user@example.com",
        "emailVerified": false,
        "id": StringMatching /\\^\\[\\\\d\\[a-f\\]\\{8\\}-\\[\\\\da-f\\]\\{4\\}-4\\[\\\\da-f\\]\\{3\\}-\\[\\\\da-f\\]\\{4\\}-\\[\\\\d\\[a-f\\]\\{12\\}\\$/,
        "name": "Me",
        "picture": "https://www.gravatar.com/avatar/b58996c504c5638798eb6b511e6f49af?s=128&d=mp",
        "properties": {
          "test": "Property",
        },
        "role": "Member",
        "sso": [],
      }
    `,
    );
    await appMember.reload();
    expect(appMember.name).toBe('Me');
    expect(appMember.email).toBe('user@example.com');
  });

  it('should allow for updating the profile picture', async () => {
    authorizeStudio();

    const app = await App.create({
      OrganizationId: 'testorganization',
      vapidPublicKey: '',
      vapidPrivateKey: '',
      definition: {},
    });
    const appMember = await AppMember.create({ AppId: app.id, UserId: user.id, role: 'Member' });

    const response = await request.patch<AppAccount>(
      `/api/user/apps/${app.id}/account`,
      createFormData({
        email: 'user@example.com',
        name: 'Me',
        picture: createFixtureStream('tux.png'),
      }),
    );

    expect(response).toMatchInlineSnapshot(
      { data: { id: expect.stringMatching(uuid4Pattern), picture: expect.any(String) } },
      `
      HTTP/1.1 200 OK
      Content-Type: application/json; charset=utf-8

      {
        "app": {
          "$created": "1970-01-01T00:00:00.000Z",
          "$updated": "1970-01-01T00:00:00.000Z",
          "OrganizationId": "testorganization",
          "OrganizationName": "Test Organization",
          "definition": {},
          "domain": null,
          "googleAnalyticsID": null,
          "hasIcon": false,
          "hasMaskableIcon": false,
          "iconBackground": "#ffffff",
          "iconUrl": null,
          "id": 1,
          "locked": false,
          "longDescription": null,
          "path": null,
          "sentryDsn": null,
          "sentryEnvironment": null,
          "showAppDefinition": false,
          "showAppsembleLogin": false,
          "showAppsembleOAuth2Login": true,
          "visibility": "unlisted",
          "yaml": "{}
      ",
        },
        "email": "user@example.com",
        "emailVerified": false,
        "id": StringMatching /\\^\\[\\\\d\\[a-f\\]\\{8\\}-\\[\\\\da-f\\]\\{4\\}-4\\[\\\\da-f\\]\\{3\\}-\\[\\\\da-f\\]\\{4\\}-\\[\\\\d\\[a-f\\]\\{12\\}\\$/,
        "name": "Me",
        "picture": Any<String>,
        "properties": {},
        "role": "Member",
        "sso": [],
      }
    `,
    );
    expect(response.data.picture).toBe(
      `http://localhost/api/apps/1/members/${user.id}/picture?updated=0`,
    );
    await appMember.reload();
    expect(appMember.picture).toStrictEqual(await readFixture('tux.png'));
  });

  it('should throw 404 if the app account doesn’t exist', async () => {
    authorizeStudio();

    const app = await App.create({
      OrganizationId: 'testorganization',
      vapidPublicKey: '',
      vapidPrivateKey: '',
      definition: {},
    });

    const response = await request.patch(
      `/api/user/apps/${app.id}/account`,
      createFormData({ email: 'user@example.com', name: '' }),
    );

    expect(response).toMatchInlineSnapshot(`
      HTTP/1.1 404 Not Found
      Content-Type: application/json; charset=utf-8

      {
        "error": "Not Found",
        "message": "App account not found",
        "statusCode": 404,
      }
    `);
  });

  it('should throw 404 if the app doesn’t exist', async () => {
    authorizeStudio();

    const response = await request.patch(
      '/api/user/apps/404/account',
      createFormData({ email: 'user@example.com', name: '' }),
    );

    expect(response).toMatchInlineSnapshot(`
      HTTP/1.1 404 Not Found
      Content-Type: application/json; charset=utf-8

      {
        "error": "Not Found",
        "message": "App account not found",
        "statusCode": 404,
      }
    `);
  });
});

describe('registerMemberEmail', () => {
  it('should register valid email addresses', async () => {
    const app = await createDefaultApp(organization);

    const response = await request.post(
      `/api/user/apps/${app.id}/account`,
      createFormData({ email: 'test@example.com', password: 'password' }),
    );

    expect(response).toMatchInlineSnapshot(
      {
        data: {
          access_token: expect.stringMatching(jwtPattern),
          refresh_token: expect.stringMatching(jwtPattern),
        },
      },
      `
      HTTP/1.1 201 Created
      Content-Type: application/json; charset=utf-8

      {
        "access_token": StringMatching /\\^\\[\\\\w-\\]\\+\\(\\?:\\\\\\.\\[\\\\w-\\]\\+\\)\\{2\\}\\$/,
        "expires_in": 3600,
        "refresh_token": StringMatching /\\^\\[\\\\w-\\]\\+\\(\\?:\\\\\\.\\[\\\\w-\\]\\+\\)\\{2\\}\\$/,
        "token_type": "bearer",
      }
    `,
    );

    const m = await AppMember.findOne({ where: { email: 'test@example.com' } });

    expect(m.password).not.toBe('password');
    expect(await compare('password', m.password)).toBe(true);
  });

  it('should accept a display name', async () => {
    const app = await createDefaultApp(organization);

    const response = await request.post(
      `/api/user/apps/${app.id}/account`,
      createFormData({ email: 'test@example.com', name: 'Me', password: 'password' }),
    );

    expect(response).toMatchInlineSnapshot(
      {
        data: {
          access_token: expect.stringMatching(jwtPattern),
          refresh_token: expect.stringMatching(jwtPattern),
        },
      },
      `
      HTTP/1.1 201 Created
      Content-Type: application/json; charset=utf-8

      {
        "access_token": StringMatching /\\^\\[\\\\w-\\]\\+\\(\\?:\\\\\\.\\[\\\\w-\\]\\+\\)\\{2\\}\\$/,
        "expires_in": 3600,
        "refresh_token": StringMatching /\\^\\[\\\\w-\\]\\+\\(\\?:\\\\\\.\\[\\\\w-\\]\\+\\)\\{2\\}\\$/,
        "token_type": "bearer",
      }
    `,
    );

    const m = await AppMember.findOne({ where: { email: 'test@example.com' } });
    expect(m.name).toBe('Me');
  });

  it('should accept a profile picture', async () => {
    const app = await createDefaultApp(organization);

    const response = await request.post(
      `/api/user/apps/${app.id}/account`,
      createFormData({
        email: 'test@example.com',
        name: 'Me',
        password: 'password',
        picture: createFixtureStream('tux.png'),
      }),
    );

    const m = await AppMember.findOne({ where: { email: 'test@example.com' } });

    const responseB = await request.get(`/api/apps/${app.id}/members/${m.id}/picture`, {
      responseType: 'arraybuffer',
    });
    const responseC = await request.get(`/api/apps/${app.id}/members/${m.UserId}/picture`, {
      responseType: 'arraybuffer',
    });
    expect(response).toMatchInlineSnapshot(
      {
        data: {
          access_token: expect.stringMatching(jwtPattern),
          refresh_token: expect.stringMatching(jwtPattern),
        },
      },
      `
      HTTP/1.1 201 Created
      Content-Type: application/json; charset=utf-8

      {
        "access_token": StringMatching /\\^\\[\\\\w-\\]\\+\\(\\?:\\\\\\.\\[\\\\w-\\]\\+\\)\\{2\\}\\$/,
        "expires_in": 3600,
        "refresh_token": StringMatching /\\^\\[\\\\w-\\]\\+\\(\\?:\\\\\\.\\[\\\\w-\\]\\+\\)\\{2\\}\\$/,
        "token_type": "bearer",
      }
    `,
    );
    expect(m.picture).toStrictEqual(await readFixture('tux.png'));
    expect(responseB.data).toStrictEqual(await readFixture('tux.png'));
    expect(responseC.data).toStrictEqual(await readFixture('tux.png'));
  });

  it('should not register invalid email addresses', async () => {
    const app = await createDefaultApp(organization);

    const response = await request.post(
      `/api/user/apps/${app.id}/account`,
      createFormData({ email: 'foo', password: 'bar' }),
    );

    expect(response).toMatchInlineSnapshot(`
      HTTP/1.1 400 Bad Request
      Content-Type: application/json; charset=utf-8

      {
        "errors": [
          {
            "argument": "email",
            "instance": "foo",
            "message": "does not conform to the \\"email\\" format",
            "name": "format",
            "path": [
              "email",
            ],
            "property": "instance.email",
            "schema": {
              "format": "email",
              "type": "string",
            },
            "stack": "instance.email does not conform to the \\"email\\" format",
          },
          {
            "argument": 8,
            "instance": "bar",
            "message": "does not meet minimum length of 8",
            "name": "minLength",
            "path": [
              "password",
            ],
            "property": "instance.password",
            "schema": {
              "minLength": 8,
              "type": "string",
            },
            "stack": "instance.password does not meet minimum length of 8",
          },
        ],
        "message": "Invalid content types found",
      }
    `);
  });

  it('should not register duplicate email addresses', async () => {
    const app = await createDefaultApp(organization);

    await AppMember.create({
      AppId: app.id,
      UserId: user.id,
      role: 'User',
      email: 'test@example.com',
    });

    const response = await request.post(
      `/api/user/apps/${app.id}/account`,
      createFormData({ email: 'test@example.com', password: 'password' }),
    );

    expect(response).toMatchInlineSnapshot(`
      HTTP/1.1 409 Conflict
      Content-Type: application/json; charset=utf-8

      {
        "error": "Conflict",
        "message": "User with this email address already exists.",
        "statusCode": 409,
      }
    `);
  });
});

describe('verifyMemberEmail', () => {
  it('should verify existing email addresses', async () => {
    const app = await createDefaultApp(organization);

    await request.post(
      `/api/user/apps/${app.id}/account`,
      createFormData({ email: 'test@example.com', password: 'password' }),
    );

    const m = await AppMember.findOne({ where: { email: 'test@example.com' } });

    expect(m.emailVerified).toBe(false);
    expect(m.emailKey).not.toBeNull();

    const response = await request.post(`/api/user/apps/${app.id}/account/verify`, {
      token: m.emailKey,
    });
    expect(response).toMatchInlineSnapshot(`
      HTTP/1.1 200 OK
      Content-Type: text/plain; charset=utf-8

      OK
    `);

    await m.reload();
    expect(m.emailVerified).toBe(true);
    expect(m.emailKey).toBeNull();
  });

  it('should not verify empty or invalid keys', async () => {
    const app = await createDefaultApp(organization);

    const responseA = await request.post(`/api/user/apps/${app.id}/account/verify`);
    const responseB = await request.post(`/api/user/apps/${app.id}/account/verify`, {
      token: null,
    });
    const responseC = await request.post(`/api/user/apps/${app.id}/account/verify`, {
      token: 'invalidkey',
    });

    expect(responseA).toMatchInlineSnapshot(`
      HTTP/1.1 415 Unsupported Media Type
      Content-Type: text/plain; charset=utf-8

      Unsupported Media Type
    `);
    expect(responseB).toMatchInlineSnapshot(`
      HTTP/1.1 400 Bad Request
      Content-Type: application/json; charset=utf-8

      {
        "errors": [
          {
            "argument": [
              "string",
            ],
            "instance": null,
            "message": "is not of a type(s) string",
            "name": "type",
            "path": [
              "token",
            ],
            "property": "instance.token",
            "schema": {
              "type": "string",
            },
            "stack": "instance.token is not of a type(s) string",
          },
        ],
        "message": "JSON schema validation failed",
      }
    `);
    expect(responseC).toMatchInlineSnapshot(`
      HTTP/1.1 404 Not Found
      Content-Type: application/json; charset=utf-8

      {
        "error": "Not Found",
        "message": "Unable to verify this token.",
        "statusCode": 404,
      }
    `);
  });
});

describe('requestMemberResetPassword', () => {
  it('should create a password reset token', async () => {
    const app = await createDefaultApp(organization);

    const data = { email: 'test@example.com', password: 'password' };
    await request.post(`/api/user/apps/${app.id}/account`, createFormData(data));

    const responseA = await request.post(`/api/user/apps/${app.id}/account/reset/request`, {
      email: data.email,
    });

    const m = await AppMember.findOne({ where: { email: data.email } });
    const responseB = await request.post(`/api/user/apps/${app.id}/account/reset`, {
      token: m.resetKey,
      password: 'newPassword',
    });

    await m.reload();

    expect(responseA).toMatchInlineSnapshot('HTTP/1.1 204 No Content');
    expect(responseB).toMatchInlineSnapshot('HTTP/1.1 204 No Content');
    expect(await compare('newPassword', m.password)).toBe(true);
    expect(m.resetKey).toBeNull();
  });

  it('should not reveal existing emails', async () => {
    const app = await createDefaultApp(organization);

    const response = await request.post(`/api/user/apps/${app.id}/account/reset/request`, {
      email: 'idonotexist@example.com',
    });

    expect(response).toMatchInlineSnapshot('HTTP/1.1 204 No Content');
  });
});

describe('resetMemberPassword', () => {
  it('should return not found when resetting using a non-existent token', async () => {
    const app = await createDefaultApp(organization);

    const response = await request.post(`/api/apps/${app.id}/account/reset`, {
      token: 'idontexist',
      password: 'whatever',
    });

    expect(response).toMatchInlineSnapshot(`
      HTTP/1.1 404 Not Found
      Content-Type: application/json; charset=utf-8

      {
        "error": "Not Found",
        "message": "URL not found",
        "statusCode": 404,
      }
    `);
  });
});

describe('getAppMemberPicture', () => {
  it('should fetch the app member’s profile picture', async () => {
    const app = await createDefaultApp(organization);
    await request.post(
      `/api/user/apps/${app.id}/account`,
      createFormData({
        email: 'test@example.com',
        password: 'password',
        picture: createFixtureStream('tux.png'),
      }),
    );

    const m = await AppMember.findOne({ where: { email: 'test@example.com' } });
    const response = await request.get(`/api/apps/${app.id}/members/${m.id}/picture`, {
      responseType: 'arraybuffer',
    });

    expect(response.data).toStrictEqual(await readFixture('tux.png'));
  });

  it('should return 404 if the user has not uploaded a picture', async () => {
    const app = await createDefaultApp(organization);
    await request.post(
      `/api/user/apps/${app.id}/account`,
      createFormData({ email: 'test@example.com', password: 'password' }),
    );

    const m = await AppMember.findOne({ where: { email: 'test@example.com' } });
    const response = await request.get(`/api/apps/${app.id}/members/${m.id}/picture`);

    expect(response).toMatchInlineSnapshot(`
      HTTP/1.1 404 Not Found
      Content-Type: application/json; charset=utf-8

      {
        "error": "Not Found",
        "message": "This member has no profile picture set.",
        "statusCode": 404,
      }
    `);
  });
});<|MERGE_RESOLUTION|>--- conflicted
+++ resolved
@@ -1,11 +1,7 @@
 import { createFixtureStream, createFormData, readFixture } from '@appsemble/node-utils';
-<<<<<<< HEAD
 import { AppAccount, AppMember as AppMemberType } from '@appsemble/types';
 import { jwtPattern, uuid4Pattern } from '@appsemble/utils';
-import { Clock, install } from '@sinonjs/fake-timers';
-=======
 import { install, InstalledClock } from '@sinonjs/fake-timers';
->>>>>>> dedbd0dd
 import { request, setTestApp } from 'axios-test-instance';
 import { compare } from 'bcrypt';
 
