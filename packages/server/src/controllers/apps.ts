import { randomBytes } from 'crypto';

import { AppsembleError, logger } from '@appsemble/node-utils';
import { App as AppType, BlockManifest } from '@appsemble/types';
import {
  IdentifiableBlock,
  normalize,
  parseBlockName,
  Permission,
  StyleValidationError,
  validateAppDefinition,
  validateStyle,
} from '@appsemble/utils';
import { badRequest, conflict, notFound } from '@hapi/boom';
import { parseISO } from 'date-fns';
import { Context } from 'koa';
import { File } from 'koas-body-parser';
import { isEqual } from 'lodash';
import { lookup } from 'mime-types';
import { col, fn, literal, Op, UniqueConstraintError } from 'sequelize';
import sharp from 'sharp';
import { generateVAPIDKeys } from 'web-push';
import { parse } from 'yaml';

import {
  App,
  AppBlockStyle,
  AppRating,
  AppScreenshot,
  AppSnapshot,
  BlockVersion,
  Member,
  Organization,
  Resource,
  transactional,
  User,
} from '../models';
import { applyAppMessages, compareApps, parseLanguage } from '../utils/app';
import { argv } from '../utils/argv';
import { blockVersionToJson, syncBlock } from '../utils/block';
import { checkAppLock } from '../utils/checkAppLock';
import { checkRole } from '../utils/checkRole';
import { serveIcon } from '../utils/icon';
import { handleValidatorResult } from '../utils/jsonschema';

async function getBlockVersions(blocks: IdentifiableBlock[]): Promise<BlockManifest[]> {
  const uniqueBlocks = blocks.map(({ type, version }) => {
    const [OrganizationId, name] = parseBlockName(type);
    return {
      name,
      OrganizationId,
      version,
    };
  });
  const blockVersions = await BlockVersion.findAll({
    attributes: { exclude: ['id'] },
    where: { [Op.or]: uniqueBlocks },
  });
  const result: BlockManifest[] = blockVersions.map(blockVersionToJson);

  if (argv.remote) {
    const knownIdentifiers = new Set(
      blockVersions.map((block) => `@${block.OrganizationId}/${block.name}@${block.version}`),
    );
    const unknownBlocks = uniqueBlocks.filter(
      (block) => !knownIdentifiers.has(`@${block.OrganizationId}/${block.name}@${block.version}`),
    );
    const syncedBlocks = await Promise.all(unknownBlocks.map(syncBlock));
    result.push(...syncedBlocks.filter(Boolean));
  }

  return result;
}

function handleAppValidationError(error: Error, app: Partial<App>): never {
  if (error instanceof UniqueConstraintError) {
    throw conflict(`Another app with path “@${app.OrganizationId}/${app.path}” already exists`);
  }

  if (error instanceof StyleValidationError) {
    throw badRequest('Provided CSS was invalid.');
  }

  if (error.message === 'Expected file ´coreStyle´ to be css') {
    throw badRequest(error.message);
  }

  if (error.message === 'Expected file ´sharedStyle´ to be css') {
    throw badRequest(error.message);
  }

  throw error;
}

export async function createApp(ctx: Context): Promise<void> {
  const {
    openApi,
    request: {
      body: {
        OrganizationId,
        coreStyle,
        domain,
        googleAnalyticsID,
        icon,
        iconBackground,
        longDescription,
        maskableIcon,
        screenshots,
        sentryDsn,
        sentryEnvironment,
        sharedStyle,
        showAppDefinition = true,
        template = false,
        visibility,
        yaml,
      },
      query: { dryRun },
    },
  } = ctx;

  let result: Partial<App>;
  await checkRole(ctx, OrganizationId, Permission.CreateApps);

  try {
    const definition = parse(yaml, { maxAliasCount: 10_000 });

    handleValidatorResult(
      openApi.validate(definition, openApi.document.components.schemas.AppDefinition, {
        throw: false,
      }),
      'App validation failed',
    );
    handleValidatorResult(
      await validateAppDefinition(definition, getBlockVersions),
      'App validation failed',
    );

    const path = normalize(definition.name);
    const keys = generateVAPIDKeys();

    result = {
      definition,
      OrganizationId,
      coreStyle: validateStyle(coreStyle),
      googleAnalyticsID,
      longDescription,
      iconBackground: iconBackground || '#ffffff',
      sharedStyle: validateStyle(sharedStyle),
      domain: domain || null,
      showAppDefinition,
      visibility,
      template: Boolean(template),
      sentryDsn,
      sentryEnvironment,
      showAppsembleLogin: false,
      showAppsembleOAuth2Login: true,
      vapidPublicKey: keys.publicKey,
      vapidPrivateKey: keys.privateKey,
    };

    if (icon) {
      result.icon = icon.contents;
    }

    if (maskableIcon) {
      result.maskableIcon = maskableIcon.contents;
    }

    for (let i = 1; i < 11; i += 1) {
      const p = i === 1 ? path : `${path}-${i}`;
      const count = await App.count({ where: { path: p } });
      if (count === 0) {
        result.path = p;
        break;
      }
    }

    if (!result.path) {
      // Fallback if a suitable ID could not be found after trying for a while
      result.path = `${path}-${randomBytes(5).toString('hex')}`;
    }

    let record: App;
    try {
      await transactional(async (transaction) => {
        record = await App.create(result, { transaction });
        record.AppSnapshots = [
          await AppSnapshot.create({ AppId: record.id, yaml }, { transaction }),
        ];
        logger.verbose(`Storing ${screenshots?.length ?? 0} screenshots`);
        record.AppScreenshots = screenshots?.length
          ? await AppScreenshot.bulkCreate(
              await Promise.all(
                screenshots.map(async ({ contents }: File) => {
                  const img = sharp(contents);

                  const { format, height, width } = await img.metadata();
                  const mime = lookup(format);

                  if (!mime) {
                    throw badRequest(`Unknown screenshot mime type: ${mime}`);
                  }

                  return {
                    screenshot: contents,
                    AppId: record.id,
                    mime,
                    width,
                    height,
                  };
                }),
              ),
              // These queries provide huge logs.
              { transaction, logging: false },
            )
          : [];

        if (dryRun === 'true') {
          // Manually calling `await transaction.rollback()` causes an error
          // when the transaction goes out of scope.
          throw new AppsembleError('Dry run');
        }
      });
    } catch (error: unknown) {
      // AppsembleError is only thrown when dryRun is set, meaning it’s only used to test
      if (error instanceof AppsembleError) {
        ctx.status = 204;
        return;
      }

      throw error;
    }

    record.Organization = await Organization.findByPk(record.OrganizationId, {
      attributes: {
        include: ['id', 'name', 'updated', [literal('"Organization".icon IS NOT NULL'), 'hasIcon']],
      },
    });
    ctx.body = record.toJSON();
    ctx.status = 201;
  } catch (error: unknown) {
    handleAppValidationError(error as Error, result);
  }
}

export async function getAppById(ctx: Context): Promise<void> {
  const {
    pathParams: { appId },
  } = ctx;
  const { baseLanguage, language, query: languageQuery } = parseLanguage(ctx.query?.language);

  const app = await App.findByPk(appId, {
    attributes: {
      include: [
        [literal('"App".icon IS NOT NULL'), 'hasIcon'],
        [literal('"maskableIcon" IS NOT NULL'), 'hasMaskableIcon'],
      ],
      exclude: ['App.icon', 'maskableIcon', 'coreStyle', 'sharedStyle'],
    },
    include: [
      { model: Resource, attributes: ['id'], where: { clonable: true }, required: false },
      { model: AppSnapshot },
      {
        model: Organization,
        attributes: {
          include: [
            'id',
            'name',
            'updated',
            [literal('"Organization".icon IS NOT NULL'), 'hasIcon'],
          ],
        },
      },
      { model: AppScreenshot, attributes: ['id'] },
      ...languageQuery,
    ],
    order: [[{ model: AppSnapshot, as: 'AppSnapshots' }, 'created', 'DESC']],
  });

  if (!app) {
    throw notFound('App not found');
  }

  const propertyFilters: (keyof AppType)[] = [];
  if (app.visibility === 'private' || !app.showAppDefinition) {
    try {
      await checkRole(ctx, app.OrganizationId, Permission.ViewApps);
    } catch (error) {
      if (app.visibility === 'private') {
        throw error;
      }
      propertyFilters.push('yaml');
    }
  }

  const rating = await AppRating.findOne({
    attributes: [
      'AppId',
      [fn('AVG', col('rating')), 'RatingAverage'],
      [fn('COUNT', col('AppId')), 'RatingCount'],
    ],
    where: { AppId: app.id },
    group: ['AppId'],
  });

  if (rating) {
    app.RatingCount = Number(rating.get('RatingCount'));
    app.RatingAverage = Number(rating.get('RatingAverage'));
  }

  applyAppMessages(app, language, baseLanguage);

<<<<<<< HEAD
  ctx.body = app.toJSON();
=======
  ctx.body = getAppFromRecord(app, propertyFilters);
>>>>>>> 1f3820f9
}

export async function queryApps(ctx: Context): Promise<void> {
  const { baseLanguage, language, query: languageQuery } = parseLanguage(ctx.query?.language);

  const apps = await App.findAll({
    attributes: {
      exclude: ['icon', 'coreStyle', 'sharedStyle'],
      include: [
        [literal('"App".icon IS NOT NULL'), 'hasIcon'],
        [literal('"maskableIcon" IS NOT NULL'), 'hasMaskableIcon'],
      ],
    },
    where: { visibility: 'public' },
    include: [
      {
        model: Organization,
        attributes: {
          include: [
            'id',
            'name',
            'updated',
            [literal('"Organization".icon IS NOT NULL'), 'hasIcon'],
          ],
        },
      },
      ...languageQuery,
    ],
  });

  const ratings = await AppRating.findAll({
    attributes: [
      'AppId',
      [fn('AVG', col('rating')), 'RatingAverage'],
      [fn('COUNT', col('AppId')), 'RatingCount'],
    ],
    where: { AppId: apps.map((app) => app.id) },
    group: ['AppId'],
  });

  ctx.body = apps
    .map((app) => {
      const rating = ratings.find((r) => r.AppId === app.id);

      if (rating) {
        Object.assign(app, {
          RatingAverage: Number(rating.get('RatingAverage')),
          RatingCount: Number(rating.get('RatingCount')),
        });
      }

      applyAppMessages(app, language, baseLanguage);

      return app;
    })
    .sort(compareApps)
    .map((app) => app.toJSON(['yaml']));
}

export async function queryMyApps(ctx: Context): Promise<void> {
  const { user } = ctx;
  const { baseLanguage, language, query: languageQuery } = parseLanguage(ctx.query?.language);

  const memberships = await Member.findAll({
    attributes: ['OrganizationId'],
    raw: true,
    where: { UserId: user.id },
  });

  const apps = await App.findAll({
    attributes: {
      exclude: ['icon', 'coreStyle', 'sharedStyle', 'yaml'],
      include: [
        [literal('"App".icon IS NOT NULL'), 'hasIcon'],
        [literal('"maskableIcon" IS NOT NULL'), 'hasMaskableIcon'],
      ],
    },
    include: [
      {
        model: Organization,
        attributes: {
          include: [
            'id',
            'name',
            'updated',
            [literal('"Organization".icon IS NOT NULL'), 'hasIcon'],
          ],
        },
      },
      ...languageQuery,
    ],
    where: { OrganizationId: { [Op.in]: memberships.map((m) => m.OrganizationId) } },
  });

  const ratings = await AppRating.findAll({
    attributes: [
      'AppId',
      [fn('AVG', col('rating')), 'RatingAverage'],
      [fn('COUNT', col('AppId')), 'RatingCount'],
    ],
    where: { AppId: apps.map((app) => app.id) },
    group: ['AppId'],
  });

  ctx.body = apps
    .map((app) => {
      const rating = ratings.find((r) => r.AppId === app.id);

      if (rating) {
        Object.assign(app, {
          RatingAverage: Number(rating.get('RatingAverage')),
          RatingCount: Number(rating.get('RatingCount')),
        });
      }

      applyAppMessages(app, language, baseLanguage);

      return app;
    })
    .sort(compareApps)
    .map((app) => app.toJSON(['yaml']));
}

export async function patchApp(ctx: Context): Promise<void> {
  const {
    openApi,
    pathParams: { appId },
    request: {
      body: {
        coreStyle,
        domain,
        googleAnalyticsID,
        icon,
        iconBackground,
        longDescription,
        maskableIcon,
        path,
        screenshots,
        sentryDsn,
        sentryEnvironment,
        sharedStyle,
        showAppDefinition,
        showAppsembleLogin,
        showAppsembleOAuth2Login,
        template,
        visibility,
        yaml,
      },
    },
    user,
  } = ctx;

  let result: Partial<App>;

  const dbApp = await App.findOne({
    where: { id: appId },
    include: [
      {
        model: Organization,
        attributes: {
          include: [
            'id',
            'name',
            'updated',
            [literal('"Organization".icon IS NOT NULL'), 'hasIcon'],
          ],
        },
      },
      { model: AppScreenshot, attributes: ['id'] },
    ],
  });

  if (!dbApp) {
    throw notFound('App not found');
  }

  checkAppLock(ctx, dbApp);

  const checkPermissions: Permission[] = [];

  try {
    result = {};

    if (yaml) {
      checkPermissions.push(Permission.EditApps);
      const definition = parse(yaml, { maxAliasCount: 10_000 });
      handleValidatorResult(
        openApi.validate(definition, openApi.document.components.schemas.AppDefinition, {
          throw: false,
        }),
        'App validation failed',
      );
      handleValidatorResult(
        await validateAppDefinition(definition, getBlockVersions),
        'App validation failed',
      );
      result.definition = definition;
    }

    if (path) {
      result.path = path;
    }

    if (visibility !== undefined) {
      result.visibility = visibility;
    }

    if (template !== undefined) {
      result.template = template;
    }

    if (domain !== undefined) {
      result.domain = domain;
    }

    if (googleAnalyticsID !== undefined) {
      result.googleAnalyticsID = googleAnalyticsID;
    }

    if (longDescription !== undefined) {
      result.longDescription = longDescription;
    }

    if (showAppDefinition !== undefined) {
      result.showAppDefinition = showAppDefinition;
    }

    if (sentryDsn !== undefined) {
      result.sentryDsn = sentryDsn;
    }

    if (sentryEnvironment !== undefined) {
      result.sentryEnvironment = sentryEnvironment;
    }

    if (showAppsembleLogin !== undefined) {
      result.showAppsembleLogin = showAppsembleLogin;
    }

    if (showAppsembleOAuth2Login !== undefined) {
      result.showAppsembleOAuth2Login = showAppsembleOAuth2Login;
    }

    if (coreStyle) {
      result.coreStyle = validateStyle(coreStyle);
    }

    if (sharedStyle) {
      result.sharedStyle = validateStyle(sharedStyle);
    }

    if (icon) {
      result.icon = icon.contents;
    }

    if (maskableIcon) {
      result.maskableIcon = maskableIcon.contents;
    }

    if (iconBackground) {
      result.iconBackground = iconBackground;
    }

    if (
      domain !== undefined ||
      path !== undefined ||
      visibility !== undefined ||
      template !== undefined ||
      icon !== undefined ||
      maskableIcon !== undefined ||
      iconBackground !== undefined
    ) {
      checkPermissions.push(Permission.EditAppSettings);
    }

    await checkRole(ctx, dbApp.OrganizationId, checkPermissions);

    await transactional(async (transaction) => {
      await dbApp.update(result, { where: { id: appId }, transaction });
      if (yaml) {
        const snapshot = await AppSnapshot.create(
          { AppId: dbApp.id, UserId: user.id, yaml },
          { transaction },
        );
        dbApp.AppSnapshots = [snapshot];
      }
      if (screenshots?.length) {
        await AppScreenshot.destroy({ where: { AppId: appId }, transaction });
        logger.verbose(`Saving ${screenshots.length} screenshots`);
        dbApp.AppScreenshots = await AppScreenshot.bulkCreate(
          await Promise.all(
            screenshots.map(async ({ contents }: File) => {
              const img = sharp(contents);

              const { format, height, width } = await img.metadata();
              const mime = lookup(format);

              if (!mime) {
                throw badRequest(`Unknown screenshot mime type: ${mime}`);
              }

              return {
                screenshot: contents,
                AppId: dbApp.id,
                mime,
                width,
                height,
              };
            }),
          ),
          // These queries provide huge logs.
          { transaction, logging: false },
        );
      }
    });

    ctx.body = dbApp.toJSON();
  } catch (error: unknown) {
    handleAppValidationError(error as Error, result);
  }
}

export async function setAppLock(ctx: Context): Promise<void> {
  const {
    pathParams: { appId },
    request: {
      body: { locked },
    },
  } = ctx;

  const app = await App.findOne({
    where: { id: appId },
    include: [{ model: AppScreenshot, attributes: ['id'] }],
  });

  if (!app) {
    throw notFound('App not found');
  }

  await checkRole(ctx, app.OrganizationId, Permission.EditAppSettings);
  await app.update({ locked });
}

export async function deleteApp(ctx: Context): Promise<void> {
  const {
    pathParams: { appId },
  } = ctx;

  const app = await App.findByPk(appId);

  if (!app) {
    throw notFound('App not found');
  }

  await checkRole(ctx, app.OrganizationId, Permission.DeleteApps);

  await app.update({ path: null });
  await app.destroy();
}

export async function getAppSnapshots(ctx: Context): Promise<void> {
  const {
    pathParams: { appId },
  } = ctx;

  const app = await App.findByPk(appId, {
    include: {
      model: AppSnapshot,
      attributes: { exclude: ['yaml'] },
      include: [{ model: User, required: false }],
    },
  });

  if (!app) {
    throw notFound('App not found');
  }

  ctx.body = app.AppSnapshots.sort((a, b) => b.id - a.id).map((snapshot) => ({
    id: snapshot.id,
    $created: snapshot.created,
    $author: {
      id: snapshot?.User?.id,
      name: snapshot?.User?.name,
    },
  }));
}

export async function getAppSnapshot(ctx: Context): Promise<void> {
  const {
    pathParams: { appId, snapshotId },
  } = ctx;

  const app = await App.findByPk(appId, {
    include: {
      model: AppSnapshot,
      required: false,
      include: [{ model: User, required: false }],
      where: { id: snapshotId },
    },
  });

  if (!app) {
    throw notFound('App not found');
  }

  if (!app.AppSnapshots.length) {
    throw notFound('Snapshot not found');
  }

  const [snapshot] = app.AppSnapshots;
  ctx.body = {
    id: snapshot.id,
    $created: snapshot.created,
    $author: {
      id: snapshot?.User?.id,
      name: snapshot?.User?.name,
    },
    yaml: snapshot.yaml,
  };
}

export async function getAppIcon(ctx: Context): Promise<void> {
  const {
    pathParams: { appId },
    query: { maskable = false, raw = false, size = 128, updated },
  } = ctx;
  const app = await App.findByPk(appId, {
    attributes: [
      'icon',
      'updated',
      maskable && 'maskableIcon',
      maskable && 'iconBackground',
    ].filter(Boolean),
    include: [{ model: Organization, attributes: ['icon', 'updated'] }],
  });

  if (!app) {
    throw notFound('App not found');
  }

  const dbUpdated =
    (maskable && app.maskableIcon) || app.icon ? app.updated : app.Organization.updated;

  return serveIcon(ctx, {
    background: maskable ? app.iconBackground || '#ffffff' : undefined,
    cache: isEqual(parseISO(updated as string), dbUpdated),
    fallback: 'mobile-alt-solid.png',
    height: size && Number.parseInt(size as string),
    icon: app.icon || app.Organization.icon,
    maskable: Boolean(maskable),
    maskableIcon: app.maskableIcon,
    raw: Boolean(raw),
    width: size && Number.parseInt(size as string),
  });
}

export async function deleteAppIcon(ctx: Context): Promise<void> {
  const {
    pathParams: { appId },
  } = ctx;
  const app = await App.findByPk(appId, {
    attributes: ['id', 'icon', 'OrganizationId'],
  });

  if (!app) {
    throw notFound('App not found');
  }

  if (!app.icon) {
    throw notFound('App has no icon');
  }

  await checkRole(ctx, app.OrganizationId, Permission.EditAppSettings);
  await app.update({ icon: null });
}

export async function deleteAppMaskableIcon(ctx: Context): Promise<void> {
  const {
    pathParams: { appId },
  } = ctx;
  const app = await App.findByPk(appId, {
    attributes: ['id', 'maskableIcon', 'OrganizationId'],
  });

  if (!app) {
    throw notFound('App not found');
  }

  if (!app.maskableIcon) {
    throw notFound('App has no maskable icon');
  }

  await checkRole(ctx, app.OrganizationId, Permission.EditAppSettings);
  await app.update({ maskableIcon: null });
}

export async function getAppScreenshot(ctx: Context): Promise<void> {
  const {
    pathParams: { appId, screenshotId },
  } = ctx;
  const app = await App.findByPk(appId, {
    attributes: [],
    include: [
      {
        attributes: ['screenshot', 'mime'],
        model: AppScreenshot,
        required: false,
        where: { id: screenshotId },
      },
    ],
  });

  if (!app) {
    throw notFound('App not found');
  }

  if (!app.AppScreenshots?.length) {
    throw notFound('Screenshot not found');
  }

  const [{ mime, screenshot }] = app.AppScreenshots;

  ctx.body = screenshot;
  ctx.type = mime;
}

export async function createAppScreenshot(ctx: Context): Promise<void> {
  const {
    pathParams: { appId },
    request: {
      body: { screenshots },
    },
  } = ctx;
  const app = await App.findByPk(appId, {
    attributes: ['id', 'OrganizationId'],
  });

  if (!app) {
    throw notFound('App not found');
  }

  checkAppLock(ctx, app);
  await checkRole(ctx, app.OrganizationId, Permission.EditAppSettings);

  await transactional(async (transaction) => {
    logger.verbose(`Saving ${screenshots.length} screenshots`);
    const result = await AppScreenshot.bulkCreate(
      await Promise.all(
        screenshots.map(async ({ contents }: File) => {
          const img = sharp(contents);

          const { format, height, width } = await img.metadata();
          const mime = lookup(format);

          if (!mime) {
            throw badRequest(`Unknown screenshot mime type: ${mime}`);
          }

          return {
            screenshot: contents,
            AppId: app.id,
            mime,
            width,
            height,
          };
        }),
      ),
      // These queries provide huge logs.
      { transaction, logging: false },
    );

    ctx.body = result.map((screenshot) => screenshot.id);
  });
}

export async function deleteAppScreenshot(ctx: Context): Promise<void> {
  const {
    pathParams: { appId, screenshotId },
  } = ctx;
  const app = await App.findByPk(appId, {
    attributes: ['OrganizationId'],
    include: [{ model: AppScreenshot, where: { id: screenshotId }, required: false }],
  });

  if (!app) {
    throw notFound('App not found');
  }

  checkAppLock(ctx, app);
  await checkRole(ctx, app.OrganizationId, Permission.EditAppSettings);

  if (!app.AppScreenshots.length) {
    throw notFound('Screenshot not found');
  }

  await app.AppScreenshots[0].destroy();
}

export async function getAppCoreStyle(ctx: Context): Promise<void> {
  const {
    pathParams: { appId },
  } = ctx;

  const app = await App.findByPk(appId, { raw: true });

  if (!app) {
    throw notFound('App not found');
  }

  ctx.body = app.coreStyle || '';
  ctx.type = 'css';
  ctx.status = 200;
}

export async function getAppSharedStyle(ctx: Context): Promise<void> {
  const {
    pathParams: { appId },
  } = ctx;

  const app = await App.findByPk(appId, { raw: true });

  if (!app) {
    throw notFound('App not found');
  }

  ctx.body = app.sharedStyle || '';
  ctx.type = 'css';
  ctx.status = 200;
}

export async function getAppBlockStyle(ctx: Context): Promise<void> {
  const {
    pathParams: { appId, blockId, organizationId },
  } = ctx;

  const blockStyle = await AppBlockStyle.findOne({
    where: {
      AppId: appId,
      block: `@${organizationId}/${blockId}`,
    },
  });

  ctx.body = blockStyle?.style ? blockStyle.style : '';
  ctx.type = 'css';
  ctx.status = 200;
}

export async function setAppBlockStyle(ctx: Context): Promise<void> {
  const {
    pathParams: { appId, blockId, organizationId },
    request: {
      body: { style },
    },
  } = ctx;
  const css = String(style).trim();

  try {
    const app = await App.findByPk(appId);
    if (!app) {
      throw notFound('App not found.');
    }

    checkAppLock(ctx, app);
    validateStyle(css);

    const block = await BlockVersion.findOne({
      where: { name: blockId, OrganizationId: organizationId },
    });
    if (!block) {
      throw notFound('Block not found.');
    }

    await checkRole(ctx, app.OrganizationId, Permission.EditApps);

    await (css.length
      ? AppBlockStyle.upsert({
          style: css,
          AppId: app.id,
          block: `@${block.OrganizationId}/${block.name}`,
        })
      : AppBlockStyle.destroy({
          where: { AppId: app.id, block: `@${block.OrganizationId}/${block.name}` },
        }));

    ctx.status = 204;
  } catch (error: unknown) {
    if (error instanceof StyleValidationError) {
      throw badRequest('Provided CSS was invalid.');
    }

    throw error;
  }
}<|MERGE_RESOLUTION|>--- conflicted
+++ resolved
@@ -310,11 +310,7 @@
 
   applyAppMessages(app, language, baseLanguage);
 
-<<<<<<< HEAD
-  ctx.body = app.toJSON();
-=======
-  ctx.body = getAppFromRecord(app, propertyFilters);
->>>>>>> 1f3820f9
+  ctx.body = app.toJSON(propertyFilters);
 }
 
 export async function queryApps(ctx: Context): Promise<void> {
