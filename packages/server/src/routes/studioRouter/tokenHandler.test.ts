--- conflicted
+++ resolved
@@ -3,13 +3,8 @@
 import { basicAuth } from '@appsemble/node-utils';
 import FakeTimers, { InstalledClock } from '@sinonjs/fake-timers';
 import { request, setTestApp } from 'axios-test-instance';
-<<<<<<< HEAD
-import { verify } from 'jsonwebtoken';
+import { decode } from 'jsonwebtoken';
 import Koa from 'koa';
-=======
-import { decode } from 'jsonwebtoken';
-import type Koa from 'koa';
->>>>>>> c91f3abe
 
 import { App, OAuth2AuthorizationCode, OAuth2ClientCredentials, User } from '../../models';
 import { createServer } from '../../utils/createServer';
@@ -270,8 +265,8 @@
     const payload = decode(response.data.access_token);
     expect(payload).toStrictEqual({
       aud: 'app:1',
-      exp: 946688400,
-      iat: 946684800,
+      exp: 946_688_400,
+      iat: 946_684_800,
       iss: 'http://localhost',
       scope: 'openid',
       sub: user.id,
@@ -385,8 +380,8 @@
     const payload = decode(response.data.access_token);
     expect(payload).toStrictEqual({
       aud: 'testClientId',
-      exp: 946688400,
-      iat: 946684800,
+      exp: 946_688_400,
+      iat: 946_684_800,
       iss: 'http://localhost',
       scope: 'blocks:write',
       sub: user.id,
@@ -433,8 +428,8 @@
     const payload = decode(response.data.access_token);
     expect(payload).toStrictEqual({
       aud: 'http://localhost',
-      exp: 946688400,
-      iat: 946684800,
+      exp: 946_688_400,
+      iat: 946_684_800,
       iss: 'http://localhost',
       sub: user.id,
     });
