import {
  AllowNull,
  BelongsTo,
  Column,
  CreatedAt,
  DataType,
  Default,
  ForeignKey,
  IsUUID,
  Model,
  PrimaryKey,
  Table,
  Unique,
  UpdatedAt,
} from 'sequelize-typescript';

import { App, User } from '.';

@Table({ tableName: 'AppMember' })
export class AppMember extends Model {
  @PrimaryKey
  @IsUUID(4)
  @Default(DataType.UUIDV4)
  @Column(DataType.UUID)
  id: string;

  @AllowNull(false)
  @Column
  role: string;

  @Column
  email: string;

  @Default(false)
  @Column
  emailVerified: boolean;

  @Column
  name: string;

<<<<<<< HEAD
  @Column
  password: string;

  @Column
  emailKey: string;

  @Column
  resetKey: string;
=======
  @AllowNull(true)
  @Column
  consent: Date;
>>>>>>> 33da4267

  @CreatedAt
  created: Date;

  @UpdatedAt
  updated: Date;

  @ForeignKey(() => App)
  @Unique('UniqueAppMemberIndex')
  @Column
  AppId: number;

  @BelongsTo(() => App)
  App: App;

  @ForeignKey(() => User)
  @Unique('UniqueAppMemberIndex')
  @Column(DataType.UUID)
  UserId: string;

  @BelongsTo(() => User)
  User: User;
}<|MERGE_RESOLUTION|>--- conflicted
+++ resolved
@@ -38,7 +38,6 @@
   @Column
   name: string;
 
-<<<<<<< HEAD
   @Column
   password: string;
 
@@ -47,11 +46,10 @@
 
   @Column
   resetKey: string;
-=======
+
   @AllowNull(true)
   @Column
   consent: Date;
->>>>>>> 33da4267
 
   @CreatedAt
   created: Date;
