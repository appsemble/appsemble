--- conflicted
+++ resolved
@@ -1,10 +1,5 @@
-<<<<<<< HEAD
 import { logger, readFileOrString } from '@appsemble/node-utils';
-import { asciiLogo } from '@appsemble/utils';
-=======
-import { logger } from '@appsemble/node-utils';
 import { api, asciiLogo } from '@appsemble/utils';
->>>>>>> 0c57a5d7
 import * as Sentry from '@sentry/node';
 import http from 'http';
 import https from 'https';
