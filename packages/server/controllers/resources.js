--- conflicted
+++ resolved
@@ -182,13 +182,9 @@
   // }
 
   verifyResourceDefinition(app, resourceType);
-<<<<<<< HEAD
-  let resource = await Resource.findOne({ where: { id: resourceId, type: resourceType } });
-=======
   let resource = await Resource.findOne({
     where: { id: resourceId, type: resourceType, AppId: appId },
   });
->>>>>>> a0022ee7
 
   if (!resource) {
     throw Boom.notFound('Resource not found');
@@ -228,13 +224,9 @@
   }
 
   verifyResourceDefinition(app, resourceType);
-<<<<<<< HEAD
-  const resource = await Resource.findOne({ where: { id: resourceId, type: resourceType } });
-=======
   const resource = await Resource.findOne({
     where: { id: resourceId, type: resourceType, AppId: appId },
   });
->>>>>>> a0022ee7
 
   if (!resource) {
     throw Boom.notFound('Resource not found');
