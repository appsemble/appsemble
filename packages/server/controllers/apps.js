--- conflicted
+++ resolved
@@ -103,14 +103,10 @@
       OrganizationId: app.OrganizationId,
       style: validateStyle(style),
       sharedStyle: validateStyle(sharedStyle),
-<<<<<<< HEAD
       path: app.path || normalize(app.name),
       domain: app.domain,
-      yaml: jsYaml.safeDump(app),
-=======
       private: Boolean(app.private),
       yaml: jsYaml.safeDump(app.definition),
->>>>>>> 9c9fa982
     };
 
     if (!user.organizations.some(organization => organization.id === app.OrganizationId)) {
@@ -195,12 +191,8 @@
       definition: app.definition,
       style: validateStyle(style && style.contents),
       sharedStyle: validateStyle(sharedStyle && sharedStyle.contents),
-<<<<<<< HEAD
-      path: definition.path || normalize(definition.name),
-      domain: definition.domain,
-=======
+      domain: app.domain,
       path: app.path || normalize(app.definition.name),
->>>>>>> 9c9fa982
       yaml: yaml && yaml.toString('utf8'),
     };
 
@@ -267,6 +259,10 @@
 
       if (app.private !== undefined) {
         result.private = app.private;
+      }
+
+      if (app.domain != null) {
+        result.domain = app.domain;
       }
     }
 
