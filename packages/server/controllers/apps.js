--- conflicted
+++ resolved
@@ -1,10 +1,5 @@
 import { logger } from '@appsemble/node-utils';
-<<<<<<< HEAD
-import { normalize, StyleValidationError, validateStyle } from '@appsemble/utils';
-import { permissions } from '@appsemble/utils/constants/roles';
-=======
 import { normalize, permissions, StyleValidationError, validateStyle } from '@appsemble/utils';
->>>>>>> 972079f3
 import Boom from '@hapi/boom';
 import Ajv from 'ajv';
 import crypto from 'crypto';
@@ -139,13 +134,6 @@
       }
     }
 
-<<<<<<< HEAD
-=======
-    if (!user.organizations.some(organization => organization.id === OrganizationId)) {
-      throw Boom.forbidden('User does not belong in this organization.');
-    }
-
->>>>>>> 972079f3
     await checkRole(ctx, OrganizationId, permissions.CreateApps);
     await checkBlocks(definition, db);
 
@@ -394,24 +382,6 @@
       checkPermissions.push(permissions.EditApps);
     }
 
-<<<<<<< HEAD
-=======
-    const checkPermissions = [];
-
-    if (
-      domain !== undefined ||
-      path !== undefined ||
-      isPrivate !== undefined ||
-      template !== undefined
-    ) {
-      checkPermissions.push(permissions.EditAppSettings);
-    }
-
-    if (yaml || definition) {
-      checkPermissions.push(permissions.EditApps);
-    }
-
->>>>>>> 972079f3
     await checkRole(ctx, dbApp.OrganizationId, checkPermissions);
 
     await dbApp.update(result, { where: { id: appId } });
@@ -433,8 +403,6 @@
   }
 
   await checkRole(ctx, app.OrganizationId);
-
-  await checkRole(ctx, app.OrganizationId, permissions.DeleteApps);
 
   await checkRole(ctx, app.OrganizationId, permissions.DeleteApps);
 
