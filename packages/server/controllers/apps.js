--- conflicted
+++ resolved
@@ -106,29 +106,19 @@
   let result;
 
   try {
-<<<<<<< HEAD
-    const path = normalize(app.definition.name);
+    const path = normalize(definition.name);
     const keys = webpush.generateVAPIDKeys();
-=======
-    const path = normalize(definition.name);
->>>>>>> 3456bd51
 
     result = {
       definition,
       OrganizationId,
       style: validateStyle(style),
       sharedStyle: validateStyle(sharedStyle),
-<<<<<<< HEAD
-      domain: app.domain || null,
-      private: Boolean(app.private),
-      yaml: jsYaml.safeDump(app.definition),
-      vapidPublicKey: keys.publicKey,
-      vapidPrivateKey: keys.privateKey,
-=======
       domain: domain || null,
       private: Boolean(isPrivate),
       yaml: yaml || jsYaml.safeDump(definition),
->>>>>>> 3456bd51
+      vapidPublicKey: keys.publicKey,
+      vapidPrivateKey: keys.privateKey,
     };
 
     if (yaml) {
