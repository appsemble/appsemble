import { createFixtureStream, createFormData, readFixture } from '@appsemble/node-utils';
<<<<<<< HEAD
import { createServer } from '@appsemble/node-utils/createServer.js';
import { AppAccount, AppMember as AppMemberType } from '@appsemble/types';
=======
import { type AppAccount, type AppMember as AppMemberType } from '@appsemble/types';
>>>>>>> 0ce62a26
import { jwtPattern, uuid4Pattern } from '@appsemble/utils';
import { request, setTestApp } from 'axios-test-instance';
import { compare } from 'bcrypt';

import {
  App,
  AppMember,
  AppOAuth2Authorization,
  AppOAuth2Secret,
  AppSamlAuthorization,
  AppSamlSecret,
  BlockVersion,
  Member,
  Organization,
  User,
} from '../models/index.js';
import { appRouter } from '../routes/appRouter/index.js';
import { argv, setArgv } from '../utils/argv.js';
import { authentication } from '../utils/authentication.js';
import { Mailer } from '../utils/email/Mailer.js';
import { authorizeStudio, createTestUser } from '../utils/test/authorization.js';
import { useTestDatabase } from '../utils/test/testSchema.js';
import * as controllers from './index.js';

let organization: Organization;
let member: Member;
let user: User;

function createDefaultApp(org: Organization): Promise<App> {
  return App.create({
    definition: {
      name: 'Test App',
      defaultPage: 'Test Page',
      security: {
        default: {
          role: 'Reader',
          policy: 'everyone',
        },
        roles: {
          Reader: {},
          Admin: {},
        },
      },
    },
    path: 'test-app',
    vapidPublicKey: 'a',
    vapidPrivateKey: 'b',
    OrganizationId: org.id,
  });
}

useTestDatabase(import.meta);

beforeAll(async () => {
  setArgv({ host: 'http://localhost', secret: 'test' });
  const server = await createServer({
    argv,
    appRouter,
    controllers,
    authentication: authentication(),
    context: { mailer: new Mailer(argv) },
  });
  await setTestApp(server);
});

beforeEach(async () => {
  import.meta.jest.useFakeTimers({ now: 0 });

  user = await createTestUser();
  organization = await Organization.create({
    id: 'testorganization',
    name: 'Test Organization',
  });
  member = await Member.create({ OrganizationId: organization.id, UserId: user.id, role: 'Owner' });

  await Organization.create({ id: 'appsemble', name: 'Appsemble' });
  await BlockVersion.create({
    name: 'test',
    version: '0.0.0',
    OrganizationId: 'appsemble',
    parameters: {
      properties: {
        type: 'object',
        foo: {
          type: 'number',
        },
      },
    },
  });
});

describe('getAppMembers', () => {
  it('should fetch app members', async () => {
    const app = await App.create({
      definition: {
        name: 'Test App',
        defaultPage: 'Test Page',
        security: {
          default: {
            role: 'Reader',
            policy: 'everyone',
          },
          roles: {
            Reader: {},
            Admin: {},
          },
        },
      },
      path: 'test-app',
      vapidPublicKey: 'a',
      vapidPrivateKey: 'b',
      OrganizationId: organization.id,
    });

    await AppMember.create({
      UserId: user.id,
      AppId: app.id,
      name: 'Test Member',
      email: 'member@example.com',
      role: 'Admin',
    });

    authorizeStudio();
    const response = await request.get(`/api/apps/${app.id}/members`);
    expect(response).toMatchInlineSnapshot(
      { data: [{ id: expect.stringMatching(uuid4Pattern) }] },
      `
      HTTP/1.1 200 OK
      Content-Type: application/json; charset=utf-8

      [
        {
          "id": StringMatching /\\^\\[\\\\d\\[a-f\\]\\{8\\}-\\[\\\\da-f\\]\\{4\\}-4\\[\\\\da-f\\]\\{3\\}-\\[\\\\da-f\\]\\{4\\}-\\[\\\\d\\[a-f\\]\\{12\\}\\$/,
          "name": "Test Member",
          "primaryEmail": "member@example.com",
          "properties": null,
          "role": "Admin",
        },
      ]
    `,
    );
  });

  it('should include organization members with the default role if policy is not invite', async () => {
    const app = await App.create({
      definition: {
        name: 'Test App',
        defaultPage: 'Test Page',
        security: {
          default: {
            role: 'Reader',
            policy: 'everyone',
          },
          roles: {
            Reader: {},
            Admin: {},
          },
        },
      },
      path: 'test-app',
      vapidPublicKey: 'a',
      vapidPrivateKey: 'b',
      OrganizationId: organization.id,
    });

    authorizeStudio();
    const response = await request.get(`/api/apps/${app.id}/members`);
    expect(response).toMatchInlineSnapshot(
      { data: [{ id: expect.stringMatching(uuid4Pattern) }] },
      `
      HTTP/1.1 200 OK
      Content-Type: application/json; charset=utf-8

      [
        {
          "id": StringMatching /\\^\\[\\\\d\\[a-f\\]\\{8\\}-\\[\\\\da-f\\]\\{4\\}-4\\[\\\\da-f\\]\\{3\\}-\\[\\\\da-f\\]\\{4\\}-\\[\\\\d\\[a-f\\]\\{12\\}\\$/,
          "name": "Test User",
          "primaryEmail": "test@example.com",
          "role": "Reader",
        },
      ]
    `,
    );
  });

  it('should only return invited members if policy is set to invite', async () => {
    const app = await App.create({
      definition: {
        name: 'Test App',
        defaultPage: 'Test Page',
        security: {
          default: {
            role: 'Reader',
            policy: 'invite',
          },
          roles: {
            Reader: {},
          },
        },
      },
      path: 'test-app',
      vapidPublicKey: 'a',
      vapidPrivateKey: 'b',
      OrganizationId: organization.id,
    });

    authorizeStudio();
    const response = await request.get(`/api/apps/${app.id}/members`);
    expect(response).toMatchObject({
      status: 200,
      data: [],
    });
  });
});

describe('getAppMember', () => {
  it('should return 404 if no app was found', async () => {
    authorizeStudio();
    const response = await request.get(
      '/api/apps/123/members/67ab4ea6-ce98-4f08-b599-d8fc4b460d37',
    );
    expect(response).toMatchInlineSnapshot(`
      HTTP/1.1 404 Not Found
      Content-Type: application/json; charset=utf-8

      {
        "error": "Not Found",
        "message": "App not found",
        "statusCode": 404,
      }
    `);
  });

  it('should return 404 if the app doesn’t have a security definition', async () => {
    const app = await App.create({
      definition: {
        name: 'Test App',
        defaultPage: 'Test Page',
      },
      path: 'test-app',
      vapidPublicKey: 'a',
      vapidPrivateKey: 'b',
      OrganizationId: organization.id,
    });
    authorizeStudio();
    const response = await request.get(
      `/api/apps/${app.id}/members/67ab4ea6-ce98-4f08-b599-d8fc4b460d37`,
    );
    expect(response).toMatchInlineSnapshot(`
      HTTP/1.1 404 Not Found
      Content-Type: application/json; charset=utf-8

      {
        "error": "Not Found",
        "message": "App does not have a security definition",
        "statusCode": 404,
      }
    `);
  });

  it('should return 404 if no app member was found', async () => {
    const app = await App.create({
      definition: {
        name: 'Test App',
        defaultPage: 'Test Page',
        security: { definition: {} },
      },
      path: 'test-app',
      vapidPublicKey: 'a',
      vapidPrivateKey: 'b',
      OrganizationId: organization.id,
    });
    authorizeStudio();
    const response = await request.get(
      `/api/apps/${app.id}/members/67ab4ea6-ce98-4f08-b599-d8fc4b460d37`,
    );
    expect(response).toMatchInlineSnapshot(`
      HTTP/1.1 404 Not Found
      Content-Type: application/json; charset=utf-8

      {
        "error": "Not Found",
        "message": "App member not found",
        "statusCode": 404,
      }
    `);
  });

  it('should return an app member if it is found', async () => {
    const app = await App.create({
      definition: {
        name: 'Test App',
        defaultPage: 'Test Page',
        security: {
          default: {
            role: 'Reader',
            policy: 'everyone',
          },
          roles: {
            Reader: {},
          },
        },
      },
      path: 'test-app',
      vapidPublicKey: 'a',
      vapidPrivateKey: 'b',
      OrganizationId: organization.id,
    });

    await AppMember.create({
      AppId: app.id,
      UserId: user.id,
      name: 'Foo',
      email: 'foo@example.com',
      role: 'Reader',
    });
    authorizeStudio();
    const response = await request.get<AppMemberType>(`/api/apps/${app.id}/members/${user.id}`);
    expect(response).toMatchInlineSnapshot(
      { data: { id: expect.stringMatching(uuid4Pattern) } },
      `
      HTTP/1.1 200 OK
      Content-Type: application/json; charset=utf-8

      {
        "id": StringMatching /\\^\\[\\\\d\\[a-f\\]\\{8\\}-\\[\\\\da-f\\]\\{4\\}-4\\[\\\\da-f\\]\\{3\\}-\\[\\\\da-f\\]\\{4\\}-\\[\\\\d\\[a-f\\]\\{12\\}\\$/,
        "name": "Foo",
        "primaryEmail": "foo@example.com",
        "role": "Reader",
      }
    `,
    );
    expect(response.data.id).toBe(user.id);
  });
});

describe('setAppMember', () => {
  it('should add app members', async () => {
    const app = await App.create({
      definition: {
        name: 'Test App',
        defaultPage: 'Test Page',
        security: {
          default: {
            role: 'Reader',
            policy: 'everyone',
          },
          roles: {
            Reader: {},
            Admin: {},
          },
        },
      },
      path: 'test-app',
      vapidPublicKey: 'a',
      vapidPrivateKey: 'b',
      OrganizationId: organization.id,
    });

    const userB = await User.create({
      name: 'Foo',
      primaryEmail: 'foo@example.com',
      timezone: 'Europe/Amsterdam',
    });

    authorizeStudio();
    const response = await request.post<AppMember>(`/api/apps/${app.id}/members/${userB.id}`, {
      role: 'Admin',
      properties: { test: 'Property' },
    });
    expect(response).toMatchInlineSnapshot(
      { data: { id: expect.stringMatching(uuid4Pattern) } },
      `
      HTTP/1.1 200 OK
      Content-Type: application/json; charset=utf-8

      {
        "id": StringMatching /\\^\\[\\\\d\\[a-f\\]\\{8\\}-\\[\\\\da-f\\]\\{4\\}-4\\[\\\\da-f\\]\\{3\\}-\\[\\\\da-f\\]\\{4\\}-\\[\\\\d\\[a-f\\]\\{12\\}\\$/,
        "name": null,
        "primaryEmail": null,
        "properties": {
          "test": "Property",
        },
        "role": "Admin",
      }
    `,
    );
    expect(response.data.id).toBe(userB.id);
  });
});

describe('deleteAppMember', () => {
  it('should throw 404 if the app doesn’t exist', async () => {
    authorizeStudio();
    const response = await request.delete(
      '/api/apps/253/members/e1f0eda6-b2cd-4e66-ae8d-f9dee33d1624',
    );

    expect(response).toMatchInlineSnapshot(`
      HTTP/1.1 404 Not Found
      Content-Type: application/json; charset=utf-8

      {
        "error": "Not Found",
        "message": "App not found",
        "statusCode": 404,
      }
    `);
  });

  it('should throw 404 if the app member doesn’t exist', async () => {
    authorizeStudio();
    const app = await App.create({
      definition: {
        name: 'Test App',
        defaultPage: 'Test Page',
        security: {
          default: {
            role: 'Reader',
            policy: 'everyone',
          },
          roles: {
            Reader: {},
            Admin: {},
          },
        },
      },
      path: 'test-app',
      vapidPublicKey: 'a',
      vapidPrivateKey: 'b',
      OrganizationId: organization.id,
    });
    const response = await request.delete(
      `/api/apps/${app.id}/members/e1f0eda6-b2cd-4e66-ae8d-f9dee33d1624`,
    );

    expect(response).toMatchInlineSnapshot(`
      HTTP/1.1 404 Not Found
      Content-Type: application/json; charset=utf-8

      {
        "error": "Not Found",
        "message": "App member not found",
        "statusCode": 404,
      }
    `);
  });

  it('should verify the app role if the user id and member id don’t match', async () => {
    authorizeStudio();
    const app = await App.create({
      definition: {
        name: 'Test App',
        defaultPage: 'Test Page',
        security: {
          default: {
            role: 'Reader',
            policy: 'everyone',
          },
          roles: {
            Reader: {},
            Admin: {},
          },
        },
      },
      path: 'test-app',
      vapidPublicKey: 'a',
      vapidPrivateKey: 'b',
      OrganizationId: organization.id,
    });
    await member.update({ role: 'Member' });
    const userB = await User.create({ timezone: 'Europe/Amsterdam' });
    await AppMember.create({ UserId: userB.id, AppId: app.id, role: 'Reader' });
    const response = await request.delete(`/api/apps/${app.id}/members/${userB.id}`);

    expect(response).toMatchInlineSnapshot(`
      HTTP/1.1 403 Forbidden
      Content-Type: application/json; charset=utf-8

      {
        "error": "Forbidden",
        "message": "User does not have sufficient permissions.",
        "statusCode": 403,
      }
    `);
  });

  it('should allow app owners to delete an app member', async () => {
    authorizeStudio();
    const app = await App.create({
      definition: {
        name: 'Test App',
        defaultPage: 'Test Page',
        security: {
          default: {
            role: 'Reader',
            policy: 'everyone',
          },
          roles: {
            Reader: {},
            Admin: {},
          },
        },
      },
      path: 'test-app',
      vapidPublicKey: 'a',
      vapidPrivateKey: 'b',
      OrganizationId: organization.id,
    });
    const userB = await User.create({ timezone: 'Europe/Amsterdam' });
    const appMember = await AppMember.create({ UserId: userB.id, AppId: app.id, role: 'Reader' });
    const response = await request.delete(`/api/apps/${app.id}/members/${userB.id}`);

    expect(response).toMatchInlineSnapshot('HTTP/1.1 204 No Content');
    await expect(() => appMember.reload()).rejects.toThrow(
      'Instance could not be reloaded because it does not exist anymore (find call returned null)',
    );
  });

  it('should allow app users to delete their own account', async () => {
    const app = await App.create({
      definition: {
        name: 'Test App',
        defaultPage: 'Test Page',
        security: {
          default: {
            role: 'Reader',
            policy: 'everyone',
          },
          roles: {
            Reader: {},
            Admin: {},
          },
        },
      },
      path: 'test-app',
      vapidPublicKey: 'a',
      vapidPrivateKey: 'b',
      OrganizationId: organization.id,
    });
    const userB = await User.create({ timezone: 'Europe/Amsterdam' });
    const appMember = await AppMember.create({ UserId: userB.id, AppId: app.id, role: 'Reader' });
    authorizeStudio(userB);
    const response = await request.delete(`/api/apps/${app.id}/members/${userB.id}`);

    expect(response).toMatchInlineSnapshot('HTTP/1.1 204 No Content');
    await expect(() => appMember.reload()).rejects.toThrow(
      'Instance could not be reloaded because it does not exist anymore (find call returned null)',
    );
  });

  it('should cascade correctly', async () => {
    authorizeStudio();
    const app = await App.create({
      definition: {
        name: 'Test App',
        defaultPage: 'Test Page',
        security: {
          default: {
            role: 'Reader',
            policy: 'everyone',
          },
          roles: {
            Reader: {},
            Admin: {},
          },
        },
      },
      path: 'test-app',
      vapidPublicKey: 'a',
      vapidPrivateKey: 'b',
      OrganizationId: organization.id,
    });
    const userB = await User.create({ timezone: 'Europe/Amsterdam' });
    const appMember = await AppMember.create({ UserId: userB.id, AppId: app.id, role: 'Reader' });
    const samlSecret = await AppSamlSecret.create({
      AppId: app.id,
      entityId: '',
      ssoUrl: '',
      name: '',
      icon: '',
      idpCertificate: '',
      spPrivateKey: '',
      spPublicKey: '',
      spCertificate: '',
    });
    const oauth2Secret = await AppOAuth2Secret.create({
      AppId: app.id,
      authorizationUrl: '',
      tokenUrl: '',
      clientId: '',
      clientSecret: '',
      icon: '',
      name: '',
      scope: '',
    });
    const samlAuthorization = await AppSamlAuthorization.create({
      AppSamlSecretId: samlSecret.id,
      AppMemberId: appMember.id,
      nameId: 'foo',
    });
    const oauth2Authorization = await AppOAuth2Authorization.create({
      AppOAuth2SecretId: oauth2Secret.id,
      AppMemberId: appMember.id,
      accessToken: 'foo.bar.baz',
      sub: '42',
      refreshToken: 'refresh',
      expiresAt: new Date(),
    });
    const response = await request.delete(`/api/apps/${app.id}/members/${userB.id}`);

    expect(response).toMatchObject({
      status: 204,
      data: '',
    });
    await expect(() => appMember.reload()).rejects.toThrow(
      'Instance could not be reloaded because it does not exist anymore (find call returned null)',
    );
    await expect(() => samlAuthorization.reload()).rejects.toThrow(
      'Instance could not be reloaded because it does not exist anymore (find call returned null)',
    );
    await expect(() => oauth2Authorization.reload()).rejects.toThrow(
      'Instance could not be reloaded because it does not exist anymore (find call returned null)',
    );
    await samlSecret.reload();
    await oauth2Secret.reload();
  });
});

describe('getAppAccounts', () => {
  it('should return all of the user’s app accounts', async () => {
    authorizeStudio();

    const appA = await App.create({
      OrganizationId: 'testorganization',
      vapidPublicKey: '',
      vapidPrivateKey: '',
      definition: {},
    });
    const appB = await App.create({
      OrganizationId: 'testorganization',
      vapidPublicKey: '',
      vapidPrivateKey: '',
      definition: {},
    });
    await AppMember.create({ AppId: appA.id, UserId: user.id, role: 'Admin' });
    await AppMember.create({ AppId: appB.id, UserId: user.id, role: 'Member' });

    const response = await request.get('/api/user/apps/accounts');

    expect(response).toMatchInlineSnapshot(
      {
        data: [
          { id: expect.stringMatching(uuid4Pattern) },
          { id: expect.stringMatching(uuid4Pattern) },
        ],
      },
      `
      HTTP/1.1 200 OK
      Content-Type: application/json; charset=utf-8

      [
        {
          "app": {
            "$created": "1970-01-01T00:00:00.000Z",
            "$updated": "1970-01-01T00:00:00.000Z",
            "OrganizationId": "testorganization",
            "OrganizationName": "Test Organization",
            "definition": {},
            "domain": null,
            "emailName": null,
            "googleAnalyticsID": null,
            "hasIcon": false,
            "hasMaskableIcon": false,
            "iconBackground": "#ffffff",
            "iconUrl": null,
            "id": 1,
            "locked": false,
            "longDescription": null,
            "path": null,
            "sentryDsn": null,
            "sentryEnvironment": null,
            "showAppDefinition": false,
            "showAppsembleLogin": false,
            "showAppsembleOAuth2Login": true,
            "visibility": "unlisted",
            "yaml": "{}
      ",
          },
          "email": null,
          "emailVerified": false,
          "id": StringMatching /\\^\\[\\\\d\\[a-f\\]\\{8\\}-\\[\\\\da-f\\]\\{4\\}-4\\[\\\\da-f\\]\\{3\\}-\\[\\\\da-f\\]\\{4\\}-\\[\\\\d\\[a-f\\]\\{12\\}\\$/,
          "name": null,
          "properties": {},
          "role": "Admin",
          "sso": [],
        },
        {
          "app": {
            "$created": "1970-01-01T00:00:00.000Z",
            "$updated": "1970-01-01T00:00:00.000Z",
            "OrganizationId": "testorganization",
            "OrganizationName": "Test Organization",
            "definition": {},
            "domain": null,
            "emailName": null,
            "googleAnalyticsID": null,
            "hasIcon": false,
            "hasMaskableIcon": false,
            "iconBackground": "#ffffff",
            "iconUrl": null,
            "id": 2,
            "locked": false,
            "longDescription": null,
            "path": null,
            "sentryDsn": null,
            "sentryEnvironment": null,
            "showAppDefinition": false,
            "showAppsembleLogin": false,
            "showAppsembleOAuth2Login": true,
            "visibility": "unlisted",
            "yaml": "{}
      ",
          },
          "email": null,
          "emailVerified": false,
          "id": StringMatching /\\^\\[\\\\d\\[a-f\\]\\{8\\}-\\[\\\\da-f\\]\\{4\\}-4\\[\\\\da-f\\]\\{3\\}-\\[\\\\da-f\\]\\{4\\}-\\[\\\\d\\[a-f\\]\\{12\\}\\$/,
          "name": null,
          "properties": {},
          "role": "Member",
          "sso": [],
        },
      ]
    `,
    );
  });
});

describe('getAppAccount', () => {
  it('should return the user’s app account', async () => {
    authorizeStudio();

    const app = await App.create({
      OrganizationId: 'testorganization',
      vapidPublicKey: '',
      vapidPrivateKey: '',
      definition: {},
    });
    await AppMember.create({
      AppId: app.id,
      UserId: user.id,
      role: 'Member',
      properties: { test: 'Property' },
    });

    const response = await request.get(`/api/user/apps/${app.id}/account`);

    expect(response).toMatchInlineSnapshot(
      { data: { id: expect.stringMatching(uuid4Pattern) } },
      `
      HTTP/1.1 200 OK
      Content-Type: application/json; charset=utf-8

      {
        "app": {
          "$created": "1970-01-01T00:00:00.000Z",
          "$updated": "1970-01-01T00:00:00.000Z",
          "OrganizationId": "testorganization",
          "OrganizationName": "Test Organization",
          "definition": {},
          "domain": null,
          "emailName": null,
          "googleAnalyticsID": null,
          "hasIcon": false,
          "hasMaskableIcon": false,
          "iconBackground": "#ffffff",
          "iconUrl": null,
          "id": 1,
          "locked": false,
          "longDescription": null,
          "path": null,
          "sentryDsn": null,
          "sentryEnvironment": null,
          "showAppDefinition": false,
          "showAppsembleLogin": false,
          "showAppsembleOAuth2Login": true,
          "visibility": "unlisted",
          "yaml": "{}
      ",
        },
        "email": null,
        "emailVerified": false,
        "id": StringMatching /\\^\\[\\\\d\\[a-f\\]\\{8\\}-\\[\\\\da-f\\]\\{4\\}-4\\[\\\\da-f\\]\\{3\\}-\\[\\\\da-f\\]\\{4\\}-\\[\\\\d\\[a-f\\]\\{12\\}\\$/,
        "name": null,
        "properties": {
          "test": "Property",
        },
        "role": "Member",
        "sso": [],
      }
    `,
    );
  });

  it('should throw 404 if the app account doesn’t exist', async () => {
    authorizeStudio();

    const app = await App.create({
      OrganizationId: 'testorganization',
      vapidPublicKey: '',
      vapidPrivateKey: '',
      definition: {},
    });

    const response = await request.get(`/api/user/apps/${app.id}/account`);

    expect(response).toMatchInlineSnapshot(`
      HTTP/1.1 404 Not Found
      Content-Type: application/json; charset=utf-8

      {
        "error": "Not Found",
        "message": "App account not found",
        "statusCode": 404,
      }
    `);
  });

  it('should throw 404 if the app doesn’t exist', async () => {
    authorizeStudio();

    const response = await request.get('/api/user/apps/404/account');

    expect(response).toMatchInlineSnapshot(`
      HTTP/1.1 404 Not Found
      Content-Type: application/json; charset=utf-8

      {
        "error": "Not Found",
        "message": "App account not found",
        "statusCode": 404,
      }
    `);
  });
});

describe('patchAppAccount', () => {
  it('should update and return the user’s app account', async () => {
    authorizeStudio();

    const app = await App.create({
      OrganizationId: 'testorganization',
      vapidPublicKey: '',
      vapidPrivateKey: '',
      definition: {},
    });
    const appMember = await AppMember.create({ AppId: app.id, UserId: user.id, role: 'Member' });

    const response = await request.patch(
      `/api/user/apps/${app.id}/account`,
      createFormData({ email: 'user@example.com', name: 'Me', properties: { test: 'Property' } }),
    );

    expect(response).toMatchInlineSnapshot(
      { data: { id: expect.stringMatching(uuid4Pattern) } },
      `
      HTTP/1.1 200 OK
      Content-Type: application/json; charset=utf-8

      {
        "app": {
          "$created": "1970-01-01T00:00:00.000Z",
          "$updated": "1970-01-01T00:00:00.000Z",
          "OrganizationId": "testorganization",
          "OrganizationName": "Test Organization",
          "definition": {},
          "domain": null,
          "emailName": null,
          "googleAnalyticsID": null,
          "hasIcon": false,
          "hasMaskableIcon": false,
          "iconBackground": "#ffffff",
          "iconUrl": null,
          "id": 1,
          "locked": false,
          "longDescription": null,
          "path": null,
          "sentryDsn": null,
          "sentryEnvironment": null,
          "showAppDefinition": false,
          "showAppsembleLogin": false,
          "showAppsembleOAuth2Login": true,
          "visibility": "unlisted",
          "yaml": "{}
      ",
        },
        "email": "user@example.com",
        "emailVerified": false,
        "id": StringMatching /\\^\\[\\\\d\\[a-f\\]\\{8\\}-\\[\\\\da-f\\]\\{4\\}-4\\[\\\\da-f\\]\\{3\\}-\\[\\\\da-f\\]\\{4\\}-\\[\\\\d\\[a-f\\]\\{12\\}\\$/,
        "name": "Me",
        "picture": "https://www.gravatar.com/avatar/b58996c504c5638798eb6b511e6f49af?s=128&d=mp",
        "properties": {
          "test": "Property",
        },
        "role": "Member",
        "sso": [],
      }
    `,
    );
    await appMember.reload();
    expect(appMember.name).toBe('Me');
    expect(appMember.email).toBe('user@example.com');
  });

  it('should allow for updating the profile picture', async () => {
    authorizeStudio();

    const app = await App.create({
      OrganizationId: 'testorganization',
      vapidPublicKey: '',
      vapidPrivateKey: '',
      definition: {},
    });
    const appMember = await AppMember.create({ AppId: app.id, UserId: user.id, role: 'Member' });

    const response = await request.patch<AppAccount>(
      `/api/user/apps/${app.id}/account`,
      createFormData({
        email: 'user@example.com',
        name: 'Me',
        picture: createFixtureStream('tux.png'),
      }),
    );

    expect(response).toMatchInlineSnapshot(
      { data: { id: expect.stringMatching(uuid4Pattern), picture: expect.any(String) } },
      `
      HTTP/1.1 200 OK
      Content-Type: application/json; charset=utf-8

      {
        "app": {
          "$created": "1970-01-01T00:00:00.000Z",
          "$updated": "1970-01-01T00:00:00.000Z",
          "OrganizationId": "testorganization",
          "OrganizationName": "Test Organization",
          "definition": {},
          "domain": null,
          "emailName": null,
          "googleAnalyticsID": null,
          "hasIcon": false,
          "hasMaskableIcon": false,
          "iconBackground": "#ffffff",
          "iconUrl": null,
          "id": 1,
          "locked": false,
          "longDescription": null,
          "path": null,
          "sentryDsn": null,
          "sentryEnvironment": null,
          "showAppDefinition": false,
          "showAppsembleLogin": false,
          "showAppsembleOAuth2Login": true,
          "visibility": "unlisted",
          "yaml": "{}
      ",
        },
        "email": "user@example.com",
        "emailVerified": false,
        "id": StringMatching /\\^\\[\\\\d\\[a-f\\]\\{8\\}-\\[\\\\da-f\\]\\{4\\}-4\\[\\\\da-f\\]\\{3\\}-\\[\\\\da-f\\]\\{4\\}-\\[\\\\d\\[a-f\\]\\{12\\}\\$/,
        "name": "Me",
        "picture": Any<String>,
        "properties": {},
        "role": "Member",
        "sso": [],
      }
    `,
    );
    expect(response.data.picture).toBe(
      `http://localhost/api/apps/1/members/${user.id}/picture?updated=0`,
    );
    await appMember.reload();
    expect(appMember.picture).toStrictEqual(await readFixture('tux.png'));
  });

  it('should throw 404 if the app account doesn’t exist', async () => {
    authorizeStudio();

    const app = await App.create({
      OrganizationId: 'testorganization',
      vapidPublicKey: '',
      vapidPrivateKey: '',
      definition: {},
    });

    const response = await request.patch(
      `/api/user/apps/${app.id}/account`,
      createFormData({ email: 'user@example.com', name: '' }),
    );

    expect(response).toMatchInlineSnapshot(`
      HTTP/1.1 404 Not Found
      Content-Type: application/json; charset=utf-8

      {
        "error": "Not Found",
        "message": "App account not found",
        "statusCode": 404,
      }
    `);
  });

  it('should throw 404 if the app doesn’t exist', async () => {
    authorizeStudio();

    const response = await request.patch(
      '/api/user/apps/404/account',
      createFormData({ email: 'user@example.com', name: '' }),
    );

    expect(response).toMatchInlineSnapshot(`
      HTTP/1.1 404 Not Found
      Content-Type: application/json; charset=utf-8

      {
        "error": "Not Found",
        "message": "App account not found",
        "statusCode": 404,
      }
    `);
  });
});

describe('registerMemberEmail', () => {
  it('should register valid email addresses', async () => {
    const app = await createDefaultApp(organization);

    const response = await request.post(
      `/api/user/apps/${app.id}/account`,
      createFormData({
        email: 'test@example.com',
        password: 'password',
        timezone: 'Europe/Amsterdam',
      }),
    );

    expect(response).toMatchInlineSnapshot(
      {
        data: {
          access_token: expect.stringMatching(jwtPattern),
          refresh_token: expect.stringMatching(jwtPattern),
        },
      },
      `
      HTTP/1.1 201 Created
      Content-Type: application/json; charset=utf-8

      {
        "access_token": StringMatching /\\^\\[\\\\w-\\]\\+\\(\\?:\\\\\\.\\[\\\\w-\\]\\+\\)\\{2\\}\\$/,
        "expires_in": 3600,
        "refresh_token": StringMatching /\\^\\[\\\\w-\\]\\+\\(\\?:\\\\\\.\\[\\\\w-\\]\\+\\)\\{2\\}\\$/,
        "token_type": "bearer",
      }
    `,
    );

    const m = await AppMember.findOne({ where: { email: 'test@example.com' } });

    expect(m.password).not.toBe('password');
    expect(await compare('password', m.password)).toBe(true);
  });

  it('should accept a display name', async () => {
    const app = await createDefaultApp(organization);

    const response = await request.post(
      `/api/user/apps/${app.id}/account`,
      createFormData({
        email: 'test@example.com',
        name: 'Me',
        password: 'password',
        timezone: 'Europe/Amsterdam',
      }),
    );

    expect(response).toMatchInlineSnapshot(
      {
        data: {
          access_token: expect.stringMatching(jwtPattern),
          refresh_token: expect.stringMatching(jwtPattern),
        },
      },
      `
      HTTP/1.1 201 Created
      Content-Type: application/json; charset=utf-8

      {
        "access_token": StringMatching /\\^\\[\\\\w-\\]\\+\\(\\?:\\\\\\.\\[\\\\w-\\]\\+\\)\\{2\\}\\$/,
        "expires_in": 3600,
        "refresh_token": StringMatching /\\^\\[\\\\w-\\]\\+\\(\\?:\\\\\\.\\[\\\\w-\\]\\+\\)\\{2\\}\\$/,
        "token_type": "bearer",
      }
    `,
    );

    const m = await AppMember.findOne({ where: { email: 'test@example.com' } });
    expect(m.name).toBe('Me');
  });

  it('should accept a profile picture', async () => {
    const app = await createDefaultApp(organization);

    const response = await request.post(
      `/api/user/apps/${app.id}/account`,
      createFormData({
        email: 'test@example.com',
        name: 'Me',
        password: 'password',
        picture: createFixtureStream('tux.png'),
        timezone: 'Europe/Amsterdam',
      }),
    );

    const m = await AppMember.findOne({ where: { email: 'test@example.com' } });

    const responseB = await request.get(`/api/apps/${app.id}/members/${m.id}/picture`, {
      responseType: 'arraybuffer',
    });
    const responseC = await request.get(`/api/apps/${app.id}/members/${m.UserId}/picture`, {
      responseType: 'arraybuffer',
    });
    expect(response).toMatchInlineSnapshot(
      {
        data: {
          access_token: expect.stringMatching(jwtPattern),
          refresh_token: expect.stringMatching(jwtPattern),
        },
      },
      `
      HTTP/1.1 201 Created
      Content-Type: application/json; charset=utf-8

      {
        "access_token": StringMatching /\\^\\[\\\\w-\\]\\+\\(\\?:\\\\\\.\\[\\\\w-\\]\\+\\)\\{2\\}\\$/,
        "expires_in": 3600,
        "refresh_token": StringMatching /\\^\\[\\\\w-\\]\\+\\(\\?:\\\\\\.\\[\\\\w-\\]\\+\\)\\{2\\}\\$/,
        "token_type": "bearer",
      }
    `,
    );
    expect(m.picture).toStrictEqual(await readFixture('tux.png'));
    expect(responseB.data).toStrictEqual(await readFixture('tux.png'));
    expect(responseC.data).toStrictEqual(await readFixture('tux.png'));
  });

  it('should not register invalid email addresses', async () => {
    const app = await createDefaultApp(organization);

    const response = await request.post(
      `/api/user/apps/${app.id}/account`,
      createFormData({ email: 'foo', password: 'bar', timezone: 'Europe/Amsterdam' }),
    );

    expect(response).toMatchInlineSnapshot(`
      HTTP/1.1 400 Bad Request
      Content-Type: application/json; charset=utf-8

      {
        "errors": [
          {
            "argument": "email",
            "instance": "foo",
            "message": "does not conform to the "email" format",
            "name": "format",
            "path": [
              "email",
            ],
            "property": "instance.email",
            "schema": {
              "format": "email",
              "type": "string",
            },
            "stack": "instance.email does not conform to the "email" format",
          },
          {
            "argument": 8,
            "instance": "bar",
            "message": "does not meet minimum length of 8",
            "name": "minLength",
            "path": [
              "password",
            ],
            "property": "instance.password",
            "schema": {
              "minLength": 8,
              "type": "string",
            },
            "stack": "instance.password does not meet minimum length of 8",
          },
        ],
        "message": "Invalid content types found",
      }
    `);
  });

  it('should not register duplicate email addresses', async () => {
    const app = await createDefaultApp(organization);

    await AppMember.create({
      AppId: app.id,
      UserId: user.id,
      role: 'User',
      email: 'test@example.com',
    });

    const response = await request.post(
      `/api/user/apps/${app.id}/account`,
      createFormData({
        email: 'test@example.com',
        password: 'password',
        timezone: 'Europe/Amsterdam',
      }),
    );

    expect(response).toMatchInlineSnapshot(`
      HTTP/1.1 409 Conflict
      Content-Type: application/json; charset=utf-8

      {
        "error": "Conflict",
        "message": "User with this email address already exists.",
        "statusCode": 409,
      }
    `);
  });
});

describe('verifyMemberEmail', () => {
  it('should verify existing email addresses', async () => {
    const app = await createDefaultApp(organization);

    await request.post(
      `/api/user/apps/${app.id}/account`,
      createFormData({
        email: 'test@example.com',
        password: 'password',
        timezone: 'Europe/Amsterdam',
      }),
    );

    const m = await AppMember.findOne({ where: { email: 'test@example.com' } });

    expect(m.emailVerified).toBe(false);
    expect(m.emailKey).not.toBeNull();

    const response = await request.post(`/api/user/apps/${app.id}/account/verify`, {
      token: m.emailKey,
    });
    expect(response).toMatchInlineSnapshot(`
      HTTP/1.1 200 OK
      Content-Type: text/plain; charset=utf-8

      OK
    `);

    await m.reload();
    expect(m.emailVerified).toBe(true);
    expect(m.emailKey).toBeNull();
  });

  it('should not verify empty or invalid keys', async () => {
    const app = await createDefaultApp(organization);

    const responseA = await request.post(`/api/user/apps/${app.id}/account/verify`);
    const responseB = await request.post(`/api/user/apps/${app.id}/account/verify`, {
      token: null,
    });
    const responseC = await request.post(`/api/user/apps/${app.id}/account/verify`, {
      token: 'invalidkey',
    });

    expect(responseA).toMatchInlineSnapshot(`
      HTTP/1.1 415 Unsupported Media Type
      Content-Type: text/plain; charset=utf-8

      Unsupported Media Type
    `);
    expect(responseB).toMatchInlineSnapshot(`
      HTTP/1.1 400 Bad Request
      Content-Type: application/json; charset=utf-8

      {
        "errors": [
          {
            "argument": [
              "string",
            ],
            "instance": null,
            "message": "is not of a type(s) string",
            "name": "type",
            "path": [
              "token",
            ],
            "property": "instance.token",
            "schema": {
              "type": "string",
            },
            "stack": "instance.token is not of a type(s) string",
          },
        ],
        "message": "JSON schema validation failed",
      }
    `);
    expect(responseC).toMatchInlineSnapshot(`
      HTTP/1.1 404 Not Found
      Content-Type: application/json; charset=utf-8

      {
        "error": "Not Found",
        "message": "Unable to verify this token.",
        "statusCode": 404,
      }
    `);
  });
});

describe('requestMemberResetPassword', () => {
  it('should create a password reset token', async () => {
    const app = await createDefaultApp(organization);

    const data = { email: 'test@example.com', password: 'password', timezone: 'Europe/Amsterdam' };
    await request.post(`/api/user/apps/${app.id}/account`, createFormData(data));

    const responseA = await request.post(`/api/user/apps/${app.id}/account/reset/request`, {
      email: data.email,
    });

    const m = await AppMember.findOne({ where: { email: data.email } });
    const responseB = await request.post(`/api/user/apps/${app.id}/account/reset`, {
      token: m.resetKey,
      password: 'newPassword',
    });

    await m.reload();

    expect(responseA).toMatchInlineSnapshot('HTTP/1.1 204 No Content');
    expect(responseB).toMatchInlineSnapshot('HTTP/1.1 204 No Content');
    expect(await compare('newPassword', m.password)).toBe(true);
    expect(m.resetKey).toBeNull();
  });

  it('should not reveal existing emails', async () => {
    const app = await createDefaultApp(organization);

    const response = await request.post(`/api/user/apps/${app.id}/account/reset/request`, {
      email: 'idonotexist@example.com',
    });

    expect(response).toMatchInlineSnapshot('HTTP/1.1 204 No Content');
  });
});

describe('resetMemberPassword', () => {
  it('should return not found when resetting using a non-existent token', async () => {
    const app = await createDefaultApp(organization);

    const response = await request.post(`/api/apps/${app.id}/account/reset`, {
      token: 'idontexist',
      password: 'whatever',
    });

    expect(response).toMatchInlineSnapshot(`
      HTTP/1.1 404 Not Found
      Content-Type: application/json; charset=utf-8

      {
        "error": "Not Found",
        "message": "URL not found",
        "statusCode": 404,
      }
    `);
  });
});

describe('getAppMemberPicture', () => {
  it('should fetch the app member’s profile picture', async () => {
    const app = await createDefaultApp(organization);
    await request.post(
      `/api/user/apps/${app.id}/account`,
      createFormData({
        email: 'test@example.com',
        password: 'password',
        picture: createFixtureStream('tux.png'),
        timezone: 'Europe/Amsterdam',
      }),
    );

    const m = await AppMember.findOne({ where: { email: 'test@example.com' } });
    const response = await request.get(`/api/apps/${app.id}/members/${m.id}/picture`, {
      responseType: 'arraybuffer',
    });

    expect(response.data).toStrictEqual(await readFixture('tux.png'));
  });

  it('should return 404 if the user has not uploaded a picture', async () => {
    const app = await createDefaultApp(organization);
    await request.post(
      `/api/user/apps/${app.id}/account`,
      createFormData({
        email: 'test@example.com',
        password: 'password',
        timezone: 'Europe/Amsterdam',
      }),
    );

    const m = await AppMember.findOne({ where: { email: 'test@example.com' } });
    const response = await request.get(`/api/apps/${app.id}/members/${m.id}/picture`);

    expect(response).toMatchInlineSnapshot(`
      HTTP/1.1 404 Not Found
      Content-Type: application/json; charset=utf-8

      {
        "error": "Not Found",
        "message": "This member has no profile picture set.",
        "statusCode": 404,
      }
    `);
  });
});<|MERGE_RESOLUTION|>--- conflicted
+++ resolved
@@ -1,14 +1,11 @@
 import { createFixtureStream, createFormData, readFixture } from '@appsemble/node-utils';
-<<<<<<< HEAD
 import { createServer } from '@appsemble/node-utils/createServer.js';
-import { AppAccount, AppMember as AppMemberType } from '@appsemble/types';
-=======
 import { type AppAccount, type AppMember as AppMemberType } from '@appsemble/types';
->>>>>>> 0ce62a26
 import { jwtPattern, uuid4Pattern } from '@appsemble/utils';
 import { request, setTestApp } from 'axios-test-instance';
 import { compare } from 'bcrypt';
 
+import * as controllers from './index.js';
 import {
   App,
   AppMember,
@@ -27,7 +24,6 @@
 import { Mailer } from '../utils/email/Mailer.js';
 import { authorizeStudio, createTestUser } from '../utils/test/authorization.js';
 import { useTestDatabase } from '../utils/test/testSchema.js';
-import * as controllers from './index.js';
 
 let organization: Organization;
 let member: Member;
