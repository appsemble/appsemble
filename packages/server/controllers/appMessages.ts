<<<<<<< HEAD
import { createGetMessages } from '@appsemble/node-utils/server/controllers/appMessages.js';
import { compareStrings, defaultLocale, Permission } from '@appsemble/utils';
=======
import { type AppsembleMessages } from '@appsemble/types';
import {
  compareStrings,
  defaultLocale,
  extractAppMessages,
  normalizeBlockName,
  Permission,
  type Prefix,
} from '@appsemble/utils';
>>>>>>> 0ce62a26
import { badRequest, notFound } from '@hapi/boom';
import { type Context } from 'koa';
import tags from 'language-tags';

import { App, AppMessages } from '../models/index.js';
import { options } from '../options/options.js';
import { checkAppLock } from '../utils/checkAppLock.js';
import { checkRole } from '../utils/checkRole.js';

export const getMessages = createGetMessages(options);

// Export async function getMessages(ctx: Context): Promise<void> {
//   const {
//     pathParams: { appId, language },
//     query: { merge, override = 'true' },
//   } = ctx;
//
//   if (!tags.check(language)) {
//     throw badRequest(`Language “${language}” is invalid`);
//   }
//
//   const lang = language.toLowerCase();
//   const baseLanguage = tags(language)
//     .subtags()
//     .find((sub) => sub.type() === 'language');
//   const baseLang = baseLanguage && String(baseLanguage).toLowerCase();
//
//   const app = await App.findByPk(appId, {
//     attributes: ['definition'],
//     include: [
//       {
//         model: AppMessages,
//         where:
//           merge && baseLang
//             ? {
//                 language: { [Op.or]: [baseLang, lang] },
//               }
//             : { language: lang },
//         required: false,
//       },
//     ],
//   });
//
//   if (!app) {
//     throw notFound('App not found');
//   }
//
//   const blockPrefixes: [string, Prefix][] = [];
//   const blockQuery: Pick<BlockVersion, 'name' | 'OrganizationId' | 'version'>[] = [];
//   const coreMessages = await getAppsembleMessages(lang, baseLang);
//   const appMessages: AppsembleMessages = {
//     core: Object.fromEntries(
//       Object.entries(coreMessages).filter(
//         ([key]) =>
//           key.startsWith('app') || key.startsWith('react-components') || key.startsWith('server'),
//       ),
//     ),
//     blocks: {},
//     ...extractAppMessages(app.definition, (block, prefix) => {
//       const blockName = normalizeBlockName(block.type);
//       const [org, name] = blockName.split('/');
//       blockQuery.push({ version: block.version, OrganizationId: org.slice(1), name });
//       blockPrefixes.push([blockName, prefix]);
//     }),
//   };
//
//   const blockMessages = await BlockVersion.findAll({
//     attributes: ['name', 'version', 'OrganizationId', 'id'],
//     where: {
//       [Op.or]: blockQuery,
//     },
//     include: [
//       {
//         model: BlockMessages,
//         where: {
//           language: baseLang ? [lang, baseLang, defaultLocale] : [lang, defaultLocale],
//         },
//       },
//     ],
//   });
//
//   if (
//     (!app.AppMessages.length || (merge && !app.AppMessages.some((m) => m.language === lang))) &&
//     lang !== (app.definition.defaultLanguage || defaultLocale)
//   ) {
//     throw notFound(`Language “${language}” could not be found`);
//   }
//
//   const baseLanguageMessages =
//     override === 'true' && app.AppMessages.find((m) => m.language === baseLang);
//   const languageMessages = override === 'true' && app.AppMessages.find((m) => m.language === lang);
//
//   for (const version of blockMessages) {
//     const name = `@${version.OrganizationId}/${version.name}`;
//     const defaultMessages = version.BlockMessages.find((m) => m.language === defaultLocale);
//     const blockBaseLanguageMessages =
//       baseLang && version.BlockMessages.find((m) => m.language === baseLang);
//     const blockLanguageMessages = version.BlockMessages.find((m) => m.language === language);
//
//     const blockVersionMessages = {
//       ...defaultMessages.messages,
//       ...Object.fromEntries(
//         Object.entries(blockBaseLanguageMessages?.messages ?? {}).filter(([, value]) => value),
//       ),
//       ...Object.fromEntries(
//         Object.entries(blockLanguageMessages?.messages ?? {}).filter(([, value]) => value),
//       ),
//     };
//
//     if (appMessages.blocks[name]) {
//       appMessages.blocks[name][version.version] = blockVersionMessages;
//     } else {
//       appMessages.blocks[name] = {
//         [version.version]: blockVersionMessages,
//       };
//     }
//
//     if (override !== 'true') {
//       const prefixed = blockPrefixes.filter(([b]) => b === name);
//       for (const [messageId, value] of Object.entries(blockVersionMessages)) {
//         for (const [, prefix] of prefixed) {
//           appMessages.app[`${prefix.join('.')}.${messageId}`] = value;
//         }
//       }
//     }
//   }
//
//   ctx.body = {
//     language: lang,
//     messages: mergeMessages(
//       appMessages,
//       baseLanguageMessages?.messages ?? {},
//       languageMessages?.messages ?? {},
//     ),
//   };
// }

export async function createMessages(ctx: Context): Promise<void> {
  const {
    pathParams: { appId },
    request: {
      body: { language },
    },
  } = ctx;

  const app = await App.findOne({ attributes: ['locked', 'OrganizationId'], where: { id: appId } });

  if (!app) {
    throw notFound('App not found');
  }

  checkAppLock(ctx, app);
  await checkRole(ctx, app.OrganizationId, Permission.EditAppMessages);

  if (!tags.check(language)) {
    throw badRequest(`Language “${language}” is invalid`);
  }

  const messages = Object.fromEntries(
    Object.entries(ctx.request.body.messages).filter(([, value]) => value),
  );
  await AppMessages.upsert({ AppId: appId, language: language.toLowerCase(), messages });
  ctx.body = { language: language.toLowerCase(), messages };
}

export async function deleteMessages(ctx: Context): Promise<void> {
  const {
    pathParams: { appId, language },
  } = ctx;

  const app = await App.findOne({
    attributes: ['locked', 'OrganizationId'],
    where: { id: appId },
  });

  if (!app) {
    throw notFound('App not found');
  }

  checkAppLock(ctx, app);
  await checkRole(ctx, app.OrganizationId, Permission.EditAppMessages);

  const affectedRows = await AppMessages.destroy({
    where: { language: language.toLowerCase(), AppId: appId },
  });

  if (!affectedRows) {
    throw notFound(`App does not have messages for “${language}”`);
  }
}

export async function getLanguages(ctx: Context): Promise<void> {
  const {
    pathParams: { appId },
  } = ctx;

  const app = await App.findByPk(appId, {
    attributes: ['definition'],
    include: [{ model: AppMessages, required: false }],
  });

  if (!app) {
    throw notFound('App not found');
  }

  ctx.body = [
    ...new Set([
      ...app.AppMessages.map((message) => message.language),
      app.definition.defaultLanguage || defaultLocale,
    ]),
  ].sort(compareStrings);
}<|MERGE_RESOLUTION|>--- conflicted
+++ resolved
@@ -1,17 +1,5 @@
-<<<<<<< HEAD
 import { createGetMessages } from '@appsemble/node-utils/server/controllers/appMessages.js';
 import { compareStrings, defaultLocale, Permission } from '@appsemble/utils';
-=======
-import { type AppsembleMessages } from '@appsemble/types';
-import {
-  compareStrings,
-  defaultLocale,
-  extractAppMessages,
-  normalizeBlockName,
-  Permission,
-  type Prefix,
-} from '@appsemble/utils';
->>>>>>> 0ce62a26
 import { badRequest, notFound } from '@hapi/boom';
 import { type Context } from 'koa';
 import tags from 'language-tags';
@@ -22,132 +10,6 @@
 import { checkRole } from '../utils/checkRole.js';
 
 export const getMessages = createGetMessages(options);
-
-// Export async function getMessages(ctx: Context): Promise<void> {
-//   const {
-//     pathParams: { appId, language },
-//     query: { merge, override = 'true' },
-//   } = ctx;
-//
-//   if (!tags.check(language)) {
-//     throw badRequest(`Language “${language}” is invalid`);
-//   }
-//
-//   const lang = language.toLowerCase();
-//   const baseLanguage = tags(language)
-//     .subtags()
-//     .find((sub) => sub.type() === 'language');
-//   const baseLang = baseLanguage && String(baseLanguage).toLowerCase();
-//
-//   const app = await App.findByPk(appId, {
-//     attributes: ['definition'],
-//     include: [
-//       {
-//         model: AppMessages,
-//         where:
-//           merge && baseLang
-//             ? {
-//                 language: { [Op.or]: [baseLang, lang] },
-//               }
-//             : { language: lang },
-//         required: false,
-//       },
-//     ],
-//   });
-//
-//   if (!app) {
-//     throw notFound('App not found');
-//   }
-//
-//   const blockPrefixes: [string, Prefix][] = [];
-//   const blockQuery: Pick<BlockVersion, 'name' | 'OrganizationId' | 'version'>[] = [];
-//   const coreMessages = await getAppsembleMessages(lang, baseLang);
-//   const appMessages: AppsembleMessages = {
-//     core: Object.fromEntries(
-//       Object.entries(coreMessages).filter(
-//         ([key]) =>
-//           key.startsWith('app') || key.startsWith('react-components') || key.startsWith('server'),
-//       ),
-//     ),
-//     blocks: {},
-//     ...extractAppMessages(app.definition, (block, prefix) => {
-//       const blockName = normalizeBlockName(block.type);
-//       const [org, name] = blockName.split('/');
-//       blockQuery.push({ version: block.version, OrganizationId: org.slice(1), name });
-//       blockPrefixes.push([blockName, prefix]);
-//     }),
-//   };
-//
-//   const blockMessages = await BlockVersion.findAll({
-//     attributes: ['name', 'version', 'OrganizationId', 'id'],
-//     where: {
-//       [Op.or]: blockQuery,
-//     },
-//     include: [
-//       {
-//         model: BlockMessages,
-//         where: {
-//           language: baseLang ? [lang, baseLang, defaultLocale] : [lang, defaultLocale],
-//         },
-//       },
-//     ],
-//   });
-//
-//   if (
-//     (!app.AppMessages.length || (merge && !app.AppMessages.some((m) => m.language === lang))) &&
-//     lang !== (app.definition.defaultLanguage || defaultLocale)
-//   ) {
-//     throw notFound(`Language “${language}” could not be found`);
-//   }
-//
-//   const baseLanguageMessages =
-//     override === 'true' && app.AppMessages.find((m) => m.language === baseLang);
-//   const languageMessages = override === 'true' && app.AppMessages.find((m) => m.language === lang);
-//
-//   for (const version of blockMessages) {
-//     const name = `@${version.OrganizationId}/${version.name}`;
-//     const defaultMessages = version.BlockMessages.find((m) => m.language === defaultLocale);
-//     const blockBaseLanguageMessages =
-//       baseLang && version.BlockMessages.find((m) => m.language === baseLang);
-//     const blockLanguageMessages = version.BlockMessages.find((m) => m.language === language);
-//
-//     const blockVersionMessages = {
-//       ...defaultMessages.messages,
-//       ...Object.fromEntries(
-//         Object.entries(blockBaseLanguageMessages?.messages ?? {}).filter(([, value]) => value),
-//       ),
-//       ...Object.fromEntries(
-//         Object.entries(blockLanguageMessages?.messages ?? {}).filter(([, value]) => value),
-//       ),
-//     };
-//
-//     if (appMessages.blocks[name]) {
-//       appMessages.blocks[name][version.version] = blockVersionMessages;
-//     } else {
-//       appMessages.blocks[name] = {
-//         [version.version]: blockVersionMessages,
-//       };
-//     }
-//
-//     if (override !== 'true') {
-//       const prefixed = blockPrefixes.filter(([b]) => b === name);
-//       for (const [messageId, value] of Object.entries(blockVersionMessages)) {
-//         for (const [, prefix] of prefixed) {
-//           appMessages.app[`${prefix.join('.')}.${messageId}`] = value;
-//         }
-//       }
-//     }
-//   }
-//
-//   ctx.body = {
-//     language: lang,
-//     messages: mergeMessages(
-//       appMessages,
-//       baseLanguageMessages?.messages ?? {},
-//       languageMessages?.messages ?? {},
-//     ),
-//   };
-// }
 
 export async function createMessages(ctx: Context): Promise<void> {
   const {
