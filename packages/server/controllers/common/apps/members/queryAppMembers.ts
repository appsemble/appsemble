import { AppPermission, getAppRoles } from '@appsemble/lang-sdk';
import { assertKoaCondition } from '@appsemble/node-utils';
import { type Context } from 'koa';
import { Op } from 'sequelize';

<<<<<<< HEAD
import { App, getAppDB } from '../../../../models/index.js';
import { getAppMemberInfo } from '../../../../utils/appMember.js';
=======
import { App, AppMember } from '../../../../models/index.js';
import { getAppMemberInfo, parseMemberFilterQuery } from '../../../../utils/appMember.js';
>>>>>>> b2d3f019
import { checkAuthSubjectAppPermissions } from '../../../../utils/authorization.js';

export async function queryAppMembers(ctx: Context): Promise<void> {
  const {
    pathParams: { appId },
    queryParams: { $filter: parsedFilter, roles, selectedGroupId },
  } = ctx;
  const { AppMember } = await getAppDB(appId);
  const app = await App.findByPk(appId, {
    attributes: ['OrganizationId', 'definition', 'demoMode'],
  });

  assertKoaCondition(app != null, ctx, 404, 'App not found');

  await checkAuthSubjectAppPermissions({
    context: ctx,
    appId,
    requiredPermissions: [AppPermission.QueryAppMembers],
    groupId: selectedGroupId,
  });

  const supportedAppRoles = getAppRoles(app.definition.security);

  const passedRoles = roles ? roles.split(',') : [];

  if (passedRoles.length) {
    const passedRolesAreSupported = passedRoles.every((role) => supportedAppRoles.includes(role));

    assertKoaCondition(passedRolesAreSupported, ctx, 400, 'Unsupported role in filter!');
  }

  const filter = parseMemberFilterQuery(parsedFilter ?? '');
  const commonFilters = {
    AppId: appId,
    demo: false,
    ...(passedRoles.length ? { role: { [Op.in]: passedRoles } } : {}),
  };

  const appMembers = await AppMember.findAll({
    where: {
<<<<<<< HEAD
      demo: false,
      ...(passedRoles.length ? { role: { [Op.in]: passedRoles } } : {}),
=======
      ...(parsedFilter ? { [Op.and]: [filter, commonFilters] } : commonFilters),
>>>>>>> b2d3f019
    },
    order: [['role', 'ASC']],
  });

<<<<<<< HEAD
  ctx.body = appMembers.map((appMember) => getAppMemberInfo(appId, appMember));
=======
  ctx.body = appMembers
    .filter((appMember) => appMember.role !== 'cron')
    .map((appMember) => getAppMemberInfo(appMember));
>>>>>>> b2d3f019
}<|MERGE_RESOLUTION|>--- conflicted
+++ resolved
@@ -3,13 +3,8 @@
 import { type Context } from 'koa';
 import { Op } from 'sequelize';
 
-<<<<<<< HEAD
 import { App, getAppDB } from '../../../../models/index.js';
-import { getAppMemberInfo } from '../../../../utils/appMember.js';
-=======
-import { App, AppMember } from '../../../../models/index.js';
 import { getAppMemberInfo, parseMemberFilterQuery } from '../../../../utils/appMember.js';
->>>>>>> b2d3f019
 import { checkAuthSubjectAppPermissions } from '../../../../utils/authorization.js';
 
 export async function queryAppMembers(ctx: Context): Promise<void> {
@@ -43,28 +38,27 @@
 
   const filter = parseMemberFilterQuery(parsedFilter ?? '');
   const commonFilters = {
-    AppId: appId,
     demo: false,
     ...(passedRoles.length ? { role: { [Op.in]: passedRoles } } : {}),
   };
 
   const appMembers = await AppMember.findAll({
     where: {
-<<<<<<< HEAD
-      demo: false,
-      ...(passedRoles.length ? { role: { [Op.in]: passedRoles } } : {}),
-=======
       ...(parsedFilter ? { [Op.and]: [filter, commonFilters] } : commonFilters),
->>>>>>> b2d3f019
     },
     order: [['role', 'ASC']],
   });
 
-<<<<<<< HEAD
-  ctx.body = appMembers.map((appMember) => getAppMemberInfo(appId, appMember));
-=======
+  const appMembers = await AppMember.findAll({
+    where: {
+      AppId: appId,
+      demo: false,
+      ...(passedRoles.length ? { role: { [Op.in]: passedRoles } } : {}),
+    },
+    order: [['role', 'ASC']],
+  });
+
   ctx.body = appMembers
     .filter((appMember) => appMember.role !== 'cron')
-    .map((appMember) => getAppMemberInfo(appMember));
->>>>>>> b2d3f019
+    .map((appMember) => getAppMemberInfo(appId, appMember));
 }