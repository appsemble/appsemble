import { createInstance } from 'axios-test-instance';
import FormData from 'form-data';
import jwt from 'jsonwebtoken';
import lolex from 'lolex';

import createServer from '../utils/createServer';
import testSchema from '../utils/test/testSchema';
import testToken from '../utils/test/testToken';
import truncate from '../utils/test/truncate';

describe('app controller', () => {
  let App;
  let AppBlockStyle;
  let AppRating;
  let BlockDefinition;
  let BlockVersion;
  let Organization;
  let User;
  let db;
  let request;
  let server;
  let authorization;
  let organizationId;
  let userId;
  let clock;

  beforeAll(async () => {
    db = await testSchema('apps');

    server = await createServer({ db });
<<<<<<< HEAD
    ({ App, AppBlockStyle, BlockDefinition, BlockVersion, Organization, User } = db.models);
    request = await createInstance(server);
=======
    ({
      App,
      AppBlockStyle,
      AppRating,
      BlockDefinition,
      BlockVersion,
      Organization,
      User,
    } = db.models);
>>>>>>> f4dbe20c
  }, 10e3);

  beforeEach(async () => {
    clock = lolex.install();

    await truncate(db);
<<<<<<< HEAD
    authorization = await testToken(server, db, 'apps:read apps:write');
    organizationId = jwt.decode(authorization.substring(7)).user.organizations[0].id;
=======
    token = await testToken(request, server, db, 'apps:read apps:write');
    const decodedToken = jwt.decode(token.substring(7));
    organizationId = decodedToken.user.organizations[0].id;
    userId = decodedToken.user.id;
>>>>>>> f4dbe20c

    await BlockDefinition.create({
      id: '@appsemble/test',
    });
    await BlockVersion.create({
      name: '@appsemble/test',
      version: '0.0.0',
      parameters: {
        properties: {
          foo: {
            type: 'number',
          },
        },
      },
    });
  });

  afterEach(() => {
    clock.uninstall();
  });

  afterAll(async () => {
    await request.close();
    await db.close();
  });

  it('should return an empty array of apps', async () => {
    const response = await request.get('/api/apps', { headers: { authorization } });

    expect(response).toMatchObject({
      status: 200,
      data: [],
    });
  });

  it('should return an array of apps', async () => {
    const appA = await App.create(
      {
        path: 'test-app',
        definition: { name: 'Test App', defaultPage: 'Test Page' },
        vapidPublicKey: 'a',
        vapidPrivateKey: 'b',
        OrganizationId: organizationId,
      },
      { raw: true },
    );
    const appB = await App.create(
      {
        path: 'another-app',
        definition: { name: 'Another App', defaultPage: 'Another Page' },
        vapidPublicKey: 'a',
        vapidPrivateKey: 'b',
        OrganizationId: organizationId,
      },
      { raw: true },
    );

    const response = await request.get('/api/apps');

<<<<<<< HEAD
    expect(response).toMatchObject({
      status: 200,
      data: [
        {
          id: appA.id,
          $created: new Date(clock.now).toJSON(),
          $updated: new Date(clock.now).toJSON(),
          domain: null,
          private: false,
          path: 'test-app',
          iconUrl: `/api/apps/${appA.id}/icon`,
          definition: appA.definition,
          OrganizationId: appA.OrganizationId,
          yaml: `name: Test App
defaultPage: Test Page
`,
        },
        {
          id: appB.id,
          $created: new Date(clock.now).toJSON(),
          $updated: new Date(clock.now).toJSON(),
          domain: null,
          private: false,
          path: 'another-app',
          iconUrl: `/api/apps/${appB.id}/icon`,
          definition: appB.definition,
          OrganizationId: appB.OrganizationId,
          yaml: `name: Another App
defaultPage: Another Page
`,
        },
      ],
=======
    expect(body).toHaveLength(2);
    expect(body).toContainEqual({
      id: appA.id,
      $created: new Date(clock.now).toJSON(),
      $updated: new Date(clock.now).toJSON(),
      domain: null,
      private: false,
      path: 'test-app',
      iconUrl: `/api/apps/${appA.id}/icon`,
      definition: appA.definition,
      rating: {
        average: null,
        count: 0,
      },
      OrganizationId: appA.OrganizationId,
    });
    expect(body).toContainEqual({
      id: appB.id,
      $created: new Date(clock.now).toJSON(),
      $updated: new Date(clock.now).toJSON(),
      domain: null,
      private: false,
      path: 'another-app',
      iconUrl: `/api/apps/${appB.id}/icon`,
      definition: appB.definition,
      rating: {
        average: null,
        count: 0,
      },
      OrganizationId: appB.OrganizationId,
>>>>>>> f4dbe20c
    });
  });

  it('should not include private apps when fetching all apps', async () => {
    const appA = await App.create(
      {
        path: 'test-app',
        definition: { name: 'Test App', defaultPage: 'Test Page' },
        vapidPublicKey: 'a',
        vapidPrivateKey: 'b',
        OrganizationId: organizationId,
      },
      { raw: true },
    );
    await App.create(
      {
        path: 'another-app',
        private: true,
        definition: { name: 'Another App', defaultPage: 'Another Page' },
        vapidPublicKey: 'a',
        vapidPrivateKey: 'b',
        OrganizationId: organizationId,
      },
      { raw: true },
    );

<<<<<<< HEAD
    const response = await request.get('/api/apps');
    expect(response).toMatchObject({
      status: 200,
      data: [
        {
          id: appA.id,
          $created: new Date(clock.now).toJSON(),
          $updated: new Date(clock.now).toJSON(),
          domain: null,
          private: false,
          path: 'test-app',
          iconUrl: `/api/apps/${appA.id}/icon`,
          definition: appA.definition,
          OrganizationId: appA.OrganizationId,
          yaml: `name: Test App
defaultPage: Test Page
`,
        },
      ],
=======
    const { body } = await request(server).get('/api/apps');
    expect(body).toHaveLength(1);
    expect(body).toContainEqual({
      id: appA.id,
      $created: new Date(clock.now).toJSON(),
      $updated: new Date(clock.now).toJSON(),
      domain: null,
      private: false,
      path: 'test-app',
      iconUrl: `/api/apps/${appA.id}/icon`,
      definition: appA.definition,
      rating: {
        average: null,
        count: 0,
      },
      OrganizationId: appA.OrganizationId,
>>>>>>> f4dbe20c
    });
  });

  it('should sort apps by its rating', async () => {
    const userB = await User.create();
    const appA = await App.create({
      path: 'test-app',
      definition: { name: 'Test App', defaultPage: 'Test Page' },
      vapidPublicKey: 'a',
      vapidPrivateKey: 'b',
      OrganizationId: organizationId,
    });
    await AppRating.create({
      AppId: appA.id,
      UserId: userId,
      rating: 5,
      description: 'This is a test rating',
    });
    await AppRating.create({
      AppId: appA.id,
      UserId: userB.id,
      rating: 4,
      description: 'This is also a test rating',
    });

    const appB = await App.create({
      path: 'another-app',
      definition: { name: 'Test App', defaultPage: 'Test Page' },
      vapidPublicKey: 'a',
      vapidPrivateKey: 'b',
      OrganizationId: organizationId,
    });

    const appC = await await App.create({
      path: 'yet-another-app',
      definition: { name: 'Another App', defaultPage: 'Another Page' },
      vapidPublicKey: 'a',
      vapidPrivateKey: 'b',
      OrganizationId: organizationId,
    });
    await AppRating.create({
      AppId: appC.id,
      UserId: userId,
      rating: 3,
      description: 'This is a test rating',
    });

    const { body } = await request(server).get('/api/apps');

    expect(body).toHaveLength(3);
    expect(body[0].id).toStrictEqual(appA.id);
    expect(body[0].rating).toStrictEqual({ count: 2, average: 4.5 });
    expect(body[1].id).toStrictEqual(appC.id);
    expect(body[1].rating).toStrictEqual({ count: 1, average: 3 });
    expect(body[2].id).toStrictEqual(appB.id);
    expect(body[2].rating).toStrictEqual({ count: 0, average: null });
  });

  it('should return 404 when fetching a non-existent app', async () => {
    const response = await request.get('/api/apps/1');

    expect(response).toMatchObject({
      status: 404,
      data: {
        message: 'App not found',
      },
    });
  });

  it('should fetch an existing app', async () => {
    const appA = await App.create(
      {
        path: 'test-app',
        definition: { name: 'Test App', defaultPage: 'Test Page' },
        vapidPublicKey: 'a',
        vapidPrivateKey: 'b',
        OrganizationId: organizationId,
      },
      { raw: true },
    );
<<<<<<< HEAD
    const response = await request.get(`/api/apps/${appA.id}`);

    expect(response).toMatchObject({
      status: 200,
      data: {
        id: appA.id,
        $created: new Date(clock.now).toJSON(),
        $updated: new Date(clock.now).toJSON(),
        domain: null,
        private: false,
        path: 'test-app',
        iconUrl: `/api/apps/${appA.id}/icon`,
        definition: appA.definition,
        OrganizationId: organizationId,
        yaml: `name: Test App
=======
    const { body } = await request(server).get(`/api/apps/${appA.id}`);
    expect(body).toStrictEqual({
      id: appA.id,
      $created: new Date(clock.now).toJSON(),
      $updated: new Date(clock.now).toJSON(),
      domain: null,
      private: false,
      path: 'test-app',
      iconUrl: `/api/apps/${appA.id}/icon`,
      definition: appA.definition,
      OrganizationId: organizationId,
      rating: {
        average: null,
        count: 0,
      },
      yaml: `name: Test App
>>>>>>> f4dbe20c
defaultPage: Test Page
`,
      },
    });
  });

  it('should be able to fetch filtered apps', async () => {
    const appA = await App.create(
      {
        path: 'test-app',
        definition: { name: 'Test App', defaultPage: 'Test Page' },
        vapidPublicKey: 'a',
        vapidPrivateKey: 'b',
        OrganizationId: organizationId,
      },
      { raw: true },
    );

    const organizationB = await Organization.create({ id: 'testorganizationb' });
    const appB = await App.create(
      {
        path: 'test-app-b',
        definition: { name: 'Test App B', defaultPage: 'Test Page' },
        vapidPublicKey: 'a',
        vapidPrivateKey: 'b',
        OrganizationId: organizationB.id,
      },
      { raw: true },
    );

    const responseA = await request.get('/api/apps/me', { headers: { authorization } });

    const users = await User.findAll();
    await users[0].addOrganization(organizationB);

    const responseB = await request.get('/api/apps/me', { headers: { authorization } });

<<<<<<< HEAD
    expect(responseA).toMatchObject({
      status: 200,
      data: [
        {
          id: appA.id,
          $created: new Date(clock.now).toJSON(),
          $updated: new Date(clock.now).toJSON(),
          domain: null,
          private: false,
          path: 'test-app',
          iconUrl: `/api/apps/${appA.id}/icon`,
          definition: appA.definition,
          OrganizationId: appA.OrganizationId,
          yaml: `name: Test App
defaultPage: Test Page
`,
        },
      ],
    });
    expect(responseB).toMatchObject({
      status: 200,
      data: [
        {
          id: appA.id,
          $created: new Date(clock.now).toJSON(),
          $updated: new Date(clock.now).toJSON(),
          domain: null,
          private: false,
          path: 'test-app',
          iconUrl: `/api/apps/${appA.id}/icon`,
          definition: appA.definition,
          OrganizationId: appA.OrganizationId,
          yaml: `name: Test App
defaultPage: Test Page
`,
        },
        {
          id: appB.id,
          $created: new Date(clock.now).toJSON(),
          $updated: new Date(clock.now).toJSON(),
          domain: null,
          private: false,
          path: 'test-app-b',
          iconUrl: `/api/apps/${appB.id}/icon`,
          definition: appB.definition,
          OrganizationId: appB.OrganizationId,
          yaml: `name: Test App B
defaultPage: Test Page
`,
        },
      ],
    });
=======
    expect(requestA.body).toStrictEqual([
      {
        id: appA.id,
        $created: new Date(clock.now).toJSON(),
        $updated: new Date(clock.now).toJSON(),
        domain: null,
        private: false,
        path: 'test-app',
        iconUrl: `/api/apps/${appA.id}/icon`,
        definition: appA.definition,
        rating: {
          average: null,
          count: 0,
        },
        OrganizationId: appA.OrganizationId,
      },
    ]);
    expect(requestB.body).toStrictEqual([
      {
        id: appA.id,
        $created: new Date(clock.now).toJSON(),
        $updated: new Date(clock.now).toJSON(),
        domain: null,
        private: false,
        path: 'test-app',
        iconUrl: `/api/apps/${appA.id}/icon`,
        definition: appA.definition,
        rating: {
          average: null,
          count: 0,
        },
        OrganizationId: appA.OrganizationId,
      },
      {
        id: appB.id,
        $created: new Date(clock.now).toJSON(),
        $updated: new Date(clock.now).toJSON(),
        domain: null,
        private: false,
        path: 'test-app-b',
        iconUrl: `/api/apps/${appB.id}/icon`,
        definition: appB.definition,
        rating: {
          average: null,
          count: 0,
        },
        OrganizationId: appB.OrganizationId,
      },
    ]);
>>>>>>> f4dbe20c
  });

  it('should create an app', async () => {
    const form = new FormData();
    form.append('OrganizationId', organizationId);
    form.append(
      'definition',
      JSON.stringify({
        name: 'Test App',
        defaultPage: 'Test Page',
        pages: [
          {
            name: 'Test Page',
            blocks: [
              {
                type: 'test',
                version: '0.0.0',
              },
            ],
          },
        ],
      }),
    );
    const createdResponse = await request.post('/api/apps', form, {
      headers: { ...form.getHeaders(), authorization },
    });
<<<<<<< HEAD
=======
    const { body: retrieved } = await request(server).get(`/api/apps/${created.id}`);
    expect(retrieved).toStrictEqual({
      ...created,
      OrganizationId: organizationId,
      rating: { average: null, count: 0 },
    });
  });

  it('should not allow an upload without an app when creating an app', async () => {
    const response = await request(server)
      .post('/api/apps')
      .set('Authorization', token)
      .attach('style', Buffer.from('body { color: red; }'), {
        contentType: 'text/css',
        filename: 'style.css',
      });

    expect(response.status).toBe(400);
  });
>>>>>>> f4dbe20c

    expect(createdResponse).toMatchObject({
      status: 201,
      data: {
        id: expect.any(Number),
        $created: new Date(clock.now).toJSON(),
        $updated: new Date(clock.now).toJSON(),
        domain: null,
        private: true,
        path: 'test-app',
        iconUrl: expect.stringMatching(/\/api\/apps\/\d+\/icon/),
        definition: {
          name: 'Test App',
          defaultPage: 'Test Page',
          pages: [
            {
              name: 'Test Page',
              blocks: [
                {
                  type: 'test',
                  version: '0.0.0',
                },
              ],
            },
          ],
        },
        OrganizationId: organizationId,
        yaml: `name: Test App
defaultPage: Test Page
pages:
  - name: Test Page
    blocks:
      - type: test
        version: 0.0.0
`,
      },
    });
    const { data: retrieved } = await request.get(`/api/apps/${createdResponse.data.id}`);
    expect(retrieved).toStrictEqual(createdResponse.data);
  });

  it('should not allow an upload without an app when creating an app', async () => {
    const form = new FormData();
    form.append('style', Buffer.from('body { color: red; }'), {
      contentType: 'text/css',
      filename: 'style.css',
    });
    const response = await request.post('/api/apps', form, {
      headers: { ...form.getHeaders(), authorization },
    });

    expect(response).toMatchObject({
      status: 400,
      data: {},
    });
  });

  it('should not allow apps to be created without an organizationId', async () => {
    const form = new FormData();
    form.append(
      'definition',
      JSON.stringify({
        name: 'Test App',
        defaultPage: 'Test Page',
        pages: [
          {
            name: 'Test Page',
            blocks: [
              {
                type: 'test',
                version: '0.0.1',
              },
            ],
          },
        ],
      }),
    );
    const response = await request.post('/api/apps', form, {
      headers: { ...form.getHeaders(), authorization },
    });

    expect(response).toMatchObject({
      status: 400,
      data: {
        errors: [
          {
            code: 'OBJECT_MISSING_REQUIRED_PROPERTY',
            message: 'Missing required property: OrganizationId',
            params: ['OrganizationId'],
            path: [],
          },
        ],
        message: 'JSON schema validation failed',
      },
    });
  });

  it('should not allow apps to be created for organizations the user does not belong to', async () => {
    const form = new FormData();
    form.append('OrganizationId', 'a');
    form.append(
      'definition',
      JSON.stringify({
        name: 'Test App',
        defaultPage: 'Test Page',
        pages: [
          {
            name: 'Test Page',
            blocks: [
              {
                type: 'test',
                version: '0.0.1',
              },
            ],
          },
        ],
      }),
    );
    const response = await request.post('/api/apps', form, {
      headers: { ...form.getHeaders(), authorization },
    });

    expect(response).toMatchObject({
      status: 403,
      data: {
        error: 'Forbidden',
        message: 'User does not belong in this organization.',
        statusCode: 403,
      },
    });
  });

  it('should not allow to create an app using non-existent blocks', async () => {
    const form = new FormData();
    form.append('OrganizationId', organizationId);
    form.append(
      'definition',
      JSON.stringify({
        name: 'Test App',
        defaultPage: 'Test Page',
        pages: [
          {
            name: 'Test Page',
            blocks: [
              {
                type: '@non/existent',
                version: '0.0.0',
              },
            ],
          },
        ],
      }),
    );
    const response = await request.post('/api/apps', form, {
      headers: { ...form.getHeaders(), authorization },
    });

    expect(response).toMatchObject({
      status: 400,
      data: {
        data: {
          'pages.0.blocks.0': 'Unknown block type “@non/existent”',
        },
        error: 'Bad Request',
        message: 'Block validation failed',
        statusCode: 400,
      },
    });
  });

  it('should not allow to create an app using non-existent block versions', async () => {
    const form = new FormData();
    form.append('OrganizationId', organizationId);
    form.append(
      'definition',
      JSON.stringify({
        name: 'Test App',
        defaultPage: 'Test Page',
        pages: [
          {
            name: 'Test Page',
            blocks: [
              {
                type: 'test',
                version: '0.0.1',
              },
            ],
          },
        ],
      }),
    );
    const response = await request.post('/api/apps', form, {
      headers: { ...form.getHeaders(), authorization },
    });

    expect(response).toMatchObject({
      status: 400,
      data: {
        data: {
          'pages.0.blocks.0': 'Unknown block type “@appsemble/test”',
        },
        error: 'Bad Request',
        message: 'Block validation failed',
        statusCode: 400,
      },
    });
  });

  it('should not allow to create an app using invalid block parameters', async () => {
    const form = new FormData();
    form.append('OrganizationId', organizationId);
    form.append(
      'definition',
      JSON.stringify({
        name: 'Test App',
        defaultPage: 'Test Page',
        pages: [
          {
            name: 'Test Page',
            blocks: [
              {
                type: 'test',
                version: '0.0.0',
                parameters: {
                  foo: 'invalid',
                },
              },
            ],
          },
        ],
      }),
    );
    const response = await request.post('/api/apps', form, {
      headers: { ...form.getHeaders(), authorization },
    });

    expect(response).toMatchObject({
      status: 400,
      data: {
        data: {
          'pages.0.blocks.0.parameters.foo': {
            dataPath: '.foo',
            keyword: 'type',
            message: 'should be number',
            params: {
              type: 'number',
            },
            schemaPath: '#/properties/foo/type',
          },
        },
        error: 'Bad Request',
        message: 'Block validation failed',
        statusCode: 400,
      },
    });
  });

  it('should handle app path conflicts on create', async () => {
    const formA = new FormData();
    formA.append('OrganizationId', organizationId);
    formA.append(
      'definition',
      JSON.stringify({
        name: 'Test App',
        defaultPage: 'Test Page',
        pages: [
          {
            name: 'Test Page',
            blocks: [{ type: 'test', version: '0.0.0' }],
          },
        ],
      }),
    );
    await request.post('/api/apps', formA, { headers: { ...formA.getHeaders(), authorization } });

    const formB = new FormData();
    formB.append('OrganizationId', organizationId);
    formB.append(
      'definition',
      JSON.stringify({
        name: 'Test App',
        defaultPage: 'Test Page',
        pages: [
          {
            name: 'Test Page',
            blocks: [{ type: 'test', version: '0.0.0' }],
          },
        ],
      }),
    );
    const response = await request.post('/api/apps', formB, {
      headers: { ...formB.getHeaders(), authorization },
    });

    expect(response).toMatchObject({
      status: 201,
      data: {
        path: 'test-app-2',
        definition: {
          name: 'Test App',
          defaultPage: 'Test Page',
          pages: [
            {
              name: 'Test Page',
              blocks: [{ type: 'test', version: '0.0.0' }],
            },
          ],
        },
      },
    });
  });

  it('should fall back to append random bytes to the end of the app path after 10 attempts', async () => {
    await App.bulkCreate(
      Array.from(new Array(11), (_, index) => ({
        path: index ? `test-app-${index}` : 'test-app',
        definition: { name: 'Test App', defaultPage: 'Test Page' },
        vapidPublicKey: `a${index}`,
        vapidPrivateKey: `b${index}`,
        OrganizationId: organizationId,
      })),
      { raw: true },
    );

    const form = new FormData();
    form.append('OrganizationId', organizationId);
    form.append(
      'definition',
      JSON.stringify({
        name: 'Test App',
        defaultPage: 'Test Page',
        pages: [
          {
            name: 'Test Page',
            blocks: [{ type: 'test', version: '0.0.0' }],
          },
        ],
      }),
    );
    const response = await request.post('/api/apps', form, {
      headers: { ...form.getHeaders(), authorization },
    });

    expect(response).toMatchObject({
      status: 201,
      data: expect.objectContaining({
        path: expect.stringMatching(/test-app-(\w){10}/),
      }),
    });
  });

  it('should fetch app ratings', async () => {
    const app = await App.create(
      {
        path: 'test-app',
        definition: { name: 'Test App', defaultPage: 'Test Page' },
        vapidPublicKey: 'a',
        vapidPrivateKey: 'b',
        OrganizationId: organizationId,
      },
      { raw: true },
    );

    const userB = await User.create();
    await AppRating.create({
      AppId: app.id,
      UserId: userId,
      rating: 5,
      description: 'This app is great!',
    });
    await AppRating.create({
      AppId: app.id,
      UserId: userB.id,
      rating: 2,
      description: 'This app is so-so..',
    });

    const response = await request(server).get(`/api/apps/${app.id}/ratings`);
    expect(response).toMatchObject({
      status: 200,
      body: [
        {
          UserId: userId,
          name: 'Test User',
          rating: 5,
          description: 'This app is great!',
          $created: new Date(clock.now).toJSON(),
          $updated: new Date(clock.now).toJSON(),
        },
        {
          UserId: userB.id,
          name: null,
          rating: 2,
          description: 'This app is so-so..',
          $created: new Date(clock.now).toJSON(),
          $updated: new Date(clock.now).toJSON(),
        },
      ],
    });
  });

  it('should rate an app', async () => {
    const app = await App.create(
      {
        path: 'test-app',
        definition: { name: 'Test App', defaultPage: 'Test Page' },
        vapidPublicKey: 'a',
        vapidPrivateKey: 'b',
        OrganizationId: organizationId,
      },
      { raw: true },
    );

    const response = await request(server)
      .post(`/api/apps/${app.id}/ratings`)
      .set('Authorization', token)
      .send({ rating: 5, description: 'This app is great!' });

    expect(response).toMatchObject({
      status: 200,
      body: {
        UserId: userId,
        rating: 5,
        description: 'This app is great!',
        $created: new Date(clock.now).toJSON(),
        $updated: new Date(clock.now).toJSON(),
      },
    });
  });

  it('should replace existing ratings on app', async () => {
    const app = await App.create(
      {
        path: 'test-app',
        definition: { name: 'Test App', defaultPage: 'Test Page' },
        vapidPublicKey: 'a',
        vapidPrivateKey: 'b',
        OrganizationId: organizationId,
      },
      { raw: true },
    );

    await AppRating.create({
      AppId: app.id,
      UserId: userId,
      rating: 5,
      description: 'This app is great!',
    });

    const responseA = await request(server).get(`/api/apps/${app.id}/ratings`);
    clock.tick(20e3);
    const responseB = await request(server)
      .post(`/api/apps/${app.id}/ratings`)
      .set('Authorization', token)
      .send({ rating: 2, description: 'This app is so-so..' });
    const responseC = await request(server).get(`/api/apps/${app.id}/ratings`);

    expect(responseA).toMatchObject({
      status: 200,
      body: [
        {
          UserId: userId,
          rating: 5,
          description: 'This app is great!',
          $created: new Date(0).toJSON(),
          $updated: new Date(0).toJSON(),
        },
      ],
    });

    expect(responseB).toMatchObject({
      status: 200,
      body: {
        UserId: userId,
        rating: 2,
        description: 'This app is so-so..',
        $created: new Date(0).toJSON(),
        $updated: new Date(clock.now).toJSON(),
      },
    });

    expect(responseC).toMatchObject({
      status: 200,
      body: [
        {
          UserId: userId,
          rating: 2,
          description: 'This app is so-so..',
          $created: new Date(0).toJSON(),
          $updated: new Date(clock.now).toJSON(),
        },
      ],
    });
  });

  it('should allow stylesheets to be included when creating an app', async () => {
    const form = new FormData();
    form.append('OrganizationId', organizationId);
    form.append(
      'definition',
      JSON.stringify({
        name: 'Foobar',
        defaultPage: 'Test Page',
        pages: [
          {
            name: 'Test Page',
            blocks: [{ type: 'test', version: '0.0.0' }],
          },
        ],
      }),
    );
    form.append('style', Buffer.from('body { color: blue; }'), {
      contentType: 'text/css',
      filename: 'test.css',
    });
    form.append('sharedStyle', Buffer.from(':root { --primary-color: purple; }'), {
      contentType: 'text/css',
      filename: 'test.css',
    });
    const response = await request.post('/api/apps', form, {
      headers: { ...form.getHeaders(), authorization },
    });

    const style = await request.get(`/api/apps/${response.data.id}/style/core`);
    const sharedStyle = await request.get(`/api/apps/${response.data.id}/style/shared`);

    expect(response).toMatchObject({ status: 201 });
    expect(style).toMatchObject({ status: 200, data: 'body { color: blue; }' });
    expect(sharedStyle).toMatchObject({ status: 200, data: ':root { --primary-color: purple; }' });
  });

  it('should not allow invalid core stylesheets when creating an app', async () => {
    const form = new FormData();
    form.append('OrganizationId', organizationId);
    form.append(
      'definition',
      JSON.stringify({
        name: 'Test App',
        defaultPage: 'Test Page',
        pages: [
          {
            name: 'Test Page',
            blocks: [{ type: 'test', version: '0.0.0' }],
          },
        ],
      }),
    );
    form.append('style', Buffer.from('this is invalid css'), {
      contentType: 'text/css',
      filename: 'test.css',
    });
    const response = await request.post('/api/apps', form, {
      headers: { ...form.getHeaders(), authorization },
    });

    expect(response.status).toBe(400);
  });

  it('should not allow invalid shared stylesheets when creating an app', async () => {
    const form = new FormData();
    form.append('OrganizationId', organizationId);
    form.append(
      'definition',
      JSON.stringify({
        name: 'Test App',
        defaultPage: 'Test Page',
        path: 'a',
        pages: [
          {
            name: 'Test Page',
            blocks: [{ type: 'testblock' }],
          },
        ],
      }),
    );
    form.append('sharedStyle', Buffer.from('this is invalid css'), {
      contentType: 'text/css',
      filename: 'test.css',
    });
    const response = await request.post('/api/apps', form, {
      headers: { ...form.getHeaders(), authorization },
    });

    expect(response).toMatchObject({
      status: 400,
      data: {},
    });
  });

  it('should not update a non-existent app', async () => {
    const form = new FormData();
    form.append(
      'definition',
      JSON.stringify({
        name: 'Foobar',
        defaultPage: 'Test Page',
        pages: [
          {
            name: 'Test Page',
            blocks: [{ type: 'test', version: '0.0.0' }],
          },
        ],
      }),
    );
    const response = await request.patch('/api/apps/1', form, {
      headers: { ...form.getHeaders(), authorization },
    });

    expect(response).toMatchObject({
      status: 404,
      data: {
        message: 'App not found',
      },
    });
  });

  it('should update an app', async () => {
    const appA = await App.create(
      {
        definition: { name: 'Test App', defaultPage: 'Test Page' },
        path: 'test-app',
        vapidPublicKey: 'a',
        vapidPrivateKey: 'b',
        OrganizationId: organizationId,
      },
      { raw: true },
    );

    const form = new FormData();
    form.append('private', 'true');
    form.append(
      'definition',
      JSON.stringify({
        name: 'Foobar',
        defaultPage: appA.definition.defaultPage,
        pages: [
          {
            name: 'Test Page',
            blocks: [{ type: 'test', version: '0.0.0' }],
          },
        ],
      }),
    );
    const response = await request.patch(`/api/apps/${appA.id}`, form, {
      headers: { ...form.getHeaders(), authorization },
    });

    expect(response).toMatchObject({
      status: 200,
      data: {
        id: appA.id,
        $created: new Date(clock.now).toJSON(),
        $updated: new Date(clock.now).toJSON(),
        domain: null,
        private: true,
        path: 'test-app',
        iconUrl: `/api/apps/${appA.id}/icon`,
        OrganizationId: organizationId,
        definition: {
          name: 'Foobar',
          defaultPage: appA.definition.defaultPage,
          pages: [
            {
              name: 'Test Page',
              blocks: [{ type: 'test', version: '0.0.0' }],
            },
          ],
        },
        yaml: `name: Foobar
defaultPage: Test Page
pages:
  - name: Test Page
    blocks:
      - type: test
        version: 0.0.0
`,
      },
    });
  });

  it('should verify the YAML on validity when updating an app', async () => {
    const appA = await App.create(
      {
        path: 'test-app',
        definition: { name: 'Test App', defaultPage: 'Test Page' },
        vapidPublicKey: 'a',
        vapidPrivateKey: 'b',
        OrganizationId: organizationId,
      },
      { raw: true },
    );

    const form = new FormData();
    form.append(
      'definition',
      JSON.stringify({
        name: 'Foobar',
        defaultPage: appA.definition.defaultPage,
        pages: [
          {
            name: 'Test Page',
            blocks: [{ type: 'test', version: '0.0.0' }],
          },
        ],
      }),
    );
    form.append(
      'yaml',
      Buffer.from(`name; Foobar
defaultPage: Test Page
pages:
- name: Test Page
  blocks:
    - type: test
      version: 0.0.0
`),
    );
    const response = await request.patch(`/api/apps/${appA.id}`, form, {
      headers: { ...form.getHeaders(), authorization },
    });

    expect(response).toMatchObject({
      status: 400,
      data: {
        statusCode: 400,
        error: 'Bad Request',
        message: 'Provided YAML was invalid.',
      },
    });
  });

  it('should verify if the supplied YAML is the same as the app definition when updating an app', async () => {
    const appA = await App.create(
      {
        path: 'test-app',
        definition: { name: 'Test App', defaultPage: 'Test Page' },
        vapidPublicKey: 'a',
        vapidPrivateKey: 'b',
        OrganizationId: organizationId,
      },
      { raw: true },
    );

    const form = new FormData();
    form.append(
      'definition',
      JSON.stringify({
        name: 'Foobar',
        defaultPage: appA.definition.defaultPage,
        pages: [
          {
            name: 'Test Page',
            blocks: [{ type: 'test', version: '0.0.0' }],
          },
        ],
      }),
    );
    form.append(
      'yaml',
      Buffer.from(`name: Barfoo
defaultPage: Test Page
pages:
- name: Test page
  blocks:
    - type: test
      version: 0.0.0
`),
    );
    const response = await request.patch(`/api/apps/${appA.id}`, form, {
      headers: { ...form.getHeaders(), authorization },
    });

    expect(response).toMatchObject({
      status: 400,
      data: {
        statusCode: 400,
        error: 'Bad Request',
        message: 'Provided YAML was not equal to definition when converted.',
      },
    });
  });

  it('should allow for formatted YAML when updating an app', async () => {
    const appA = await App.create(
      {
        path: 'test-app',
        definition: { name: 'Test App', defaultPage: 'Test Page' },
        vapidPublicKey: 'a',
        vapidPrivateKey: 'b',
        OrganizationId: organizationId,
      },
      { raw: true },
    );

    const yaml = `# Hi I'm a comment
name: Foobar
defaultPage: &titlePage 'Test Page' # This page is used for testing!

pages:
  - blocks:
      - type: test
        version: 0.0.0
    name: *titlePage`;

    const form = new FormData();
    form.append('yaml', Buffer.from(yaml));
    form.append(
      'definition',
      JSON.stringify({
        name: 'Foobar',
        defaultPage: appA.definition.defaultPage,
        pages: [
          {
            name: 'Test Page',
            blocks: [{ type: 'test', version: '0.0.0' }],
          },
        ],
      }),
    );
    const response = await request.patch(`/api/apps/${appA.id}`, form, {
      headers: { ...form.getHeaders(), authorization },
    });

    expect(response.status).toBe(200);
  });

  it('should update the app domain', async () => {
    const appA = await App.create(
      {
        path: 'foo',
        definition: { name: 'Test App', defaultPage: 'Test Page' },
        vapidPublicKey: 'a',
        vapidPrivateKey: 'b',
        OrganizationId: organizationId,
      },
      { raw: true },
    );

    const form = new FormData();
    form.append('domain', 'appsemble.app');
    const response = await request.patch(`/api/apps/${appA.id}`, form, {
      headers: { ...form.getHeaders(), authorization },
    });

    expect(response).toMatchObject({
      status: 200,
      data: expect.objectContaining({
        domain: 'appsemble.app',
      }),
    });
  });

  it('should set the app domain to null', async () => {
    const appA = await App.create(
      {
        path: 'foo',
        definition: { name: 'Test App', defaultPage: 'Test Page' },
        vapidPublicKey: 'a',
        vapidPrivateKey: 'b',
        OrganizationId: organizationId,
      },
      { raw: true },
    );

    const form = new FormData();
    form.append('domain', '');
    const response = await request.patch(`/api/apps/${appA.id}`, form, {
      headers: { ...form.getHeaders(), authorization },
    });

    expect(response).toMatchObject({
      status: 200,
      data: expect.objectContaining({
        domain: null,
      }),
    });
  });

  it('should save formatted YAML when updating an app', async () => {
    const appA = await App.create(
      {
        path: 'test-app',
        definition: { name: 'Test App', defaultPage: 'Test Page' },
        vapidPublicKey: 'a',
        vapidPrivateKey: 'b',
        OrganizationId: organizationId,
      },
      { raw: true },
    );

    const yaml = `# Hi I'm a comment
name: Foobar
defaultPage: &titlePage 'Test Page' # This page is used for testing!

pages:
  - blocks:
      - type: test
        version: 0.0.0
    name: *titlePage`;
    const buffer = Buffer.from(yaml);

    const form = new FormData();
    form.append(
      'definition',
      JSON.stringify({
        name: 'Foobar',
        defaultPage: appA.definition.defaultPage,
        pages: [
          {
            name: 'Test Page',
            blocks: [{ type: 'test', version: '0.0.0' }],
          },
        ],
      }),
    );
    form.append('yaml', buffer);
    const response = await request.patch(`/api/apps/${appA.id}`, form, {
      headers: { ...form.getHeaders(), authorization },
    });

    const responseBuffer = Buffer.from(response.data.yaml);
    expect(responseBuffer).toStrictEqual(buffer);
  });

  it('should not update an app of another organization', async () => {
    const newOrganization = await Organization.create({ id: 'Test Organization 2' });
    const appA = await App.create(
      {
        path: 'test-app',
        definition: { name: 'Test App', defaultPage: 'Test Page' },
        vapidPublicKey: 'a',
        vapidPrivateKey: 'b',
        OrganizationId: newOrganization.id,
      },
      { raw: true },
    );

    const form = new FormData();
    form.append(
      'definition',
      JSON.stringify({
        name: 'Foobar',
        defaultPage: appA.definition.defaultPage,
        pages: [
          {
            name: 'Test Page',
            blocks: [{ type: 'test', version: '0.0.0' }],
          },
        ],
      }),
    );
    const response = await request.patch(`/api/apps/${appA.id}`, form, {
      headers: { ...form.getHeaders(), authorization },
    });

    expect(response).toMatchObject({
      status: 403,
      data: {
        statusCode: 403,
        error: 'Forbidden',
        message: "User does not belong in this App's organization.",
      },
    });
  });

  it('should validate an app on creation', async () => {
    const form = new FormData();
    form.append('app', JSON.stringify({ foo: 'bar' }));
    const response = await request.post('/api/apps', form, {
      headers: { ...form.getHeaders(), authorization },
    });

    expect(response).toMatchObject({
      status: 400,
      data: {},
    });
  });

  it('should validate an app on update', async () => {
    const appA = await App.create(
      {
        path: 'foo',
        definition: { name: 'Test App', defaultPage: 'Test Page' },
        vapidPublicKey: 'a',
        vapidPrivateKey: 'b',
        OrganizationId: organizationId,
      },
      { raw: true },
    );

    const form = new FormData();
    form.append('definition', JSON.stringify({ name: 'Foobar' }));
    const response = await request.patch(`/api/apps/${appA.id}`, form, {
      headers: { ...form.getHeaders(), authorization },
    });

    expect(response).toMatchObject({
      status: 400,
      data: {},
    });
  });

  it('should delete an app', async () => {
    const form = new FormData();
    form.append('OrganizationId', organizationId);
    form.append(
      'definition',
      JSON.stringify({
        name: 'Test App',
        defaultPage: 'Test Page',
        pages: [
          {
            name: 'Test Page',
            blocks: [
              {
                type: 'test',
                version: '0.0.0',
              },
            ],
          },
        ],
      }),
    );
    const {
      data: { id },
    } = await request.post('/api/apps', form, {
      headers: { ...form.getHeaders(), authorization },
    });

    const response = await request.delete(`/api/apps/${id}`, {
      headers: { authorization },
    });

    expect(response).toMatchObject({ status: 204 });
  });

  it('should not delete non-existent apps', async () => {
    const response = await request.delete('/api/apps/0', { headers: { authorization } });

    expect(response).toMatchObject({
      status: 404,
      data: {},
    });
  });

  it('should not delete apps from other organizations', async () => {
    const organization = await Organization.create({ id: 'testorganizationb' });
    const app = await App.create(
      {
        path: 'test-app',
        definition: { name: 'Test App', defaultPage: 'Test Page' },
        vapidPublicKey: 'a',
        vapidPrivateKey: 'b',
        OrganizationId: organization.id,
      },
      { raw: true },
    );

    const response = await request.delete(`/api/apps/${app.id}`, { headers: { authorization } });

    expect(response).toMatchObject({
      status: 403,
      data: {},
    });
  });

  it('should validate and update css when updating an app', async () => {
    const app = await App.create(
      {
        path: 'bar',
        definition: { name: 'Test App', defaultPage: 'Test Page' },
        vapidPublicKey: 'a',
        vapidPrivateKey: 'b',
        OrganizationId: organizationId,
      },
      { raw: true },
    );

    const form = new FormData();
    form.append(
      'definition',
      JSON.stringify({
        name: 'Foobar',
        defaultPage: app.definition.defaultPage,
        pages: [
          {
            name: 'Test Page',
            blocks: [{ type: 'test', version: '0.0.0' }],
          },
        ],
      }),
    );
    form.append('style', Buffer.from('body { color: yellow; }'), {
      contentType: 'text/css',
      filename: 'style.css',
    });
    form.append('sharedStyle', Buffer.from('body { color: blue; }'), {
      contentType: 'text/css',
      filename: 'style.css',
    });
    const response = await request.patch(`/api/apps/${app.id}`, form, {
      headers: { ...form.getHeaders(), authorization },
    });

    const style = await request.get(`/api/apps/${response.data.id}/style/core`);
    const sharedStyle = await request.get(`/api/apps/${response.data.id}/style/shared`);

    expect(response).toMatchObject({ status: 200 });
    expect(style).toMatchObject({ status: 200, data: 'body { color: yellow; }' });
    expect(sharedStyle).toMatchObject({ status: 200, data: 'body { color: blue; }' });
  });

  it('should not allow invalid core stylesheets when updating an app', async () => {
    const app = await App.create(
      {
        path: 'bar',
        definition: { name: 'Test App', defaultPage: 'Test Page' },
        vapidPublicKey: 'a',
        vapidPrivateKey: 'b',
        OrganizationId: organizationId,
      },
      { raw: true },
    );

    const formA = new FormData();

    formA.append(
      'definition',
      JSON.stringify({
        name: 'Test App',
        defaultPage: 'Test Page',
        path: 'a',
        pages: [
          {
            name: 'Test Page',
            blocks: [{ type: 'test', version: '0.0.0' }],
          },
        ],
      }),
    );
    formA.append('style', Buffer.from('this is invalid css'), {
      contentType: 'text/css',
      filename: 'style.css',
    });
    const responseA = await request.patch(`/api/apps/${app.id}`, formA, {
      headers: { ...formA.getHeaders(), authorization },
    });

    const formB = new FormData();
    formB.append(
      'definition',
      JSON.stringify({
        name: 'Test App',
        defaultPage: 'Test Page',
        path: 'a',
        pages: [
          {
            name: 'Test Page',
            blocks: [{ type: 'test', version: '0.0.0' }],
          },
        ],
      }),
    );
    formB.append('style', Buffer.from('.foo { margin: 0 auto; }'), {
      contentType: 'application/json',
      filename: 'style.json',
    });
    const responseB = await request.patch(`/api/apps/${app.id}`, formB, {
      headers: { ...formB.getHeaders(), authorization },
    });

    expect(responseA.status).toBe(400);
    expect(responseB.status).toBe(400);
  });

  it('should not allow invalid shared stylesheets when updating an app', async () => {
    const app = await App.create(
      {
        path: 'bar',
        definition: { name: 'Test App', defaultPage: 'Test Page' },
        vapidPublicKey: 'a',
        vapidPrivateKey: 'b',
        OrganizationId: organizationId,
      },
      { raw: true },
    );

    const formA = new FormData();
    formA.append(
      'definition',
      JSON.stringify({
        name: 'Test App',
        defaultPage: 'Test Page',
        path: 'a',
        pages: [
          {
            name: 'Test Page',
            blocks: [{ type: 'testblock' }],
          },
        ],
      }),
    );
    formA.append('sharedStyle', Buffer.from('this is invalid css'), {
      contentType: 'text/css',
      filename: 'style.css',
    });
    const responseA = await request.patch(`/api/apps/${app.id}`, formA, {
      headers: { ...formA.getHeaders(), authorization },
    });

    const formB = new FormData();
    formB.append(
      'definition',
      JSON.stringify({
        name: 'Test App',
        defaultPage: 'Test Page',
        path: 'a',
        pages: [
          {
            name: 'Test Page',
            blocks: [{ type: 'testblock' }],
          },
        ],
      }),
    );
    formB.append('sharedStyle', Buffer.from('.foo { margin: 0 auto; }'), {
      contentType: 'application/json',
      filename: 'style.json',
    });
    const responseB = await request.patch(`/api/apps/${app.id}`, formB, {
      headers: { ...formB.getHeaders(), authorization },
    });

    expect(responseA.status).toBe(400);
    expect(responseB.status).toBe(400);
  });

  it('should delete block stylesheet when uploading empty stylesheets for an app', async () => {
    await BlockDefinition.create({
      id: '@appsemble/testblock',
      description: 'This is a test block for testing purposes.',
    });

    const { id } = await App.create(
      {
        path: 'bar',
        definition: { name: 'Test App', defaultPage: 'Test Page' },
        vapidPublicKey: 'a',
        vapidPrivateKey: 'b',
        OrganizationId: organizationId,
      },
      { raw: true },
    );

    const formA = new FormData();
    formA.append('style', Buffer.from('body { color: blue; }'), {
      contentType: 'text/css',
      filename: 'style.css',
    });
    const responseA = await request.post(
      `/api/apps/${id}/style/block/@appsemble/testblock`,
      formA,
      { headers: { ...formA.getHeaders(), authorization } },
    );

    const formB = new FormData();
    formB.append('style', Buffer.from(' '), {
      contentType: 'text/css',
      filename: 'style.css',
    });
    const responseB = await request.post(
      `/api/apps/${id}/style/block/@appsemble/testblock`,
      formB,
      { headers: { ...formB.getHeaders(), authorization } },
    );

    const style = await AppBlockStyle.findOne({
      where: { AppId: id, BlockDefinitionId: '@appsemble/testblock' },
    });

    expect(responseA.status).toBe(204);
    expect(responseB.status).toBe(204);
    expect(style).toBeNull();
  });

  it('should not allow invalid stylesheets when uploading block stylesheets to an app', async () => {
    await BlockDefinition.create({
      id: '@appsemble/styledblock',
      description: 'This is a test block for testing purposes.',
    });

    const { id } = await App.create({
      path: 'b',
      private: false,
      definition: { name: 'Test App', defaultPage: 'Test Page' },
      vapidPublicKey: 'a',
      vapidPrivateKey: 'b',
      OrganizationId: organizationId,
    });

    const form = new FormData();
    form.append('style', Buffer.from('invalidCss'));
    const response = await request.post(
      `/api/apps/${id}/style/block/@appsemble/styledblock`,
      form,
      { headers: { ...form.getHeaders(), authorization } },
    );

    expect(response).toMatchObject({
      status: 400,
      data: {
        statusCode: 400,
        error: 'Bad Request',
        message: 'Provided CSS was invalid.',
      },
    });
  });

  it('should not allow uploading block stylesheets to non-existant apps', async () => {
    await BlockDefinition.create({
      id: '@appsemble/block',
      description: 'This is a test block for testing purposes.',
    });

    const form = new FormData();
    form.append('style', Buffer.from('body { color: red; }'), {
      contentType: 'text/css',
      filename: 'style.css',
    });
    const response = await request.post('/api/apps/0/style/block/@appsemble/block', form, {
      headers: { ...form.getHeaders(), authorization },
    });

    expect(response).toMatchObject({
      status: 404,
      data: {
        statusCode: 404,
        error: 'Not Found',
        message: 'App not found.',
      },
    });
  });

  it('should not allow uploading block stylesheets for non-existant blocks', async () => {
    const { id } = await App.create(
      {
        path: 'bar',
        definition: { name: 'Test App', defaultPage: 'Test Page' },
        vapidPublicKey: 'a',
        vapidPrivateKey: 'b',
        OrganizationId: organizationId,
      },
      { raw: true },
    );

    const form = new FormData();
    form.append('style', Buffer.from('body { color: red; }'), {
      contentType: 'text/css',
      filename: 'style.css',
    });
    const response = await request.post(
      `/api/apps/${id}/style/block/@appsemble/doesntexist`,
      form,
      {
        headers: { ...form.getHeaders(), authorization },
      },
    );

    expect(response).toMatchObject({
      status: 404,
      data: {
        statusCode: 404,
        error: 'Not Found',
        message: 'Block not found.',
      },
    });
  });

  it('should return an empty response on non-existant block stylesheets', async () => {
    const { id } = await App.create(
      {
        path: 'bar',
        definition: { name: 'Test App', defaultPage: 'Test Page' },
        vapidPublicKey: 'a',
        vapidPrivateKey: 'b',
        OrganizationId: organizationId,
      },
      { raw: true },
    );

    const response = await request.get(`/api/apps/${id}/style/block/@appsemble/doesntexist`);

    expect(response).toMatchObject({
      status: 200,
      headers: expect.objectContaining({
        'content-type': 'text/css; charset=utf-8',
      }),
      data: '',
    });
  });

  it('should not allow to update an app using non-existent blocks', async () => {
    const form = new FormData();
    form.append('organizationId', organizationId);
    form.append(
      'definition',
      JSON.stringify({
        name: 'Test App',
        defaultPage: 'Test Page',
        pages: [
          {
            name: 'Test Page',
            blocks: [
              {
                type: '@non/existent',
                version: '0.0.0',
              },
            ],
          },
        ],
      }),
    );

    const response = await request.patch('/api/apps/1', form, {
      headers: { ...form.getHeaders(), authorization },
    });

    expect(response).toMatchObject({
      status: 400,
      data: {},
    });
  });

  it('should not allow to update an app using non-existent block versions', async () => {
    const form = new FormData();
    form.append(
      'definition',
      JSON.stringify({
        name: 'Test App',
        defaultPage: 'Test Page',
        pages: [
          {
            name: 'Test Page',
            blocks: [
              {
                type: 'test',
                version: '0.0.1',
              },
            ],
          },
        ],
      }),
    );
    const response = await request.patch('/api/apps/1', form, {
      headers: { ...form.getHeaders(), authorization },
    });

    expect(response).toMatchObject({
      status: 400,
      data: {
        data: {
          'pages.0.blocks.0': 'Unknown block type “@appsemble/test”',
        },
        error: 'Bad Request',
        message: 'Block validation failed',
        statusCode: 400,
      },
    });
  });
});<|MERGE_RESOLUTION|>--- conflicted
+++ resolved
@@ -28,10 +28,6 @@
     db = await testSchema('apps');
 
     server = await createServer({ db });
-<<<<<<< HEAD
-    ({ App, AppBlockStyle, BlockDefinition, BlockVersion, Organization, User } = db.models);
-    request = await createInstance(server);
-=======
     ({
       App,
       AppBlockStyle,
@@ -41,22 +37,17 @@
       Organization,
       User,
     } = db.models);
->>>>>>> f4dbe20c
+    request = await createInstance(server);
   }, 10e3);
 
   beforeEach(async () => {
     clock = lolex.install();
 
     await truncate(db);
-<<<<<<< HEAD
     authorization = await testToken(server, db, 'apps:read apps:write');
-    organizationId = jwt.decode(authorization.substring(7)).user.organizations[0].id;
-=======
-    token = await testToken(request, server, db, 'apps:read apps:write');
-    const decodedToken = jwt.decode(token.substring(7));
+    const decodedToken = jwt.decode(authorization.substring(7));
     organizationId = decodedToken.user.organizations[0].id;
     userId = decodedToken.user.id;
->>>>>>> f4dbe20c
 
     await BlockDefinition.create({
       id: '@appsemble/test',
@@ -116,7 +107,6 @@
 
     const response = await request.get('/api/apps');
 
-<<<<<<< HEAD
     expect(response).toMatchObject({
       status: 200,
       data: [
@@ -130,9 +120,6 @@
           iconUrl: `/api/apps/${appA.id}/icon`,
           definition: appA.definition,
           OrganizationId: appA.OrganizationId,
-          yaml: `name: Test App
-defaultPage: Test Page
-`,
         },
         {
           id: appB.id,
@@ -144,43 +131,8 @@
           iconUrl: `/api/apps/${appB.id}/icon`,
           definition: appB.definition,
           OrganizationId: appB.OrganizationId,
-          yaml: `name: Another App
-defaultPage: Another Page
-`,
         },
       ],
-=======
-    expect(body).toHaveLength(2);
-    expect(body).toContainEqual({
-      id: appA.id,
-      $created: new Date(clock.now).toJSON(),
-      $updated: new Date(clock.now).toJSON(),
-      domain: null,
-      private: false,
-      path: 'test-app',
-      iconUrl: `/api/apps/${appA.id}/icon`,
-      definition: appA.definition,
-      rating: {
-        average: null,
-        count: 0,
-      },
-      OrganizationId: appA.OrganizationId,
-    });
-    expect(body).toContainEqual({
-      id: appB.id,
-      $created: new Date(clock.now).toJSON(),
-      $updated: new Date(clock.now).toJSON(),
-      domain: null,
-      private: false,
-      path: 'another-app',
-      iconUrl: `/api/apps/${appB.id}/icon`,
-      definition: appB.definition,
-      rating: {
-        average: null,
-        count: 0,
-      },
-      OrganizationId: appB.OrganizationId,
->>>>>>> f4dbe20c
     });
   });
 
@@ -207,7 +159,6 @@
       { raw: true },
     );
 
-<<<<<<< HEAD
     const response = await request.get('/api/apps');
     expect(response).toMatchObject({
       status: 200,
@@ -222,29 +173,8 @@
           iconUrl: `/api/apps/${appA.id}/icon`,
           definition: appA.definition,
           OrganizationId: appA.OrganizationId,
-          yaml: `name: Test App
-defaultPage: Test Page
-`,
         },
       ],
-=======
-    const { body } = await request(server).get('/api/apps');
-    expect(body).toHaveLength(1);
-    expect(body).toContainEqual({
-      id: appA.id,
-      $created: new Date(clock.now).toJSON(),
-      $updated: new Date(clock.now).toJSON(),
-      domain: null,
-      private: false,
-      path: 'test-app',
-      iconUrl: `/api/apps/${appA.id}/icon`,
-      definition: appA.definition,
-      rating: {
-        average: null,
-        count: 0,
-      },
-      OrganizationId: appA.OrganizationId,
->>>>>>> f4dbe20c
     });
   });
 
@@ -292,15 +222,16 @@
       description: 'This is a test rating',
     });
 
-    const { body } = await request(server).get('/api/apps');
-
-    expect(body).toHaveLength(3);
-    expect(body[0].id).toStrictEqual(appA.id);
-    expect(body[0].rating).toStrictEqual({ count: 2, average: 4.5 });
-    expect(body[1].id).toStrictEqual(appC.id);
-    expect(body[1].rating).toStrictEqual({ count: 1, average: 3 });
-    expect(body[2].id).toStrictEqual(appB.id);
-    expect(body[2].rating).toStrictEqual({ count: 0, average: null });
+    const response = await request.get('/api/apps');
+
+    expect(response).toMatchObject({
+      status: 200,
+      data: [
+        expect.objectContaining({ id: appA.id, rating: { count: 2, average: 4.5 } }),
+        expect.objectContaining({ id: appC.id, rating: { count: 1, average: 3 } }),
+        expect.objectContaining({ id: appB.id, rating: { count: 0, average: null } }),
+      ],
+    });
   });
 
   it('should return 404 when fetching a non-existent app', async () => {
@@ -325,7 +256,6 @@
       },
       { raw: true },
     );
-<<<<<<< HEAD
     const response = await request.get(`/api/apps/${appA.id}`);
 
     expect(response).toMatchObject({
@@ -341,24 +271,6 @@
         definition: appA.definition,
         OrganizationId: organizationId,
         yaml: `name: Test App
-=======
-    const { body } = await request(server).get(`/api/apps/${appA.id}`);
-    expect(body).toStrictEqual({
-      id: appA.id,
-      $created: new Date(clock.now).toJSON(),
-      $updated: new Date(clock.now).toJSON(),
-      domain: null,
-      private: false,
-      path: 'test-app',
-      iconUrl: `/api/apps/${appA.id}/icon`,
-      definition: appA.definition,
-      OrganizationId: organizationId,
-      rating: {
-        average: null,
-        count: 0,
-      },
-      yaml: `name: Test App
->>>>>>> f4dbe20c
 defaultPage: Test Page
 `,
       },
@@ -396,7 +308,6 @@
 
     const responseB = await request.get('/api/apps/me', { headers: { authorization } });
 
-<<<<<<< HEAD
     expect(responseA).toMatchObject({
       status: 200,
       data: [
@@ -410,9 +321,6 @@
           iconUrl: `/api/apps/${appA.id}/icon`,
           definition: appA.definition,
           OrganizationId: appA.OrganizationId,
-          yaml: `name: Test App
-defaultPage: Test Page
-`,
         },
       ],
     });
@@ -429,9 +337,6 @@
           iconUrl: `/api/apps/${appA.id}/icon`,
           definition: appA.definition,
           OrganizationId: appA.OrganizationId,
-          yaml: `name: Test App
-defaultPage: Test Page
-`,
         },
         {
           id: appB.id,
@@ -443,63 +348,9 @@
           iconUrl: `/api/apps/${appB.id}/icon`,
           definition: appB.definition,
           OrganizationId: appB.OrganizationId,
-          yaml: `name: Test App B
-defaultPage: Test Page
-`,
         },
       ],
     });
-=======
-    expect(requestA.body).toStrictEqual([
-      {
-        id: appA.id,
-        $created: new Date(clock.now).toJSON(),
-        $updated: new Date(clock.now).toJSON(),
-        domain: null,
-        private: false,
-        path: 'test-app',
-        iconUrl: `/api/apps/${appA.id}/icon`,
-        definition: appA.definition,
-        rating: {
-          average: null,
-          count: 0,
-        },
-        OrganizationId: appA.OrganizationId,
-      },
-    ]);
-    expect(requestB.body).toStrictEqual([
-      {
-        id: appA.id,
-        $created: new Date(clock.now).toJSON(),
-        $updated: new Date(clock.now).toJSON(),
-        domain: null,
-        private: false,
-        path: 'test-app',
-        iconUrl: `/api/apps/${appA.id}/icon`,
-        definition: appA.definition,
-        rating: {
-          average: null,
-          count: 0,
-        },
-        OrganizationId: appA.OrganizationId,
-      },
-      {
-        id: appB.id,
-        $created: new Date(clock.now).toJSON(),
-        $updated: new Date(clock.now).toJSON(),
-        domain: null,
-        private: false,
-        path: 'test-app-b',
-        iconUrl: `/api/apps/${appB.id}/icon`,
-        definition: appB.definition,
-        rating: {
-          average: null,
-          count: 0,
-        },
-        OrganizationId: appB.OrganizationId,
-      },
-    ]);
->>>>>>> f4dbe20c
   });
 
   it('should create an app', async () => {
@@ -526,28 +377,6 @@
     const createdResponse = await request.post('/api/apps', form, {
       headers: { ...form.getHeaders(), authorization },
     });
-<<<<<<< HEAD
-=======
-    const { body: retrieved } = await request(server).get(`/api/apps/${created.id}`);
-    expect(retrieved).toStrictEqual({
-      ...created,
-      OrganizationId: organizationId,
-      rating: { average: null, count: 0 },
-    });
-  });
-
-  it('should not allow an upload without an app when creating an app', async () => {
-    const response = await request(server)
-      .post('/api/apps')
-      .set('Authorization', token)
-      .attach('style', Buffer.from('body { color: red; }'), {
-        contentType: 'text/css',
-        filename: 'style.css',
-      });
-
-    expect(response.status).toBe(400);
-  });
->>>>>>> f4dbe20c
 
     expect(createdResponse).toMatchObject({
       status: 201,
@@ -586,7 +415,13 @@
       },
     });
     const { data: retrieved } = await request.get(`/api/apps/${createdResponse.data.id}`);
-    expect(retrieved).toStrictEqual(createdResponse.data);
+    expect(retrieved).toStrictEqual({
+      ...createdResponse.data,
+      rating: {
+        average: null,
+        count: 0,
+      },
+    });
   });
 
   it('should not allow an upload without an app when creating an app', async () => {
@@ -896,150 +731,6 @@
       data: expect.objectContaining({
         path: expect.stringMatching(/test-app-(\w){10}/),
       }),
-    });
-  });
-
-  it('should fetch app ratings', async () => {
-    const app = await App.create(
-      {
-        path: 'test-app',
-        definition: { name: 'Test App', defaultPage: 'Test Page' },
-        vapidPublicKey: 'a',
-        vapidPrivateKey: 'b',
-        OrganizationId: organizationId,
-      },
-      { raw: true },
-    );
-
-    const userB = await User.create();
-    await AppRating.create({
-      AppId: app.id,
-      UserId: userId,
-      rating: 5,
-      description: 'This app is great!',
-    });
-    await AppRating.create({
-      AppId: app.id,
-      UserId: userB.id,
-      rating: 2,
-      description: 'This app is so-so..',
-    });
-
-    const response = await request(server).get(`/api/apps/${app.id}/ratings`);
-    expect(response).toMatchObject({
-      status: 200,
-      body: [
-        {
-          UserId: userId,
-          name: 'Test User',
-          rating: 5,
-          description: 'This app is great!',
-          $created: new Date(clock.now).toJSON(),
-          $updated: new Date(clock.now).toJSON(),
-        },
-        {
-          UserId: userB.id,
-          name: null,
-          rating: 2,
-          description: 'This app is so-so..',
-          $created: new Date(clock.now).toJSON(),
-          $updated: new Date(clock.now).toJSON(),
-        },
-      ],
-    });
-  });
-
-  it('should rate an app', async () => {
-    const app = await App.create(
-      {
-        path: 'test-app',
-        definition: { name: 'Test App', defaultPage: 'Test Page' },
-        vapidPublicKey: 'a',
-        vapidPrivateKey: 'b',
-        OrganizationId: organizationId,
-      },
-      { raw: true },
-    );
-
-    const response = await request(server)
-      .post(`/api/apps/${app.id}/ratings`)
-      .set('Authorization', token)
-      .send({ rating: 5, description: 'This app is great!' });
-
-    expect(response).toMatchObject({
-      status: 200,
-      body: {
-        UserId: userId,
-        rating: 5,
-        description: 'This app is great!',
-        $created: new Date(clock.now).toJSON(),
-        $updated: new Date(clock.now).toJSON(),
-      },
-    });
-  });
-
-  it('should replace existing ratings on app', async () => {
-    const app = await App.create(
-      {
-        path: 'test-app',
-        definition: { name: 'Test App', defaultPage: 'Test Page' },
-        vapidPublicKey: 'a',
-        vapidPrivateKey: 'b',
-        OrganizationId: organizationId,
-      },
-      { raw: true },
-    );
-
-    await AppRating.create({
-      AppId: app.id,
-      UserId: userId,
-      rating: 5,
-      description: 'This app is great!',
-    });
-
-    const responseA = await request(server).get(`/api/apps/${app.id}/ratings`);
-    clock.tick(20e3);
-    const responseB = await request(server)
-      .post(`/api/apps/${app.id}/ratings`)
-      .set('Authorization', token)
-      .send({ rating: 2, description: 'This app is so-so..' });
-    const responseC = await request(server).get(`/api/apps/${app.id}/ratings`);
-
-    expect(responseA).toMatchObject({
-      status: 200,
-      body: [
-        {
-          UserId: userId,
-          rating: 5,
-          description: 'This app is great!',
-          $created: new Date(0).toJSON(),
-          $updated: new Date(0).toJSON(),
-        },
-      ],
-    });
-
-    expect(responseB).toMatchObject({
-      status: 200,
-      body: {
-        UserId: userId,
-        rating: 2,
-        description: 'This app is so-so..',
-        $created: new Date(0).toJSON(),
-        $updated: new Date(clock.now).toJSON(),
-      },
-    });
-
-    expect(responseC).toMatchObject({
-      status: 200,
-      body: [
-        {
-          UserId: userId,
-          rating: 2,
-          description: 'This app is so-so..',
-          $created: new Date(0).toJSON(),
-          $updated: new Date(clock.now).toJSON(),
-        },
-      ],
     });
   });
 
