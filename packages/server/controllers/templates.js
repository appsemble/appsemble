--- conflicted
+++ resolved
@@ -44,16 +44,9 @@
         ...template.definition,
         description,
         name: name || template,
-<<<<<<< HEAD
-        private: isPrivate,
-      },
-      OrganizationId: organizationId,
-      path,
-=======
       },
       private: Boolean(isPrivate),
       OrganizationId: organizationId,
->>>>>>> 9c9fa982
       ...(resources && {
         Resources: [].concat(
           ...Object.keys(template.resources).map(key =>
@@ -63,33 +56,6 @@
       }),
     };
 
-<<<<<<< HEAD
-    let record;
-    for (let i = 2; i < 12; i += 1) {
-      try {
-        // eslint-disable-next-line no-await-in-loop
-        record = await App.create(result, { include: [Resource] });
-
-        if (record) {
-          break;
-        }
-      } catch (ex) {
-        if (ex instanceof UniqueConstraintError) {
-          result.path = `${path}-${i}`;
-        } else {
-          throw ex;
-        }
-      }
-    }
-
-    if (!record) {
-      // Fallback if a suitable ID could not be found after trying for a while
-      result.path = `${path}-${crypto.randomBytes(5).toString('hex')}`;
-      record = await App.create(result, { include: [Resource] });
-    }
-
-    await record.createAppNotificationKey(generateVapidToken());
-=======
     for (let i = 1; i < 11; i += 1) {
       const p = i === 1 ? path : `${path}-${i}`;
       // eslint-disable-next-line no-await-in-loop
@@ -105,8 +71,8 @@
       result.path = `${path}-${crypto.randomBytes(5).toString('hex')}`;
     }
 
-    const record = await App.create(result, { raw: true, include: [Resource] });
->>>>>>> 9c9fa982
+    const record = await App.create(result, { include: [Resource] });
+    await record.createAppNotificationKey(generateVapidToken());
 
     ctx.body = getAppFromRecord(record);
     ctx.status = 201;
