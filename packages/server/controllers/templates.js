--- conflicted
+++ resolved
@@ -1,9 +1,4 @@
-<<<<<<< HEAD
-import { normalize } from '@appsemble/utils';
-import { permissions } from '@appsemble/utils/constants/roles';
-=======
 import { normalize, permissions } from '@appsemble/utils';
->>>>>>> 972079f3
 import Boom from '@hapi/boom';
 import crypto from 'crypto';
 import { col, fn, UniqueConstraintError } from 'sequelize';
@@ -61,11 +56,7 @@
     throw Boom.forbidden('User does not belong in this organization.');
   }
 
-<<<<<<< HEAD
-  await checkRole(ctx, template.OrganizationId, permissions.EditApps);
-=======
   await checkRole(ctx, organizationId, permissions.CreateApps);
->>>>>>> 972079f3
 
   if (!template) {
     throw Boom.notFound(`Template with ID ${templateId} does not exist.`);
