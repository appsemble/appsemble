import { defaultLocale, type NotifyActionDefinition, remap } from '@appsemble/lang-sdk';
import { getRemapperContext } from '@appsemble/node-utils';

import { type ServerActionParameters } from './index.js';
<<<<<<< HEAD
import { getAppDB } from '../../models/index.js';
import { sendNotification } from '../sendNotification.js';
=======
>>>>>>> b2d3f019

export async function notify({
  action,
  app,
  context,
  data,
  internalContext,
  options,
}: ServerActionParameters<NotifyActionDefinition>): Promise<any> {
<<<<<<< HEAD
  const { AppSubscription } = await getAppDB(app.id);
=======
  const { sendNotifications } = options;

>>>>>>> b2d3f019
  const remapperContext = await getRemapperContext(
    app.toJSON(),
    app.definition.defaultLanguage || defaultLocale,
    options,
    context,
  );

<<<<<<< HEAD
  const to = remap(action.to, data, remapperContext) as string;

  await app?.reload({ attributes: ['id', 'definition', 'vapidPrivateKey', 'vapidPublicKey'] });
  const appSubscriptions = await AppSubscription.findAll({
    attributes: ['id', 'auth', 'p256dh', 'endpoint'],
    ...(to === 'all' ? {} : { where: { AppMemberId: to } }),
=======
  Object.assign(remapperContext, {
    history: internalContext?.history ?? [],
>>>>>>> b2d3f019
  });

  const to = remap(action.to, data, remapperContext) as string;
  const title = remap(action.title, data, remapperContext) as string;
  const body = remap(action.body, data, remapperContext) as string;

<<<<<<< HEAD
  for (const subscription of appSubscriptions) {
    sendNotification(app, subscription, { title, body });
  }
=======
  await sendNotifications({ app: app.toJSON(), to, title, body });

>>>>>>> b2d3f019
  return data;
}<|MERGE_RESOLUTION|>--- conflicted
+++ resolved
@@ -2,11 +2,6 @@
 import { getRemapperContext } from '@appsemble/node-utils';
 
 import { type ServerActionParameters } from './index.js';
-<<<<<<< HEAD
-import { getAppDB } from '../../models/index.js';
-import { sendNotification } from '../sendNotification.js';
-=======
->>>>>>> b2d3f019
 
 export async function notify({
   action,
@@ -16,12 +11,9 @@
   internalContext,
   options,
 }: ServerActionParameters<NotifyActionDefinition>): Promise<any> {
-<<<<<<< HEAD
-  const { AppSubscription } = await getAppDB(app.id);
-=======
   const { sendNotifications } = options;
 
->>>>>>> b2d3f019
+
   const remapperContext = await getRemapperContext(
     app.toJSON(),
     app.definition.defaultLanguage || defaultLocale,
@@ -29,30 +21,15 @@
     context,
   );
 
-<<<<<<< HEAD
-  const to = remap(action.to, data, remapperContext) as string;
-
-  await app?.reload({ attributes: ['id', 'definition', 'vapidPrivateKey', 'vapidPublicKey'] });
-  const appSubscriptions = await AppSubscription.findAll({
-    attributes: ['id', 'auth', 'p256dh', 'endpoint'],
-    ...(to === 'all' ? {} : { where: { AppMemberId: to } }),
-=======
   Object.assign(remapperContext, {
     history: internalContext?.history ?? [],
->>>>>>> b2d3f019
   });
 
   const to = remap(action.to, data, remapperContext) as string;
   const title = remap(action.title, data, remapperContext) as string;
   const body = remap(action.body, data, remapperContext) as string;
 
-<<<<<<< HEAD
-  for (const subscription of appSubscriptions) {
-    sendNotification(app, subscription, { title, body });
-  }
-=======
   await sendNotifications({ app: app.toJSON(), to, title, body });
 
->>>>>>> b2d3f019
   return data;
 }