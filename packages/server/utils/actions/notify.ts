<<<<<<< HEAD
import { getRemapperContext } from '@appsemble/node-utils';
import { NotifyActionDefinition } from '@appsemble/types';
=======
import { type NotifyActionDefinition } from '@appsemble/types';
>>>>>>> 0ce62a26
import { defaultLocale, remap } from '@appsemble/utils';

import { type ServerActionParameters } from './index.js';
import { AppSubscription } from '../../models/index.js';
import { sendNotification } from '../sendNotification.js';

export async function notify({
  action,
  app,
  context,
  data,
  options,
  user,
}: ServerActionParameters<NotifyActionDefinition>): Promise<any> {
  const remapperContext = await getRemapperContext(
    app.toJSON(),
    app.definition.defaultLanguage || defaultLocale,
    user && {
      sub: user.id,
      name: user.name,
      email: user.primaryEmail,
      email_verified: Boolean(user.EmailAuthorizations?.[0]?.verified),
      zoneinfo: user.timezone,
    },
    options,
    context,
  );

  const to = remap(action.to, data, remapperContext) as string;

  await app?.reload({
    attributes: ['id', 'definition', 'vapidPrivateKey', 'vapidPublicKey'],
    include: [
      to === 'all'
        ? {
            model: AppSubscription,
            attributes: ['id', 'auth', 'p256dh', 'endpoint'],
          }
        : {
            model: AppSubscription,
            attributes: ['id', 'auth', 'p256dh', 'endpoint'],
            required: false,
            where: {
              UserId: to,
            },
          },
    ],
  });

  const title = remap(action.title, data, remapperContext) as string;
  const body = remap(action.body, data, remapperContext) as string;

  for (const subscription of app.AppSubscriptions) {
    sendNotification(app, subscription, { title, body });
  }
  return data;
}<|MERGE_RESOLUTION|>--- conflicted
+++ resolved
@@ -1,9 +1,5 @@
-<<<<<<< HEAD
 import { getRemapperContext } from '@appsemble/node-utils';
-import { NotifyActionDefinition } from '@appsemble/types';
-=======
 import { type NotifyActionDefinition } from '@appsemble/types';
->>>>>>> 0ce62a26
 import { defaultLocale, remap } from '@appsemble/utils';
 
 import { type ServerActionParameters } from './index.js';
