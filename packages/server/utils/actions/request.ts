--- conflicted
+++ resolved
@@ -7,12 +7,7 @@
 import { defaultLocale, formatRequestAction, remap } from '@appsemble/utils';
 import axios from 'axios';
 
-<<<<<<< HEAD
-import { ServerActionParameters } from './index.js';
-=======
 import { type ServerActionParameters } from './index.js';
-import { getRemapperContext } from '../app.js';
->>>>>>> 0ce62a26
 
 export async function request({
   action,
