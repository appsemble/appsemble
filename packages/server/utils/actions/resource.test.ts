--- conflicted
+++ resolved
@@ -16,13 +16,6 @@
 
 let mailer: Mailer;
 
-<<<<<<< HEAD
-beforeEach(async () => {
-  setArgv({ host: 'https://example.com' });
-  mailer = new Mailer(argv);
-  await Organization.create({ id: 'testorg' });
-  import.meta.jest.useFakeTimers({ now: new Date('2022-02-02T22:22:22Z') });
-=======
 const exampleApp = (orgId: string, action: ActionDefinition, path = 'test-app'): Promise<App> =>
   App.create({
     OrganizationId: orgId,
@@ -135,7 +128,6 @@
 
 afterAll(() => {
   vi.useRealTimers();
->>>>>>> 0c3a01d4
 });
 
 describe('resource.query', () => {
