--- conflicted
+++ resolved
@@ -5,11 +5,8 @@
 import { App } from '../../models/App.js';
 import { Organization } from '../../models/Organization.js';
 import { Resource } from '../../models/Resource.js';
-<<<<<<< HEAD
+import { ResourceVersion } from '../../models/ResourceVersion.js';
 import { options } from '../../options/options.js';
-=======
-import { ResourceVersion } from '../../models/ResourceVersion.js';
->>>>>>> 9d92855a
 import { handleAction } from '../action.js';
 import { argv, setArgv } from '../argv.js';
 import { Mailer } from '../email/Mailer.js';
@@ -229,6 +226,8 @@
       action,
       mailer,
       data: { id: 1 },
+      options,
+      context: {} as any,
     });
 
     expect(result).toStrictEqual({
@@ -264,6 +263,8 @@
       action,
       mailer,
       data: { id: 1 },
+      options,
+      context: {} as any,
     });
 
     expect(result).toStrictEqual({ fullName: 'Spongebob Squarepants' });
@@ -293,6 +294,8 @@
         action,
         mailer,
         data: {},
+        options,
+        context: {} as any,
       }),
     ).rejects.toThrow('Missing id');
 
@@ -334,6 +337,8 @@
         action,
         mailer,
         data: { id: 72_183 },
+        options,
+        context: {} as any,
       }),
     ).rejects.toThrow('Resource not found');
 
@@ -370,6 +375,8 @@
         firstName: 'Spongebob',
         lastName: 'Squarepants',
       },
+      options,
+      context: {} as any,
     });
 
     expect(result).toStrictEqual({
@@ -401,6 +408,8 @@
       action,
       mailer,
       data: {},
+      options,
+      context: {} as any,
     });
 
     expect(result).toStrictEqual({
@@ -428,6 +437,8 @@
         data: {
           firstName: 'Spongebob',
         },
+        options,
+        context: {} as any,
       }),
     ).rejects.toThrow('Resource validation failed');
   });
@@ -447,6 +458,8 @@
         action,
         mailer,
         data: {},
+        options,
+        context: {} as any,
       }),
     ).rejects.toThrow('App does not have resources called testResourceC');
 
@@ -470,6 +483,8 @@
       data: {
         foo: 'bar',
       },
+      options,
+      context: {} as any,
     });
 
     expect(result).toStrictEqual({
@@ -498,6 +513,8 @@
         foo: 'bar',
         $expires: '1970-01-01T00:05:00.000Z',
       },
+      options,
+      context: {} as any,
     });
 
     expect(result).toStrictEqual({
@@ -530,6 +547,8 @@
           foo: 'bar',
           $expires: '1970-01-01T00:05:00.000Z',
         },
+        options,
+        context: {} as any,
       }),
     ).rejects.toThrow('Resource validation failed');
   });
@@ -557,6 +576,8 @@
           lastName: 'Star',
         },
       ],
+      options,
+      context: {} as any,
     });
 
     expect(result).toStrictEqual([
@@ -606,6 +627,8 @@
         firstName: 'Patrick',
         lastName: 'Star',
       },
+      options,
+      context: {} as any,
     });
 
     expect(result).toStrictEqual({
@@ -647,6 +670,8 @@
       action,
       mailer,
       data: {},
+      options,
+      context: {} as any,
     });
 
     expect(result).toStrictEqual({
@@ -687,6 +712,8 @@
         action,
         mailer,
         data: {},
+        options,
+        context: {} as any,
       }),
     ).rejects.toThrow('Missing id');
 
@@ -742,6 +769,8 @@
         data: {
           id: 8132,
         },
+        options,
+        context: {} as any,
       }),
     ).rejects.toThrow('Resource not found');
 
@@ -792,6 +821,8 @@
         data: {
           id: 1,
         },
+        options,
+        context: {} as any,
       }),
     ).rejects.toThrow('Resource not found');
 
@@ -837,6 +868,8 @@
         data: {
           id: 1,
         },
+        options,
+        context: {} as any,
       }),
     ).rejects.toThrow('Resource not found');
 
@@ -881,6 +914,8 @@
           id: 1,
           firstName: 'Spongebob',
         },
+        options,
+        context: {} as any,
       }),
     ).rejects.toThrow('Resource validation failed');
   });
@@ -913,6 +948,8 @@
         lastName: 'Tentacles',
         $clonable: true,
       },
+      options,
+      context: {} as any,
     });
 
     await resource.reload();
@@ -954,6 +991,8 @@
         foo: 'updated',
         $expires: '1970-01-01T00:07:00.000Z',
       },
+      options,
+      context: {} as any,
     });
 
     expect(result).toStrictEqual({
@@ -995,6 +1034,8 @@
           foo: 'updated',
           $expires: '1970-01-01T00:07:00.000Z',
         },
+        options,
+        context: {} as any,
       }),
     ).rejects.toThrow('Resource validation failed');
   });
@@ -1027,6 +1068,8 @@
         lastName: 'Tentacles',
         $clonable: true,
       },
+      options,
+      context: {} as any,
     });
 
     expect(result).toStrictEqual({
@@ -1067,6 +1110,8 @@
         id: 1,
         string: 'rev2',
       },
+      options,
+      context: {} as any,
     });
 
     expect(result).toStrictEqual({
@@ -1115,6 +1160,8 @@
         id: 1,
         string: 'rev2',
       },
+      options,
+      context: {} as any,
     });
 
     expect(result).toStrictEqual({
@@ -1163,6 +1210,8 @@
         id: 1,
         string: 'rev2',
       },
+      options,
+      context: {} as any,
     });
 
     expect(result).toStrictEqual({
@@ -1214,6 +1263,8 @@
         id: 1,
         firstName: 'Squidward',
       },
+      options,
+      context: {} as any,
     });
 
     expect(result).toStrictEqual({
@@ -1254,6 +1305,8 @@
       action,
       mailer,
       data: {},
+      options,
+      context: {} as any,
     });
 
     expect(result).toStrictEqual({
@@ -1294,6 +1347,8 @@
         action,
         mailer,
         data: {},
+        options,
+        context: {} as any,
       }),
     ).rejects.toThrow('Missing id');
 
@@ -1349,6 +1404,8 @@
         data: {
           id: 8132,
         },
+        options,
+        context: {} as any,
       }),
     ).rejects.toThrow('Resource not found');
 
@@ -1399,6 +1456,8 @@
         data: {
           id: 1,
         },
+        options,
+        context: {} as any,
       }),
     ).rejects.toThrow('Resource not found');
 
@@ -1444,6 +1503,8 @@
         data: {
           id: 1,
         },
+        options,
+        context: {} as any,
       }),
     ).rejects.toThrow('Resource not found');
 
@@ -1488,6 +1549,8 @@
           id: 1,
           firstName: 'Spongebob',
         },
+        options,
+        context: {} as any,
       }),
     ).rejects.toThrow('App does not have resources called testResourceC');
   });
@@ -1518,6 +1581,8 @@
         id: 1,
         firstName: 'Squidward',
       },
+      options,
+      context: {} as any,
     });
 
     expect(result).toStrictEqual({
@@ -1556,6 +1621,8 @@
         firstName: 'Squidward',
         $clonable: true,
       },
+      options,
+      context: {} as any,
     });
 
     await resource.reload();
@@ -1597,6 +1664,8 @@
         foo: 'updated',
         $expires: '1970-01-01T00:07:00.000Z',
       },
+      options,
+      context: {} as any,
     });
 
     expect(result).toStrictEqual({
@@ -1638,6 +1707,8 @@
           foo: 'updated',
           $expires: '1970-01-01T00:07:00.000Z',
         },
+        options,
+        context: {} as any,
       }),
     ).rejects.toThrow('Resource validation failed');
   });
@@ -1669,6 +1740,8 @@
         firstName: 'Squidward',
         $clonable: true,
       },
+      options,
+      context: {} as any,
     });
 
     expect(result).toStrictEqual({
@@ -1709,6 +1782,8 @@
         id: 1,
         string: 'rev2',
       },
+      options,
+      context: {} as any,
     });
 
     expect(result).toStrictEqual({
@@ -1757,6 +1832,8 @@
         id: 1,
         string: 'rev2',
       },
+      options,
+      context: {} as any,
     });
 
     expect(result).toStrictEqual({
@@ -1805,6 +1882,8 @@
         id: 1,
         string: 'rev2',
       },
+      options,
+      context: {} as any,
     });
 
     expect(result).toStrictEqual({
@@ -1860,6 +1939,8 @@
       data: {
         id: 1,
       },
+      options,
+      context: {} as any,
     });
 
     const remainingResources = await Resource.findAll();
@@ -1908,6 +1989,8 @@
       data: {
         id: 1,
       },
+      options,
+      context: {} as any,
     });
 
     const remainingResources = await Resource.findAll();
@@ -1955,6 +2038,8 @@
         action,
         mailer,
         data: {},
+        options,
+        context: {} as any,
       }),
     ).rejects.toThrow('Missing id');
 
@@ -2010,6 +2095,8 @@
         data: {
           id: 8132,
         },
+        options,
+        context: {} as any,
       }),
     ).rejects.toThrow('Resource not found');
 
@@ -2060,6 +2147,8 @@
         data: {
           id: 1,
         },
+        options,
+        context: {} as any,
       }),
     ).rejects.toThrow('Resource not found');
 
@@ -2105,6 +2194,8 @@
         data: {
           id: 1,
         },
+        options,
+        context: {} as any,
       }),
     ).rejects.toThrow('Resource not found');
 
