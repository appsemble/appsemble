#!/usr/bin/env node
import { loggerMiddleware } from '@appsemble/node-utils';
import faPkg from '@fortawesome/fontawesome-free/package.json';
import Koa from 'koa';
import compress from 'koa-compress';
import mount from 'koa-mount';
import koaQuerystring from 'koa-qs';
import range from 'koa-range';
import session from 'koa-session';
import serve from 'koa-static';
import koasBodyParser from 'koas-body-parser';
import koas from 'koas-core';
import koasOAuth2Server from 'koas-oauth2-server';
import koasOperations from 'koas-operations';
import koasParameters from 'koas-parameters';
import koasSerializer from 'koas-serializer';
import koasSpecHandler from 'koas-spec-handler';
import koasStatusCode from 'koas-status-code';
import koasSwaggerUI from 'koas-swagger-ui';
import path from 'path';
import raw from 'raw-body';

import api from '../api';
import * as operations from '../controllers';
import appMapper from '../middleware/appMapper';
import boom from '../middleware/boom';
import frontend from '../middleware/frontend';
import oauth2 from '../middleware/oauth2';
import tinyRouter from '../middleware/tinyRouter';
import { appRouter, editorRouter, fallbackRouter } from '../routes';
import bulmaHandler from '../routes/bulmaHandler';
import Mailer from './email/Mailer';
import oauth2Model from './oauth2Model';

export default async function createServer({
  app = new Koa(),
  argv = {},
  db,
  secret = 'appsemble',
  webpackConfigs,
}) {
  // eslint-disable-next-line no-param-reassign
  app.keys = [secret];
  app.use(loggerMiddleware());
  app.use(session(app));

  app.use(boom());
  app.use(range);
  Object.assign(app.context, { argv, db, mailer: new Mailer(argv) });

  if (argv.oauthGitlabKey || argv.oauthGoogleKey) {
    app.use(oauth2(argv));
  }

  koaQuerystring(app);

  if (process.env.NODE_ENV === 'production') {
    app.use(compress());
  }

  app.use(
    mount(
      `/fa/${faPkg.version}`,
      serve(path.dirname(require.resolve('@fortawesome/fontawesome-free/package.json'))),
    ),
  );

  app.use(
    tinyRouter([
      {
        route: /^\/bulma/,
        get: bulmaHandler,
      },
    ]),
  );

  app.use(
    await koas(api(), [
      koasSpecHandler(),
      koasSwaggerUI({ url: '/api-explorer' }),
      koasOAuth2Server(oauth2Model({ db, secret })),
      koasParameters(),
      koasBodyParser({
        '*/*': (body, mediaTypeObject, ctx) =>
          raw(body, {
            length: ctx.request.length,
          }),
      }),
      koasSerializer(),
      koasStatusCode(),
      koasOperations({ operations }),
    ]),
  );

  if (process.env.NODE_ENV !== 'test') {
    app.use(await frontend(webpackConfigs));
  }

<<<<<<< HEAD
  app.use(routes);
=======
  app.use(appMapper(editorRouter, appRouter, fallbackRouter));
>>>>>>> dc412235

  return app.callback();
}<|MERGE_RESOLUTION|>--- conflicted
+++ resolved
@@ -96,11 +96,7 @@
     app.use(await frontend(webpackConfigs));
   }
 
-<<<<<<< HEAD
-  app.use(routes);
-=======
   app.use(appMapper(editorRouter, appRouter, fallbackRouter));
->>>>>>> dc412235
 
   return app.callback();
 }