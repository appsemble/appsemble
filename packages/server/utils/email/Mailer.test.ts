--- conflicted
+++ resolved
@@ -1,13 +1,10 @@
-import { createServer } from '@appsemble/node-utils/createServer.js';
+import { createServer } from '@appsemble/node-utils';
 import { defaultLocale } from '@appsemble/utils';
 import { setTestApp } from 'axios-test-instance';
 import { type Transporter } from 'nodemailer';
 
-<<<<<<< HEAD
+import { Mailer } from './Mailer.js';
 import * as controllers from '../../controllers/index.js';
-=======
-import { Mailer } from './Mailer.js';
->>>>>>> 0ce62a26
 import { App, AppMessages, Organization } from '../../models/index.js';
 import { appRouter } from '../../routes/appRouter/index.js';
 import { argv, setArgv } from '../argv.js';
