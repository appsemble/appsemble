import { createReadStream, existsSync } from 'node:fs';
import { mkdir, readdir, readFile, rm } from 'node:fs/promises';
import { basename, extname, join, relative, resolve as resolvePath } from 'node:path';
import { inspect } from 'node:util';

import {
  AppsembleError,
  getWorkspaces,
  logger,
  opendirSafe,
  readData,
  writeData,
} from '@appsemble/node-utils';
<<<<<<< HEAD
import { BlockConfig, BlockManifest } from '@appsemble/types';
=======
import { type BlockConfig } from '@appsemble/types';
>>>>>>> 0ce62a26
import { compareStrings } from '@appsemble/utils';
import axios from 'axios';
import chalk from 'chalk';
import { cosmiconfig } from 'cosmiconfig';
import FormData from 'form-data';
import { type PackageJson } from 'type-fest';
import webpack, { type Stats } from 'webpack';

import { getBlockConfigFromTypeScript } from './getBlockConfigFromTypeScript.js';
import { loadWebpackConfig } from './loadWebpackConfig.js';
import { processCss } from './processCss.js';

/**
 * Builds a block using Webpack.
 *
 * @param config The config of the block to build.
 * @returns The Webpack stats object.
 */
export async function buildBlock(config: BlockConfig): Promise<Stats> {
  const conf = await loadWebpackConfig(config, 'production', join(config.dir, config.output));

  if (existsSync(conf.output.path)) {
    logger.warn(`Removing ${conf.output.path}`);
    await rm(conf.output.path, { force: true, recursive: true });
  }
  logger.info(`Building ${config.name}@${config.version} 🔨`);

  const compiler = webpack(conf);
  return new Promise((resolve, reject) => {
    compiler.run((err, stats) => {
      if (err) {
        reject(err);
      } else if (stats.hasErrors()) {
        reject(new AppsembleError(stats.toString({ colors: true })));
      } else {
        logger.verbose(stats.toString({ colors: true }));
        resolve(stats);
      }
    });
  });
}

/**
 * Get the block configuration from a block directory.
 *
 * @param dir The directory in which to search for the configuration file.
 * @returns The block configuration.
 */
export async function getBlockConfig(dir: string): Promise<BlockConfig> {
  const explorer = cosmiconfig('appsemble', { stopDir: dir });
  const found = await explorer.search(dir);
  if (!found) {
    throw new AppsembleError(`No Appsemble configuration file found searching ${dir}`);
  }
  const { config, filepath } = found;
  logger.info(`Found configuration file: ${filepath}`);
  const [pkg] = await readData<PackageJson>(join(dir, 'package.json'));
  if (!pkg.private) {
    logger.warn(
      `It is ${chalk.underline.yellow('highly recommended')} to set “${chalk.green(
        '"private"',
      )}: ${chalk.cyan('true')}” in package.json`,
    );
  }
  let longDescription: string;
  if (existsSync(join(dir, 'README.md'))) {
    longDescription = await readFile(join(dir, 'README.md'), 'utf8');
  }

  const result = {
    description: pkg.description,
    longDescription,
    name: pkg.name,
    version: pkg.version,
    webpack: undefined,
    ...config,
    dir,
  };
  logger.verbose(`Resolved block configuration: ${inspect(result, { colors: true })}`);
  return result;
}

/**
 * Discover Appsemble blocks based on workspaces in a monorepo.
 *
 * Both Lerna and Yarn workspaces are supported.
 *
 * @param root The project root in which to find workspaces.
 * @returns Discovered Appsemble blocks.
 */
export async function discoverBlocks(root: string): Promise<BlockConfig[]> {
  const dirs = await getWorkspaces(root);
  const manifests = await Promise.all(
    dirs
      .concat(root)
      .map((path) => getBlockConfig(path))
      // Ignore non-block workspaces.
      .map((p) => p.catch(() => null)),
  );
  return manifests.filter(Boolean);
}

/**
 * Configure the payload for a new block version upload.
 *
 * @param config The block configuration
 * @returns The payload that should be sent to the version endpoint.
 */
export async function makePayload(config: BlockConfig): Promise<[FormData, BlockManifest]> {
  const { dir, output } = config;
  const distPath = resolvePath(dir, output);
  const form = new FormData();
  const gatheredData: BlockManifest = {} as BlockManifest;
  const { description, layout, longDescription, name, version, visibility } = config;
  const { actions, events, messages, parameters } = getBlockConfigFromTypeScript(config);
  const files = await readdir(dir);
  const icon = files.find((entry) => entry.match(/^icon\.(png|svg)$/));

  function append(field: string, value: any): void {
    if (value) {
      const serialized = typeof value === 'string' ? value : JSON.stringify(value);
      logger.verbose(`Using ${field}: ${inspect(value, { colors: true, depth: 20 })}`);
      form.append(field, serialized);
    } else {
      logger.silly(`Skipping parameter ${field}`);
    }
  }

  append('actions', actions);
  gatheredData.actions = actions;

  append('description', description);
  gatheredData.description = description;

  append('longDescription', longDescription);
  gatheredData.longDescription = longDescription;

  append('events', events);
  gatheredData.events = events;

  append('layout', layout);
  gatheredData.layout = layout;

  if (visibility) {
    append('visibility', visibility);
    gatheredData.visibility = visibility;
  }

  append('name', name);
  gatheredData.name = name;

  append('parameters', parameters);
  gatheredData.parameters = parameters;

  append('version', version);
  gatheredData.version = version;

  if (icon) {
    const iconPath = join(dir, icon);
    logger.info(`Using icon: ${iconPath}`);
    form.append('icon', createReadStream(iconPath));
    gatheredData.iconUrl = basename(iconPath, extname(iconPath));
  }

  if (messages) {
    if (!files.includes('i18n')) {
      throw new AppsembleError(
        'This block has messages defined, but the message files could not be found. Try running extract-messages',
      );
    }

    const messageKeys = Object.keys(messages).sort(compareStrings);
    const messagesResult: Record<string, Record<string, string>> = {};
    const messagesPath = join(dir, 'i18n');

    const translations = (await readdir(messagesPath)).map((language) => language.toLowerCase());
    if (!translations.includes('en.json')) {
      throw new AppsembleError('Could not find ‘en.json’. Try running extract-messages');
    }

    const duplicates = translations.filter(
      (language, index) => translations.indexOf(language) !== index,
    );

    if (duplicates.length) {
      throw new AppsembleError(`Found duplicate language codes: ‘${duplicates.join('’, ')}`);
    }

    for (const languageFile of translations.filter((t) => t.endsWith('.json'))) {
      const language = basename(languageFile, '.json');
      const languagePath = join(messagesPath, languageFile);
      const [m] = await readData<Record<string, string>>(languagePath);
      const languageKeys = Object.keys(m).sort(compareStrings);

      if (
        languageKeys.length !== messageKeys.length ||
        languageKeys.some((key) => !messageKeys.includes(key))
      ) {
        throw new AppsembleError(
          `‘${languagePath}’ contains mismatching message keys. Try running extract-messages`,
        );
      }

      logger.info(`Including ${language} translations from ‘${languagePath}’`);
      messagesResult[language] = m;
    }

    form.append('messages', JSON.stringify(messagesResult));
    gatheredData.messages = messagesResult;
  }

  if (files.includes('examples')) {
    await opendirSafe(
      join(dir, 'examples'),
      async (file, stat) => {
        if (!stat.isFile() || !file.endsWith('.yaml')) {
          throw new AppsembleError(`Expected ${file} to be a YAML file`);
        }
        logger.info(`Adding example file ${file}`);
        form.append('examples', await readFile(file, 'utf8'));
        gatheredData.examples = [...(gatheredData.examples || []), basename(file, extname(file))];
      },
      { allowMissing: true },
    );
  }

  await opendirSafe(
    distPath,
    (fullpath, stat) => {
      if (!stat.isFile()) {
        return;
      }
      const relativePath = relative(distPath, fullpath);
      const realPath = relative(process.cwd(), fullpath);
      logger.info(`Adding file: “${realPath}” as “${relativePath}”`);
      form.append('files', createReadStream(fullpath), {
        filename: encodeURIComponent(relativePath),
      });
      gatheredData.files = [...(gatheredData.files || []), relativePath];
    },
    { recursive: true },
  );

  return [form, gatheredData];
}

/**
 * Publish a new block version.
 *
 * @param config The block configuration
 * @param ignoreConflict Prevent the command from crashing when a conflict has been detected.
 */
export async function publishBlock(config: BlockConfig, ignoreConflict: boolean): Promise<void> {
  logger.info(`Publishing ${config.name}@${config.version}…`);
  const [form] = await makePayload(config);

  try {
    await axios.post('/api/blocks', form);
    logger.info(`Successfully published ${config.name}@${config.version} 🎉`);
  } catch (err: unknown) {
    if (ignoreConflict && axios.isAxiosError(err) && err.response.status === 409) {
      logger.warn(`${config.name}@${config.version} was already published.`);
      return;
    }
    throw err;
  }
}

/**
 * Uploads an app block theme
 *
 * @param filePath The path of the index.css file
 * @param organization The ID of the organization the block belongs to.
 * @param appId The ID of the app to upload the theme for.
 * @param block The name of the block.
 * @param remote The HTTP origin to upload the theme to.
 * @param force Force update the theme if the app is locked.
 */
export async function uploadAppBlockTheme(
  filePath: string,
  organization: string,
  appId: number,
  block: string,
  remote: string,
  force: boolean,
): Promise<void> {
  logger.info(`Upload ${organization}/${block} stylesheet for app ${appId}`);

  const style = await processCss(filePath);

  await axios.post(
    `/api/apps/${appId}/style/block/${organization}/${block}`,
    { force, style },
    { baseURL: remote },
  );

  logger.info(`Upload of ${organization}/${block} stylesheet successful! 🎉`);
}

/**
 * Traverses the directory at a given path for app block themes and uploads them.
 *
 * @param path The path of the app.
 * @param appId The ID of the app.
 * @param remote The HTTP origin to upload the themes to.
 * @param force Force update the theme if the app is locked.
 */
export async function traverseBlockThemes(
  path: string,
  appId: number,
  remote: string,
  force: boolean,
): Promise<void> {
  logger.verbose(`Searching themes in ${path}`);
  await opendirSafe(
    join(path, 'theme'),
    async (orgDir, orgStats) => {
      const organizationId = orgStats.name.toLowerCase();
      if (organizationId === 'core' || organizationId === 'shared') {
        return;
      }
      if (!organizationId.startsWith('@')) {
        logger.warn('Block theme directories should be named “@organizationId/blockId”');
        return;
      }
      if (!orgStats.isDirectory()) {
        logger.warn(`Expected ${orgDir} to be a directory`);
        return;
      }
      await opendirSafe(orgDir, async (blockThemeDir, blockThemeStats) => {
        if (!blockThemeStats.isDirectory()) {
          logger.warn(`Expected ${orgDir} to be a directory`);
          return;
        }
        await uploadAppBlockTheme(
          join(blockThemeDir, 'index.css'),
          organizationId,
          appId,
          blockThemeStats.name.toLowerCase(),
          remote,
          force,
        );
      });
    },
    { allowMissing: true },
  );
}

export async function processBlockMessages(
  config: BlockConfig,
  languages: string[],
): Promise<void> {
  const path = join(config.dir, 'i18n');
  await mkdir(path, { recursive: true });
  const dir = await readdir(path);
  const { messages } = getBlockConfigFromTypeScript(config);

  if (!messages) {
    logger.warn(`Block ${config.name} has no messages.`);
    return;
  }

  const keys = Object.keys(messages).sort(compareStrings);
  const base = Object.fromEntries(keys.map((key) => [key, '']));

  const existingLanguages = dir
    .filter((filename) => filename.endsWith('.json'))
    .map((filename) => basename(filename, '.json'));
  for (const language of new Set([...languages, ...existingLanguages])) {
    const existingMessages = { ...base };
    const name = `${language}.json`;
    const langPath = join(path, name);

    if (dir.includes(name)) {
      const [m] = await readData<Record<string, string>>(langPath);
      Object.assign(existingMessages, m);
    }

    const extraKeys = Object.keys(existingMessages).filter((key) => !keys.includes(key));
    if (extraKeys.length) {
      logger.info(`Found ${extraKeys.length} keys too many. Removing: ${extraKeys.join(', ')}`);
      for (const key of extraKeys) {
        delete existingMessages[key];
      }
    }

    await writeData(langPath, existingMessages);
    logger.info(`Wrote to file ‘${langPath}’`);
  }
  logger.info(`Finished extracting messages for ${config.name}.`);
  logger.info('');
}<|MERGE_RESOLUTION|>--- conflicted
+++ resolved
@@ -11,17 +11,14 @@
   readData,
   writeData,
 } from '@appsemble/node-utils';
-<<<<<<< HEAD
-import { BlockConfig, BlockManifest } from '@appsemble/types';
-=======
-import { type BlockConfig } from '@appsemble/types';
->>>>>>> 0ce62a26
+import { type BlockConfig, type BlockManifest } from '@appsemble/types';
 import { compareStrings } from '@appsemble/utils';
 import axios from 'axios';
 import chalk from 'chalk';
 import { cosmiconfig } from 'cosmiconfig';
 import FormData from 'form-data';
 import { type PackageJson } from 'type-fest';
+// eslint-disable-next-line import/no-extraneous-dependencies
 import webpack, { type Stats } from 'webpack';
 
 import { getBlockConfigFromTypeScript } from './getBlockConfigFromTypeScript.js';
