{
  "name": "@appsemble/cli",
  "version": "0.9.5",
  "license": "MIT",
  "author": "Appsemble <support@appsemble.com> (https://appsemble.com)",
  "main": "main.js",
  "directories": {
    "bin": "bin"
  },
  "scripts": {
    "tsc": "../../config/bin/tscstub.js"
  },
  "dependencies": {
    "@appsemble/node-utils": "0.9.5",
    "axios": "^0.19.0",
    "chalk": "^3.0.0",
    "cosmiconfig": "^6.0.0",
    "esm": "^3.2.25",
    "fast-glob": "^3.1.0",
    "form-data": "^3.0.0",
    "fs-extra": "^8.1.0",
    "inquirer": "^7.0.0",
    "js-yaml": "^3.13.1",
    "klaw": "^3.0.0",
    "lodash": "^4.17.15",
    "postcss": "^7.0.23",
    "postcss-import": "^12.0.1",
    "postcss-load-config": "^2.1.0",
    "postcss-url": "^8.0.0",
    "read-pkg-up": "^7.0.0",
    "typescript": "^3.7.2",
    "typescript-json-schema": "^0.40.0",
    "webpack-merge": "^4.2.2",
    "yargs": "^15.0.2"
  },
<<<<<<< HEAD
  "optionalDependencies": {
    "keytar": "^5.0.0"
=======
  "peerDependencies": {
    "webpack": "^4.41.2"
>>>>>>> 2caf327c
  }
}<|MERGE_RESOLUTION|>--- conflicted
+++ resolved
@@ -33,12 +33,10 @@
     "webpack-merge": "^4.2.2",
     "yargs": "^15.0.2"
   },
-<<<<<<< HEAD
+  "peerDependencies": {
+    "webpack": "^4.41.2"
+  },
   "optionalDependencies": {
     "keytar": "^5.0.0"
-=======
-  "peerDependencies": {
-    "webpack": "^4.41.2"
->>>>>>> 2caf327c
   }
 }