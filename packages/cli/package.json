--- conflicted
+++ resolved
@@ -18,13 +18,10 @@
     "json-stringify-safe": "^5.0.1",
     "klaw": "^3.0.0",
     "lodash": "^4.17.11",
-<<<<<<< HEAD
     "postcss": "^7.0.7",
     "postcss-load-config": "^2.0.0",
     "postcss-url": "^8.0.0",
-=======
     "read-pkg-up": "^4.0.0",
->>>>>>> 90d366e1
     "winston": "^3.1.0",
     "yargs": "^12.0.5"
   }
