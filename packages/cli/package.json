--- conflicted
+++ resolved
@@ -89,23 +89,16 @@
     "yargs": "^17.0.0"
   },
   "devDependencies": {
-<<<<<<< HEAD
-    "@appsemble/types": "0.31.1-test.5",
-    "@appsemble/server": "0.31.1-test.5",
-=======
     "@appsemble/types": "0.31.1-test.6",
     "@appsemble/server": "0.31.1-test.6",
     "bcrypt": "^5.0.0",
     "axios-test-instance": "^7.0.0",
->>>>>>> 76999a6f
     "@types/concat-stream": "^2.0.0",
     "@types/inquirer": "^9.0.0",
     "@types/koa__cors": "^5.0.0",
     "@types/normalize-path": "^3.0.0",
     "@types/postcss-import": "^14.0.0",
     "@types/postcss-url": "^10.0.0",
-    "axios-test-instance": "^7.0.0",
-    "bcrypt": "^5.0.0",
     "concat-stream": "^2.0.0",
     "vitest": "^2.0.0",
     "sequelize": "^6.0.0",
