--- conflicted
+++ resolved
@@ -48,6 +48,11 @@
    * Whether the App should be marked as a template.
    */
   template: boolean;
+
+  /**
+   * Whether the locked property should be ignored.
+   */
+  force: boolean;
 }
 
 /**
@@ -56,26 +61,17 @@
  * @param argv - The command line options used for updating the app.
  */
 export async function updateApp({
-<<<<<<< HEAD
-  appId,
-  force,
-=======
   clientCredentials,
   context,
->>>>>>> 9c7cb25d
+  force,
   path,
   ...options
 }: UpdateAppParams): Promise<void> {
   try {
     const file = await fs.stat(path);
     const formData = new FormData();
-<<<<<<< HEAD
-    formData.append('private', String(isPrivate));
-    formData.append('template', String(template));
     formData.append('force', Boolean(force));
-=======
     let appsembleContext: AppsembleContext;
->>>>>>> 9c7cb25d
 
     if (file.isFile()) {
       // Assuming file is App YAML
