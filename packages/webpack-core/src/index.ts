--- conflicted
+++ resolved
@@ -12,12 +12,9 @@
 import slug from 'rehype-slug';
 import frontmatter from 'remark-frontmatter';
 import gfm from 'remark-gfm';
-<<<<<<< HEAD
-import { remarkMermaid } from 'remark-mermaidjs';
-=======
 import { remarkMdxFrontmatter } from 'remark-mdx-frontmatter';
 import { remarkMdxImages } from 'remark-mdx-images';
->>>>>>> 2b28b22e
+import { remarkMermaid } from 'remark-mermaidjs';
 import ServiceWorkerWebpackPlugin from 'serviceworker-webpack-plugin';
 import TerserPlugin from 'terser-webpack-plugin';
 import { TsconfigPathsPlugin } from 'tsconfig-paths-webpack-plugin';
@@ -143,20 +140,12 @@
                 remarkPlugins: [
                   frontmatter,
                   gfm,
-<<<<<<< HEAD
                   production && remarkMermaid,
-=======
                   remarkMdxFrontmatter,
                   remarkMdxImages,
->>>>>>> 2b28b22e
                   remarkHeading,
                   remarkRewriteLinks,
-<<<<<<< HEAD
-                  remarkImages,
                 ].filter(Boolean),
-=======
-                ],
->>>>>>> 2b28b22e
                 rehypePlugins: [
                   slug,
                   [
