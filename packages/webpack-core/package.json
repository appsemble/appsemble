--- conflicted
+++ resolved
@@ -33,12 +33,7 @@
     "css-loader": "^5.1.1",
     "file-loader": "^6.2.0",
     "html-webpack-plugin": "^4.5.1",
-<<<<<<< HEAD
-    "mini-css-extract-plugin": "^1.3.4",
-=======
-    "js-yaml": "^3.14.1",
     "mini-css-extract-plugin": "^1.3.9",
->>>>>>> 4c3bea61
     "monaco-editor-webpack-plugin": "2.1.0",
     "optimize-css-assets-webpack-plugin": "^5.0.4",
     "postcss-loader": "^4.2.0",
