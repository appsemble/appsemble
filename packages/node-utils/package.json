--- conflicted
+++ resolved
@@ -31,13 +31,9 @@
     "test": "NODE_OPTIONS=--experimental-vm-modules jest"
   },
   "dependencies": {
-<<<<<<< HEAD
-    "@appsemble/utils": "0.20.38",
+    "@appsemble/utils": "0.20.40",
     "@fortawesome/fontawesome-free": "^6.0.0",
     "@hapi/boom": "^10.0.0",
-=======
-    "@appsemble/utils": "0.20.40",
->>>>>>> 845fdac9
     "@types/koa": "^2.0.0",
     "axios": "^1.0.0",
     "bulma": "0.9.3",
