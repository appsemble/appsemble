--- conflicted
+++ resolved
@@ -2,12 +2,7 @@
   "name": "@appsemble/sdk",
   "version": "0.8.4",
   "dependencies": {
-<<<<<<< HEAD
-    "@appsemble/types": "0.8.3",
+    "@appsemble/types": "0.8.4",
     "type-fest": "^0.7.1"
-=======
-    "@appsemble/types": "0.8.4",
-    "type-fest": "^0.6.0"
->>>>>>> 60d173af
   }
 }