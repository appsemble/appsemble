import { Block, HTTPMethods, Message, Theme } from '@appsemble/types';
import { Promisable } from 'type-fest';

export { Message, Theme };

export interface BaseAction<T extends string> {
  /**
   * The type of the action.
   */
  type: T;

  /**
   * A function which can be called to dispatch the action.
   */
  dispatch: (data?: any) => Promise<any>;
}

export interface LinkAction extends BaseAction<'link'> {
  /**
   * Get the link that the action would link to if the given data was passed.
   */
<<<<<<< HEAD
  type:
    | 'dialog'
    | 'dialog.error'
    | 'dialog.ok'
    | 'log'
    | 'noop'
    | 'request'
    | 'resource.get'
    | 'resource.query'
    | 'resource.create'
    | 'resource.update'
    | 'resource.delete'
    | 'flow.back'
    | 'flow.cancel'
    | 'flow.finish'
    | 'flow.next';
=======
  href: (data?: any) => string;
>>>>>>> 2d330406
}

export interface LogAction extends BaseAction<'log'> {
  /**
   * The logging level.
   */
  level: 'info' | 'warn' | 'error';
}

export interface RequestAction<T extends string = 'request'> extends BaseAction<T> {
  /**
   * The HTTP method used to make the request.
   */
  method: HTTPMethods;
  /**
   * The URL to which the request will be made.
   */
  url: string;
}

export type ResourceGetAction = RequestAction<'resource.get'>;
export type ResourceQueryAction = RequestAction<'resource.query'>;
export type ResourceCreateAction = RequestAction<'resource.create'>;
export type ResourceUpdateAction = RequestAction<'resource.update'>;
export type ResourceDeleteAction = RequestAction<'resource.delete'>;

/**
 * An action that can be called from within a block.
 */
export type Action =
  | BaseAction<'dialog'>
  | BaseAction<'dialog.error'>
  | BaseAction<'dialog.ok'>
  | BaseAction<'flow.back'>
  | BaseAction<'flow.cancel'>
  | BaseAction<'flow.finish'>
  | BaseAction<'flow.next'>
  | BaseAction<'noop'>
  | LinkAction
  | LogAction
  | RequestAction
  | ResourceGetAction
  | ResourceQueryAction
  | ResourceCreateAction
  | ResourceUpdateAction
  | ResourceDeleteAction;

export type Actions<A> = { [K in keyof A]: Action };

export interface PageParameters {
  [parameter: string]: string;
}

export interface Utils {
  /**
   * Register a function that should be called when the block is being removed.
   *
   * Use this to clean up resouces that would otherwise stay in memory, e.g. object URLs.
   */
  addCleanup: (fn: () => void) => void;

  /**
   * Show a bulma style message.
   */
  showMessage: (message: string | Message) => void;
}

export interface Events {
  /**
   * Emit an Appsemble event.
   *
   * @param type The type of event to emit.
   * @param data Data to emit with the event.
   */
  emit: (type: string | symbol, data: any) => void;

  /**
   * Remove an event listener for an Appsemble event.
   *
   * @param type The type of event to listen remove the listener from.
   * @param callback The callback to remove.
   */
  off: (type: string | symbol, callback: (event: Event) => any) => void;

  /**
   * Add an event listener for an Appsemble event.
   *
   * @param type The type of event to listen on.
   * @param callback A callback to register for the event.
   */
  on: (type: string | symbol, callback: (event: Event) => any) => void;
}

/**
 * The parameters that get passed to the bootstrap function.
 */
export interface BootstrapParams<P = any, A = {}> {
  /**
   * The actions that may be dispatched by the block.
   */
  actions: Actions<A>;

  /**
   * The block as it is defined in the app definition.
   */
  block: Block<P, A>;

  /**
   * Any kind of data that has been passed in by some context.
   */
  data: any;

  /**
   * Event related functions and constants.
   */
  events: Events;

  /**
   * URL parameters of the current route.
   *
   * If the page on which the block is rendered, has parameters specified on a page level, the
   * parameter keys and values of the page will be extracted and set as this object.
   */
  pageParameters?: PageParameters;

  /**
   * The theme of the block given the context.
   *
   * This is based on a combination of the base theme, app theme, page theme and block theme.
   */
  theme: Theme;

  /**
   * The shadow root to which DOM elements may be appended.
   */
  shadowRoot: ShadowRoot;

  /**
   * Some utility functions provided by the Appsemble app framework.
   */
  utils: Utils;
}

/**
 * Register a boostrap function.
 *
 * @param fn The bootstrap function to register
 */
export function bootstrap<P = any, A = {}>(
  fn: (params: BootstrapParams<P, A>) => Promisable<void>,
): void {
  const event = new CustomEvent('AppsembleBootstrap', {
    detail: {
      fn,
      document,
    },
  });
  if (document.currentScript) {
    document.currentScript.dispatchEvent(event);
  }
}

/**
 * Attach the returned node to the shadow root.
 *
 * This convenience wrapper attaches nodes returned by the bootstrap function to the shadow root.
 * This means that the initialization function for a block simply has to return a node.
 *
 * @param fn The bootstrap function to register.
 */
export function attach<P = any, A = {}>(
  fn: (params: BootstrapParams<P, A>) => Promisable<HTMLElement | void>,
): void {
  bootstrap<P, A>(
    async (params): Promise<void> => {
      const { shadowRoot } = params;

      const node = await fn(params);
      if (node instanceof HTMLElement) {
        shadowRoot.appendChild(node);
      }
    },
  );
}<|MERGE_RESOLUTION|>--- conflicted
+++ resolved
@@ -19,26 +19,7 @@
   /**
    * Get the link that the action would link to if the given data was passed.
    */
-<<<<<<< HEAD
-  type:
-    | 'dialog'
-    | 'dialog.error'
-    | 'dialog.ok'
-    | 'log'
-    | 'noop'
-    | 'request'
-    | 'resource.get'
-    | 'resource.query'
-    | 'resource.create'
-    | 'resource.update'
-    | 'resource.delete'
-    | 'flow.back'
-    | 'flow.cancel'
-    | 'flow.finish'
-    | 'flow.next';
-=======
   href: (data?: any) => string;
->>>>>>> 2d330406
 }
 
 export interface LogAction extends BaseAction<'log'> {
