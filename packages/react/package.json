{
  "name": "@appsemble/react",
  "version": "0.8.4",
  "dependencies": {
    "react-shadow-dom-retarget-events": "^1.0.10"
  },
  "peerDependencies": {
<<<<<<< HEAD
    "@appsemble/sdk": "^0.8.3",
    "react": "^16.8.6",
    "react-dom": "^16.8.6",
    "react-intl": "^3.0.0"
=======
    "@appsemble/sdk": "^0.8.4",
    "react": "^16.4.2",
    "react-dom": "^16.4.2",
    "react-intl": "^2.4.0"
>>>>>>> 60d173af
  }
}<|MERGE_RESOLUTION|>--- conflicted
+++ resolved
@@ -5,16 +5,9 @@
     "react-shadow-dom-retarget-events": "^1.0.10"
   },
   "peerDependencies": {
-<<<<<<< HEAD
-    "@appsemble/sdk": "^0.8.3",
+    "@appsemble/sdk": "^0.8.4",
     "react": "^16.8.6",
     "react-dom": "^16.8.6",
     "react-intl": "^3.0.0"
-=======
-    "@appsemble/sdk": "^0.8.4",
-    "react": "^16.4.2",
-    "react-dom": "^16.4.2",
-    "react-intl": "^2.4.0"
->>>>>>> 60d173af
   }
 }