--- conflicted
+++ resolved
@@ -1,19 +1,5 @@
 import 'leaflet/dist/leaflet.css';
-<<<<<<< HEAD
-import {
-  CircleMarker,
-  Icon,
-  LocationEvent,
-  Map,
-  MapOptions,
-  Marker,
-  Point,
-  TileLayer,
-} from 'leaflet';
-import * as React from 'react';
-=======
 
->>>>>>> a0022ee7
 import { BlockProps } from '@appsemble/react';
 import {
   CircleMarker,
