import type { BulmaColor } from '@appsemble/sdk';
import type { IconName, IconPrefix } from '@fortawesome/fontawesome-common-types';
import classNames from 'classnames';
import * as React from 'react';

import Icon from '../Icon';

interface ButtonProps extends React.ComponentPropsWithoutRef<'button'> {
  /**
   * The bulma color to apply to the button.
   */
  color?: BulmaColor;

  /**
   * A Font Awesome icon name to render left of the button text.
   */
  icon?: IconName;

  /**
   * The Font Awesome prefix to apply to the icon.
   */
  iconPrefix?: IconPrefix;

  /**
   * Set to true to invert the colors.
   */
  inverted?: boolean;

  /**
   * Set to true to indicate the button is in a loading state.
   */
  loading?: boolean;
  iconRight?: boolean;
}

/**
 * Render a button with Bulma styling.
 *
 * The button type is set to `button` by default.
 */
export default function Button({
  children,
  className,
  color,
  icon,
  iconPrefix,
  iconRight = false,
  inverted,
  loading,
  ...props
}: ButtonProps): React.ReactElement {
  return (
    // eslint-disable-next-line react/button-has-type
    <button
      className={classNames('button', className, {
        [`is-${color}`]: color,
        'is-inverted': inverted,
        'is-loading': loading,
      })}
<<<<<<< HEAD
      type={type}
=======
      type="button"
>>>>>>> 7bba72e4
      {...props}
    >
      {icon ? (
        <>
          {iconRight ? null : <Icon icon={icon} prefix={iconPrefix} />}
          {children && <span>{children}</span>}
          {iconRight ? <Icon icon={icon} prefix={iconPrefix} /> : null}
        </>
      ) : (
        children
      )}
    </button>
  );
}<|MERGE_RESOLUTION|>--- conflicted
+++ resolved
@@ -50,18 +50,13 @@
   ...props
 }: ButtonProps): React.ReactElement {
   return (
-    // eslint-disable-next-line react/button-has-type
     <button
       className={classNames('button', className, {
         [`is-${color}`]: color,
         'is-inverted': inverted,
         'is-loading': loading,
       })}
-<<<<<<< HEAD
-      type={type}
-=======
       type="button"
->>>>>>> 7bba72e4
       {...props}
     >
       {icon ? (
