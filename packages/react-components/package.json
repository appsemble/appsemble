{
  "name": "@appsemble/react-components",
  "version": "0.9.4",
  "private": true,
  "dependencies": {
<<<<<<< HEAD
    "@appsemble/dom-types": "0.9.3",
    "@appsemble/react": "0.9.3",
    "@appsemble/types": "0.9.3",
    "@fortawesome/fontawesome-common-types": "^0.2.25",
    "@sentry/browser": "^5.9.0",
    "bulma-calendar": "^6.0.7",
=======
    "@appsemble/react": "0.9.4",
    "@appsemble/types": "0.9.4",
    "@fortawesome/fontawesome-common-types": "^0.2.25",
    "@sentry/browser": "^5.9.1",
>>>>>>> 9085509d
    "classnames": "^2.2.6",
    "leaflet": "^1.6.0",
    "react-intl": "^3.7.0",
    "react-transition-group": "^4.3.0"
  },
  "devDependencies": {
    "enzyme": "^3.10.0"
  },
  "peerDependencies": {
    "react": "^16.11.0"
  }
}<|MERGE_RESOLUTION|>--- conflicted
+++ resolved
@@ -3,19 +3,12 @@
   "version": "0.9.4",
   "private": true,
   "dependencies": {
-<<<<<<< HEAD
-    "@appsemble/dom-types": "0.9.3",
-    "@appsemble/react": "0.9.3",
-    "@appsemble/types": "0.9.3",
-    "@fortawesome/fontawesome-common-types": "^0.2.25",
-    "@sentry/browser": "^5.9.0",
-    "bulma-calendar": "^6.0.7",
-=======
+    "@appsemble/dom-types": "0.9.4",
     "@appsemble/react": "0.9.4",
     "@appsemble/types": "0.9.4",
     "@fortawesome/fontawesome-common-types": "^0.2.25",
     "@sentry/browser": "^5.9.1",
->>>>>>> 9085509d
+    "bulma-calendar": "^6.0.7",
     "classnames": "^2.2.6",
     "leaflet": "^1.6.0",
     "react-intl": "^3.7.0",
