import { connect } from 'react-redux';
import { withRouter } from 'react-router-dom';

import { getApp } from '../../actions/apps';
import AppContext from './AppContext';

function mapStateToProps(state, ownProps) {
  return {
<<<<<<< HEAD
    ready: !!state.apps.apps.length,
=======
    app:
      state.apps.apps.length &&
      state.apps.apps.find(app => app.id === Number(ownProps.match.params.id)),
    ready: !!(state.apps.apps.length && state.user.initialized),
>>>>>>> 972079f3
  };
}

export default withRouter(
  connect(mapStateToProps, {
    getApp,
  })(AppContext),
);<|MERGE_RESOLUTION|>--- conflicted
+++ resolved
@@ -6,14 +6,10 @@
 
 function mapStateToProps(state, ownProps) {
   return {
-<<<<<<< HEAD
-    ready: !!state.apps.apps.length,
-=======
     app:
       state.apps.apps.length &&
       state.apps.apps.find(app => app.id === Number(ownProps.match.params.id)),
     ready: !!(state.apps.apps.length && state.user.initialized),
->>>>>>> 972079f3
   };
 }
 
