import {
  CardFooterButton,
  Checkbox,
  Loader,
  Modal,
  Select,
  SimpleForm,
  SimpleInput,
} from '@appsemble/react-components';
import { App, Message, Organization, Rating } from '@appsemble/types';
import { permissions } from '@appsemble/utils';
import axios from 'axios';
import React, { useEffect, useState } from 'react';
import { FormattedMessage, useIntl } from 'react-intl';
import { RouteComponentProps } from 'react-router-dom';

<<<<<<< HEAD
import useUser from '../../hooks/useUser';
=======
import useOrganizations from '../../hooks/useOrganizations';
import { User } from '../../types';
import checkRole from '../../utils/checkRole';
>>>>>>> 08b7b585
import RateApp from '../RateApp';
import StarRating from '../Rating';
import styles from './AppDetails.css';
import messages from './messages';

export interface AppDetailsProps extends RouteComponentProps<{ id: string }> {
  app: App;
<<<<<<< HEAD
=======
  user: User;
  updateApp: (app: App) => void;
>>>>>>> 08b7b585
  push: (message: Message) => void;
}

<<<<<<< HEAD
export default function AppDetails({ app, push, intl }: AppDetailsProps): JSX.Element {
  const { userInfo } = useUser();
=======
export default function AppDetails({
  app,
  user,
  push,
  history,
  updateApp,
}: AppDetailsProps): JSX.Element {
>>>>>>> 08b7b585
  const [organization, setOrganization] = useState<Organization>(undefined);
  const [ratings, setRatings] = useState<Rating[]>([]);
  const [showCloneDialog, setShowCloneDialog] = useState(false);
  const organizations = useOrganizations();
  const intl = useIntl();

  useEffect(() => {
    const fetchOrganization = async (): Promise<void> => {
      const { data } = await axios.get<Organization>(`/api/organizations/${app.OrganizationId}`);
      setOrganization(data);
    };

    fetchOrganization();
  }, [app.OrganizationId]);

  useEffect(() => {
    const fetchRatings = async (): Promise<void> => {
      const { data } = await axios.get<Rating[]>(`/api/apps/${app.id}/ratings`);
      setRatings(data);
    };

    fetchRatings();
  }, [app.OrganizationId, app.id]);

  const onRate = (rating: Rating): void => {
    setRatings(ratings.map(r => (r.UserId === rating.UserId ? rating : r)));
    push({ color: 'success', body: intl.formatMessage(messages.ratingSuccessful) });
  };

  const closeDialog = (): void => setShowCloneDialog(false);
  const showDialog = (): void => setShowCloneDialog(true);
  const cloneApp = React.useCallback(
    async ({ name, description, selectedOrganization, private: isPrivate }) => {
      const { data: clone } = await axios.post('/api/templates', {
        templateId: app.id,
        name,
        description,
        organizationId: organizations[selectedOrganization].id,
        resources: false,
        private: isPrivate,
      });

      updateApp(clone);
      history.push(`/apps/${clone.id}/edit`);
    },
    [app, history, organizations, updateApp],
  );

  if (!organization) {
    return <Loader />;
  }

  const createOrganizations =
    organizations?.filter(org => checkRole(org.role, permissions.CreateApps)) || [];

  return (
    <>
      <div className="content">
        <div className={styles.titleContainer}>
          <div className={styles.title}>
            <figure className="image is-64x64 is-marginless">
              <img alt={intl.formatMessage(messages.appLogo)} src={`/api/apps/${app.id}/icon`} />
            </figure>
            <div className="is-block">
              <h1 className="is-marginless">{app.definition.name}</h1>
              <h3 className="is-marginless">{organization.name}</h3>
            </div>
          </div>
          <div>
            {user && createOrganizations.length && (
              <button className={`button ${styles.cloneButton}`} onClick={showDialog} type="button">
                <FormattedMessage {...messages.clone} />
              </button>
            )}
            <a
              className="button is-primary"
              href={
                app.domain
                  ? `//${app.domain}${window.location.port && `:${window.location.port}`}`
                  : `/@${app.OrganizationId}/${app.path}`
              }
              rel="noopener noreferrer"
              target="_blank"
            >
              <FormattedMessage {...messages.view} />
            </a>
          </div>
        </div>
        <blockquote className={styles.description}>{app.definition.description}</blockquote>
        <h3>
          <FormattedMessage {...messages.ratings} />
        </h3>
      </div>
      {userInfo && <RateApp app={app} className={styles.ratingButton} onRate={onRate} />}
      <div className="content">
        {ratings.map(rating => (
          <div key={rating.$created} className={styles.rating}>
            <span className="is-block has-text-weight-bold">
              {rating.name || <FormattedMessage {...messages.anonymous} />}
              {userInfo && rating.UserId === userInfo.sub && (
                <span className={`tag is-success ${styles.tag}`}>
                  <FormattedMessage {...messages.you} />
                </span>
              )}
            </span>
            <StarRating className="is-inline" value={rating.rating} />
            <span className="is-inline has-text-grey-light is-size-7">
              {new Date(rating.$updated).toLocaleString()}
            </span>
            {rating.description && (
              <blockquote className={styles.description}>{rating.description}</blockquote>
            )}
          </div>
        ))}
      </div>
      {user && createOrganizations.length && (
        <Modal
          component={SimpleForm}
          defaultValues={{
            name: app.definition.name,
            description: app.definition.description,
            private: true,
            selectedOrganization: 0,
          }}
          footer={
            <>
              <CardFooterButton onClick={closeDialog}>
                <FormattedMessage {...messages.cancel} />
              </CardFooterButton>
              <CardFooterButton color="primary" type="submit">
                <FormattedMessage {...messages.submit} />
              </CardFooterButton>
            </>
          }
          isActive={showCloneDialog}
          onClose={closeDialog}
          onSubmit={cloneApp}
          title={<FormattedMessage {...messages.clone} />}
        >
          <SimpleInput
            help={<FormattedMessage {...messages.nameDescription} />}
            label={<FormattedMessage {...messages.name} />}
            maxLength={30}
            name="name"
            required
          />
          <SimpleInput<typeof Select>
            component={Select}
            disabled={organizations.length === 1}
            label={<FormattedMessage {...messages.organization} />}
            name="selectedOrganization"
            required
          >
            {organizations.map((org, index) => (
              <option key={org.id} value={index}>
                {org.name || org.id}
              </option>
            ))}
          </SimpleInput>
          <SimpleInput
            help={<FormattedMessage {...messages.descriptionDescription} />}
            label={<FormattedMessage {...messages.description} />}
            maxLength={80}
            name="description"
          />
          <SimpleInput<typeof Checkbox>
            component={Checkbox}
            help={<FormattedMessage {...messages.privateDescription} />}
            label={<FormattedMessage {...messages.private} />}
            name="private"
          />
        </Modal>
      )}
    </>
  );
}<|MERGE_RESOLUTION|>--- conflicted
+++ resolved
@@ -12,15 +12,11 @@
 import axios from 'axios';
 import React, { useEffect, useState } from 'react';
 import { FormattedMessage, useIntl } from 'react-intl';
-import { RouteComponentProps } from 'react-router-dom';
-
-<<<<<<< HEAD
+import { RouteComponentProps, useHistory } from 'react-router-dom';
+
+import useOrganizations from '../../hooks/useOrganizations';
 import useUser from '../../hooks/useUser';
-=======
-import useOrganizations from '../../hooks/useOrganizations';
-import { User } from '../../types';
 import checkRole from '../../utils/checkRole';
->>>>>>> 08b7b585
 import RateApp from '../RateApp';
 import StarRating from '../Rating';
 import styles from './AppDetails.css';
@@ -28,31 +24,18 @@
 
 export interface AppDetailsProps extends RouteComponentProps<{ id: string }> {
   app: App;
-<<<<<<< HEAD
-=======
-  user: User;
   updateApp: (app: App) => void;
->>>>>>> 08b7b585
   push: (message: Message) => void;
 }
 
-<<<<<<< HEAD
-export default function AppDetails({ app, push, intl }: AppDetailsProps): JSX.Element {
-  const { userInfo } = useUser();
-=======
-export default function AppDetails({
-  app,
-  user,
-  push,
-  history,
-  updateApp,
-}: AppDetailsProps): JSX.Element {
->>>>>>> 08b7b585
+export default function AppDetails({ app, push, updateApp }: AppDetailsProps): JSX.Element {
   const [organization, setOrganization] = useState<Organization>(undefined);
   const [ratings, setRatings] = useState<Rating[]>([]);
   const [showCloneDialog, setShowCloneDialog] = useState(false);
+  const history = useHistory();
+  const intl = useIntl();
   const organizations = useOrganizations();
-  const intl = useIntl();
+  const { userInfo } = useUser();
 
   useEffect(() => {
     const fetchOrganization = async (): Promise<void> => {
@@ -117,11 +100,11 @@
             </div>
           </div>
           <div>
-            {user && createOrganizations.length && (
+            {createOrganizations.length ? (
               <button className={`button ${styles.cloneButton}`} onClick={showDialog} type="button">
                 <FormattedMessage {...messages.clone} />
               </button>
-            )}
+            ) : null}
             <a
               className="button is-primary"
               href={
@@ -163,7 +146,7 @@
           </div>
         ))}
       </div>
-      {user && createOrganizations.length && (
+      {createOrganizations.length ? (
         <Modal
           component={SimpleForm}
           defaultValues={{
@@ -220,7 +203,7 @@
             name="private"
           />
         </Modal>
-      )}
+      ) : null}
     </>
   );
 }