--- conflicted
+++ resolved
@@ -3,28 +3,21 @@
 import { Redirect, Route, RouteComponentProps, useLocation } from 'react-router-dom';
 
 import useQuery from '../../hooks/useQuery';
-<<<<<<< HEAD
 import useUser from '../../hooks/useUser';
-
-export default function ProtectedRoute(props: RouteComponentProps): React.ReactElement {
-=======
-import { Organization, User } from '../../types';
+import { Organization } from '../../types';
 import checkRole from '../../utils/checkRole';
 
 export interface ProtectedRouteProps extends RouteComponentProps {
-  user: User;
   permission?: Permission;
   organization?: Organization;
 }
 
 export default function ProtectedRoute({
-  user,
   permission,
   organization,
   match,
   ...props
 }: ProtectedRouteProps): React.ReactElement {
->>>>>>> 972079f3
   const location = useLocation();
   const { userInfo } = useUser();
   const qs = useQuery();
