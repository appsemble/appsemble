import {
  Confirmation,
  ErrorHandler,
  MessagesProvider,
  MetaProvider,
  SideMenuProvider,
} from '@appsemble/react-components';
import { MDXProvider } from '@mdx-js/react';
import { ReactElement } from 'react';
import { Route, Routes } from 'react-router-dom';

import { TopLevelRoutes } from '../../pages/index.js';
import { Breadcrumbs } from '../Breadcrumbs/index.js';
import { CodeBlock } from '../CodeBlock/index.js';
import { ErrorFallback } from '../ErrorFallback/index.js';
import { HighlightedCode } from '../HighlightedCode/index.js';
import { MDXAnchor, MDXWrapper } from '../MDX/index.js';
import { createHeader } from '../MDX/MDXHeader/index.js';
import { SideMenuBase } from '../SideMenuBase/index.js';
import { SideMenuBottom } from '../SideMenuBottom/index.js';
import { StudioMessagesProvider } from '../StudioMessagesProvider/index.js';
import { Toolbar } from '../Toolbar/index.js';
import { UserProvider } from '../UserProvider/index.js';
import { VerifyBanner } from '../VerifyBanner/index.js';
import styles from './index.module.css';
import { messages } from './messages.js';

const studioContent = (
  <StudioMessagesProvider>
    <MDXProvider
      components={{
        a: MDXAnchor,
        pre: CodeBlock,
        code: HighlightedCode,
        wrapper: MDXWrapper,
        h1: createHeader('h1'),
        h2: createHeader('h2'),
        h3: createHeader('h3'),
        h4: createHeader('h4'),
        h5: createHeader('h5'),
        h6: createHeader('h6'),
      }}
    >
      <UserProvider>
        <MetaProvider description={messages.description} title="Appsemble">
          <ErrorHandler fallback={ErrorFallback}>
            <Confirmation>
              <MessagesProvider>
                <SideMenuProvider base={<SideMenuBase />} bottom={<SideMenuBottom />}>
                  <Toolbar />
                  <div className={`px-3 py-3 is-flex is-flex-direction-column ${styles.content}`}>
                    <VerifyBanner />
                    <Breadcrumbs />
                    <TopLevelRoutes />
                  </div>
                </SideMenuProvider>
              </MessagesProvider>
            </Confirmation>
          </ErrorHandler>
        </MetaProvider>
      </UserProvider>
    </MDXProvider>
  </StudioMessagesProvider>
);

export function App(): ReactElement {
  return (
<<<<<<< HEAD
    /* By using unstable_HistoryRouter the block function on navigator in the Prompt component works again. This should be considered a temporary solution, see: https://github.com/remix-run/react-router/issues/8139#issuecomment-1247080906 */
    <HistoryRouter history={createBrowserHistory({ window })}>
      <Routes>
        {/* Simple way to get optional parameters back */}
        <Route element={studioContent} path="/:lang/*" />
        <Route element={studioContent} path="/*" />
      </Routes>
    </HistoryRouter>
=======
    <Routes>
      {/* Simple way to get optional paramaters back */}
      <Route element={studioContent} path="/:lang/*" />
      <Route element={studioContent} path="/*" />
    </Routes>
>>>>>>> c7fe44e6
  );
}<|MERGE_RESOLUTION|>--- conflicted
+++ resolved
@@ -65,21 +65,10 @@
 
 export function App(): ReactElement {
   return (
-<<<<<<< HEAD
-    /* By using unstable_HistoryRouter the block function on navigator in the Prompt component works again. This should be considered a temporary solution, see: https://github.com/remix-run/react-router/issues/8139#issuecomment-1247080906 */
-    <HistoryRouter history={createBrowserHistory({ window })}>
-      <Routes>
-        {/* Simple way to get optional parameters back */}
-        <Route element={studioContent} path="/:lang/*" />
-        <Route element={studioContent} path="/*" />
-      </Routes>
-    </HistoryRouter>
-=======
     <Routes>
-      {/* Simple way to get optional paramaters back */}
+      {/* Simple way to get optional parameters back */}
       <Route element={studioContent} path="/:lang/*" />
       <Route element={studioContent} path="/*" />
     </Routes>
->>>>>>> c7fe44e6
   );
 }