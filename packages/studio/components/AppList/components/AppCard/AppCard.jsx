import { normalize } from '@appsemble/utils';
import classNames from 'classnames';
import PropTypes from 'prop-types';
import React from 'react';
import { FormattedMessage } from 'react-intl';
import { Link } from 'react-router-dom';

import Rating from '../../../Rating';
import styles from './AppCard.css';
import messages from './messages';

export default class AppCard extends React.Component {
  static propTypes = {
    app: PropTypes.shape().isRequired,
    intl: PropTypes.shape().isRequired,
    match: PropTypes.shape().isRequired,
    isLoggedIn: PropTypes.bool.isRequired,
  };

  render() {
    const { app, intl, match, isLoggedIn } = this.props;

    return (
      <div className={classNames('card', styles.appCard)}>
        <header className="card-header">
          <p className="card-header-title">{app.definition.name}</p>
        </header>
        <div className={classNames('card-content', styles.appCardContent)}>
          <div className="media">
            <figure className={classNames('image', 'is-64x64', styles.image)}>
              <img
                alt={intl.formatMessage(messages.icon)}
                src={`/@${app.OrganizationId}/${app.path || normalize(app.name)}/icon-64.png`}
              />
            </figure>
          </div>
          {app.definition.description && (
            <div className={classNames('content', styles.appDescription)}>
              {app.definition.description}
            </div>
          )}
          <Rating
            className={styles.rating}
<<<<<<< HEAD
            count={app.rating.count}
            value={app.rating.average || 0}
=======
            count={(app.rating && app.rating.count) || 0}
            value={(app.rating && app.rating.average) || 0}
>>>>>>> fd1e39d4
          />
        </div>
        <footer className={classNames('card-footer', styles.appCardFooter)}>
          <a
            className="card-footer-item"
            href={
              app.domain
                ? `//${app.domain}${window.location.port && `:${window.location.port}`}`
                : `/@${app.OrganizationId}/${app.path}`
            }
            rel="noopener noreferrer"
            target="_blank"
          >
            <FormattedMessage {...messages.view} />
          </a>
          {isLoggedIn && (
            <Link className="card-footer-item" to={`${match.url}/${app.id}/edit`}>
              <FormattedMessage {...messages.edit} />
            </Link>
          )}
        </footer>
      </div>
    );
  }
}<|MERGE_RESOLUTION|>--- conflicted
+++ resolved
@@ -41,13 +41,8 @@
           )}
           <Rating
             className={styles.rating}
-<<<<<<< HEAD
-            count={app.rating.count}
-            value={app.rating.average || 0}
-=======
             count={(app.rating && app.rating.count) || 0}
             value={(app.rating && app.rating.average) || 0}
->>>>>>> fd1e39d4
           />
         </div>
         <footer className={classNames('card-footer', styles.appCardFooter)}>
