--- conflicted
+++ resolved
@@ -1,19 +1,12 @@
 import { Icon, Loader } from '@appsemble/react-components';
-<<<<<<< HEAD
-import { permissions } from '@appsemble/utils/constants/roles';
-=======
 import { permissions } from '@appsemble/utils';
->>>>>>> 972079f3
 import axios from 'axios';
 import PropTypes from 'prop-types';
 import React from 'react';
 import { FormattedMessage, useIntl } from 'react-intl';
 import { Link } from 'react-router-dom';
 
-<<<<<<< HEAD
 import useUser from '../../../../hooks/useUser';
-=======
->>>>>>> 972079f3
 import checkRole from '../../../../utils/checkRole';
 import HelmetIntl from '../../../HelmetIntl';
 import AppCard from '../AppCard';
@@ -31,20 +24,9 @@
     setFilter(event.target.value);
   }, []);
 
-<<<<<<< HEAD
   React.useEffect(() => {
     if (userInfo) {
-=======
-  state = { filter: '', organizations: undefined };
-
-  async componentDidMount() {
-    const { getApps, getPublicApps, user } = this.props;
-
-    if (user) {
->>>>>>> 972079f3
       getApps();
-      const { data: organizations } = await axios.get('/api/user/organizations');
-      this.setState({ organizations });
     } else {
       getPublicApps();
     }
@@ -56,17 +38,8 @@
       setOrganizations(data);
     };
 
-<<<<<<< HEAD
     if (userInfo) {
       fetchOrganizations();
-=======
-  render() {
-    const { apps, intl, user } = this.props;
-    const { filter, organizations } = this.state;
-
-    if (!apps || (user && organizations === undefined)) {
-      return <Loader />;
->>>>>>> 972079f3
     }
   }, [userInfo]);
 
@@ -82,7 +55,6 @@
     checkRole(org.role, permissions.CreateApps),
   );
 
-<<<<<<< HEAD
   return (
     <>
       <HelmetIntl title={messages.title} />
@@ -130,54 +102,4 @@
   apps: PropTypes.arrayOf(PropTypes.shape()).isRequired,
   getApps: PropTypes.func.isRequired,
   getPublicApps: PropTypes.func.isRequired,
-};
-=======
-    const createOrganizations =
-      organizations?.filter(org => checkRole(org.role, permissions.CreateApps)) || [];
-
-    return (
-      <>
-        <HelmetIntl title={messages.title} />
-        <div className={`field ${styles.filter}`}>
-          <p className="control has-icons-left">
-            <input
-              className="input"
-              onChange={this.onFilterChange}
-              placeholder={intl.formatMessage(messages.search)}
-              value={filter}
-            />
-            <Icon className="is-left" icon="search" size="small" />
-          </p>
-        </div>
-        <div className={styles.appList}>
-          {filteredApps.map(app => (
-            <AppCard key={app.id} app={app} />
-          ))}
-          {user && createOrganizations.length > 0 && (
-            <CreateAppCard organizations={createOrganizations} />
-          )}
-        </div>
-        {user && organizations.length === 0 && apps.length === 0 && (
-          <div className={styles.noApps}>
-            <span>
-              <i className={`fas fa-folder-open ${styles.noAppsIcon}`} />
-            </span>
-            <span>
-              <FormattedMessage
-                {...messages.createOrganizationInstruction}
-                values={{
-                  link: (
-                    <Link to="/settings/organizations">
-                      <FormattedMessage {...messages.here} />
-                    </Link>
-                  ),
-                }}
-              />
-            </span>
-          </div>
-        )}
-      </>
-    );
-  }
-}
->>>>>>> 972079f3
+};