--- conflicted
+++ resolved
@@ -1,10 +1,5 @@
-<<<<<<< HEAD
-import { Form, Icon, Input, Loader, Modal } from '@appsemble/react-components';
+import { CardFooterButton, Form, Icon, Input, Loader, Modal } from '@appsemble/react-components';
 import { normalize, permissions, roles } from '@appsemble/utils';
-=======
-import { CardFooterButton, Form, Icon, Input, Loader, Modal } from '@appsemble/react-components';
-import { normalize } from '@appsemble/utils';
->>>>>>> be73a1fd
 import axios from 'axios';
 import classNames from 'classnames';
 import PropTypes from 'prop-types';
