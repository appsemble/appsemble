--- conflicted
+++ resolved
@@ -6,12 +6,8 @@
 import React, { Component } from 'react';
 import { FormattedMessage } from 'react-intl';
 
-<<<<<<< HEAD
 import { UserContext } from '../../hooks/useUser';
-=======
-import { requestUser } from '../../actions/user';
 import checkRole from '../../utils/checkRole';
->>>>>>> c9581d1c
 import HelmetIntl from '../HelmetIntl';
 import messages from './messages';
 import styles from './OrganizationsSettings.css';
@@ -20,8 +16,6 @@
   static propTypes = {
     push: PropTypes.func.isRequired,
     intl: PropTypes.shape().isRequired,
-    user: PropTypes.shape().isRequired,
-    updateUser: PropTypes.func.isRequired,
   };
 
   state = {
@@ -38,11 +32,6 @@
   };
 
   async componentDidMount() {
-    const { updateUser } = this.props;
-    const { userInfo: user } = this.context;
-
-    updateUser(user);
-
     let selectedOrganization = '';
 
     let { data: organizations } = await axios.get('/api/user/organizations');
@@ -236,9 +225,10 @@
 
   onLeaveOrganization = async () => {
     const { selectedOrganization, organizations } = this.state;
-    const { intl, push, user } = this.props;
-
-    await axios.delete(`/api/organizations/${selectedOrganization}/members/${user.id}`);
+    const { intl, push } = this.props;
+    const { userInfo } = this.context;
+
+    await axios.delete(`/api/organizations/${selectedOrganization}/members/${userInfo.sub}`);
 
     const organization = organizations.find(o => o.id === selectedOrganization);
     const newOrganizations = organizations.filter(o => o.id !== selectedOrganization);
@@ -258,7 +248,8 @@
 
   onRemoveMember = async () => {
     const { removingMember, selectedOrganization, organizations } = this.state;
-    const { intl, push, user } = this.props;
+    const { intl, push } = this.props;
+    const { userInfo } = this.context;
 
     await axios.delete(`/api/organizations/${selectedOrganization}/members/${removingMember}`);
 
@@ -274,7 +265,7 @@
 
     push({
       body:
-        removingMember === user.id
+        removingMember === userInfo.sub
           ? intl.formatMessage(messages.leaveOrganizationSuccess, { organization: organization.id })
           : intl.formatMessage(messages.removeMemberSuccess),
       color: 'info',
@@ -328,14 +319,15 @@
       submittingOrganization,
       organizations,
     } = this.state;
-    const { intl, user } = this.props;
+    const { intl } = this.props;
+    const { userInfo } = this.context;
 
     if (loading) {
       return <Loader />;
     }
 
     const organization = organizations.find(o => o.id === selectedOrganization);
-    const { role } = organization?.members.find(u => u.id === user.id) || {};
+    const { role } = organization?.members.find(u => u.id === userInfo.sub) || {};
     const canManageMembers = role && checkRole(role, permissions.ManageMembers);
     const canManageRoles = role && checkRole(role, permissions.ManageRoles);
 
@@ -445,9 +437,9 @@
                   {organization.members.map(member => (
                     <tr key={member.id}>
                       <td>
-                        <span>{member.name || member.primaryEmail || member.id}</span>{' '}
+                        <span>{member.name || member.primaryEmail || member.id}</span>
                         <div className={`tags ${styles.tags}`}>
-                          {member.id === user.id && (
+                          {member.id === userInfo.sub && (
                             <span className="tag is-success">
                               <FormattedMessage {...messages.you} />
                             </span>
@@ -458,7 +450,7 @@
                         {canManageRoles ? (
                           <div className="control is-inline">
                             <div className="select">
-                              <select disabled={member.id === user.id}>
+                              <select disabled={member.id === userInfo.sub}>
                                 {Object.keys(roles).map(r => (
                                   <option key={r} selected={r === member.role} value={r}>
                                     {intl.formatMessage(messages[r])}
@@ -471,7 +463,7 @@
                           <FormattedMessage {...messages[member.role]} />
                         )}
                         <div className={`field is-grouped ${styles.tags}`}>
-                          {member.id === user.id &&
+                          {member.id === userInfo.sub &&
                             organization.members.length > 1 &&
                             organization.members.some(m =>
                               m.role.includes(permissions.ManageRoles),
@@ -486,7 +478,7 @@
                                 </button>
                               </p>
                             )}
-                          {member.id !== user.id && canManageMembers && (
+                          {member.id !== userInfo.sub && canManageMembers && (
                             <p className={`control ${styles.memberButton}`}>
                               <button
                                 className="button is-danger"
@@ -573,7 +565,7 @@
           isActive={!!removingMember}
           onClose={this.onCloseDeleteDialog}
           title={
-            removingMember === user.id ? (
+            removingMember === userInfo.sub ? (
               <FormattedMessage {...messages.leaveOrganizationWarningTitle} />
             ) : (
               <FormattedMessage {...messages.removeMemberWarningTitle} />
@@ -581,7 +573,7 @@
           }
         >
           <div className={styles.dialogContent}>
-            {removingMember === user.id ? (
+            {removingMember === userInfo.sub ? (
               <FormattedMessage {...messages.leaveOrganizationWarning} />
             ) : (
               <FormattedMessage {...messages.removeMemberWarning} />
@@ -600,10 +592,12 @@
             </a>
             <button
               className={`card-footer-item button is-danger ${styles.cardFooterButton}`}
-              onClick={removingMember === user.id ? this.onLeaveOrganization : this.onRemoveMember}
+              onClick={
+                removingMember === userInfo.sub ? this.onLeaveOrganization : this.onRemoveMember
+              }
               type="button"
             >
-              {removingMember === user.id ? (
+              {removingMember === userInfo.sub ? (
                 <FormattedMessage {...messages.leaveOrganization} />
               ) : (
                 <FormattedMessage {...messages.removeMember} />
