--- conflicted
+++ resolved
@@ -1,8 +1,4 @@
-<<<<<<< HEAD
-import { Button, Loader } from '@appsemble/react-components';
-=======
-import { Loader, Message } from '@appsemble/react-components';
->>>>>>> 087da969
+import { Button, Loader, Message } from '@appsemble/react-components';
 import { MessagesContext } from '@appsemble/react-components/hooks/useMessages';
 import axios from 'axios';
 import PropTypes from 'prop-types';
