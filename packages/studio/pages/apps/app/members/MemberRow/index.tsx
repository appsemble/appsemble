import { assignAppMemberProperties, getAppRoles } from '@appsemble/lang-sdk';
import {
  AsyncButton,
  AsyncSelect,
  Button,
  ModalCard,
  SimpleForm,
  SimpleFormField,
  SimpleModalFooter,
  Title,
  useConfirmation,
  useMessages,
  useToggle,
} from '@appsemble/react-components';
import { type AppMemberInfo } from '@appsemble/types';
import axios from 'axios';
import { type ChangeEvent, type ReactNode, useCallback, useMemo } from 'react';
import { FormattedMessage, useIntl } from 'react-intl';

import styles from './index.module.css';
import { messages } from './messages.js';
import { AnnotationsTable } from '../../../../../components/AnnotationsTable/index.js';
import { useUser } from '../../../../../components/UserProvider/index.js';
import { useApp } from '../../index.js';

interface AppMemberRowProperties {
  readonly member: AppMemberInfo;

  /**
   * Whether the user may update the roles of members.
   */
  readonly mayUpdateRoles: boolean;

  /**
   * Whether the user may patch the properties of members.
   */
  readonly mayPatchProperties: boolean;

  /**
   * Whether the user may delete members.
   */
  readonly mayDelete: boolean;

  /**
   * This is called when the member data has changed.
   *
   * @param member The member that has been changed.
   */
  readonly onChanged: (member: AppMemberInfo) => void;

  /**
   * This is called when the member has been deleted.
   *
   * @param member The member that has been deleted.
   */
  readonly onDeleted: (member: AppMemberInfo) => void;
}

export function MemberRow({
  mayDelete,
  mayPatchProperties,
  mayUpdateRoles,
  member,
  onChanged,
  onDeleted,
}: AppMemberRowProperties): ReactNode {
  const { demo, email, name, properties, role, sub } = member;
  const {
    userInfo: { email: currentUserEmail },
  } = useUser();
  const { app } = useApp();
  const { formatMessage } = useIntl();

  const push = useMessages();

  const editModal = useToggle();

  const defaultValues = useMemo(
    () => ({
      annotations: Object.entries(
        Object.fromEntries(
          Object.entries(properties ?? {}).map(([key, value]) => [
            key,
            typeof value === 'string' ? value : JSON.stringify(value),
          ]),
        ) || {},
      ),
    }),
    [properties],
  );

  const onChangeRole = useCallback(
    async (event: ChangeEvent<HTMLSelectElement>): Promise<void> => {
      event.preventDefault();
      const { value } = event.currentTarget;

      try {
        const { data } = await axios.put<AppMemberInfo>(
          `/api/apps/${app.id}/app-members/${sub}/role`,
          {
            role: value,
          },
        );

        push({
          color: 'success',
          body: formatMessage(messages.changeRoleSuccess, {
            name: data.name || data.email || data.sub,
            role: value,
          }),
        });
        onChanged(data);
      } catch {
        push({ body: formatMessage(messages.changeRoleError) });
      }
    },
    [app.id, sub, push, formatMessage, onChanged],
  );

  const onUpdateProperties = useCallback(
    async ({ annotations }: typeof defaultValues) => {
      const formData = new FormData();
      assignAppMemberProperties(Object.fromEntries(annotations), formData);

<<<<<<< HEAD
      const { data } = await axios.patch<AppMemberInfo>(
        `/api/apps/${app.id}/app-members/${sub}/properties`,
=======
      const { data } = await axios.put<AppMemberInfo>(
        `/api/app-members/${sub}/properties`,
>>>>>>> f63fa582
        formData,
      );
      editModal.disable();
      onChanged(data);
    },
    [app.id, sub, editModal, onChanged],
  );

  const callDelete = useCallback(async () => {
    await axios.delete(`/api/apps/${app.id}/app-members/${sub}`);
    onDeleted(member);

    push({
      body: formatMessage(messages.deleteSuccess, { member: name || email }),
      color: 'info',
    });
  }, [app.id, sub, onDeleted, member, push, formatMessage, name, email]);

  const deleteMember = useConfirmation({
    title: <FormattedMessage {...messages.deleteMember} />,
    body: (
      <FormattedMessage {...messages.deleteConfirmationBody} values={{ member: name || email }} />
    ),
    cancelLabel: <FormattedMessage {...messages.cancelLabel} />,
    confirmLabel: <FormattedMessage {...messages.deleteMember} />,
    action: callDelete,
  });

  const roleKeys = getAppRoles(app.definition.security);

  return (
    <>
      <tr key={sub}>
        <td className={styles.noWrap}>
          <span>{name ? (email ? `${name} (${email})` : name) : email || sub}</span>
          {email === currentUserEmail ? (
            <span className="tag is-success ml-1">
              <FormattedMessage {...messages.you} />
            </span>
          ) : null}
        </td>
        <td className={styles.propertyRow}>
          <div className="is-flex is-justify-content-space-between is-flex-grow-1">
            {properties ? (
              <span className={styles.property}>{JSON.stringify(properties)}</span>
            ) : (
              <span className="is-unselectable has-text-grey">
                (<FormattedMessage {...messages.empty} />)
              </span>
            )}
            <Button
              color="primary"
              disabled={!mayPatchProperties}
              icon="edit"
              onClick={editModal.enable}
            />
          </div>
        </td>
        <td className={styles.noWrap}>
          <span>{String(demo)}</span>
        </td>
        <td className="has-text-right">
          <div className="control is-inline">
            <AsyncSelect defaultValue={role} disabled={!mayUpdateRoles} onChange={onChangeRole}>
              {roleKeys.map((r) => (
                <option key={r} value={r}>
                  {r}
                </option>
              ))}
            </AsyncSelect>
          </div>
        </td>
        <td align="right">
          {mayDelete ? (
            <AsyncButton
              color="danger"
              icon="trash-alt"
              onClick={deleteMember}
              title={formatMessage(messages.deleteMember)}
            />
          ) : null}
        </td>
      </tr>
      <ModalCard
        component={SimpleForm}
        defaultValues={defaultValues}
        footer={
          <SimpleModalFooter
            cancelLabel={<FormattedMessage {...messages.cancelLabel} />}
            onClose={editModal.disable}
            submitLabel={<FormattedMessage {...messages.editButton} />}
          />
        }
        isActive={editModal.enabled}
        onClose={editModal.disable}
        onSubmit={onUpdateProperties}
        title={<FormattedMessage {...messages.editProperties} />}
      >
        <Title className="mb-0" level={5}>
          <FormattedMessage {...messages.properties} />
        </Title>
        <SimpleFormField component={AnnotationsTable} name="annotations" />
      </ModalCard>
    </>
  );
}<|MERGE_RESOLUTION|>--- conflicted
+++ resolved
@@ -122,13 +122,8 @@
       const formData = new FormData();
       assignAppMemberProperties(Object.fromEntries(annotations), formData);
 
-<<<<<<< HEAD
-      const { data } = await axios.patch<AppMemberInfo>(
+      const { data } = await axios.put<AppMemberInfo>(
         `/api/apps/${app.id}/app-members/${sub}/properties`,
-=======
-      const { data } = await axios.put<AppMemberInfo>(
-        `/api/app-members/${sub}/properties`,
->>>>>>> f63fa582
         formData,
       );
       editModal.disable();
