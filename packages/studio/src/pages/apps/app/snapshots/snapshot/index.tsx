--- conflicted
+++ resolved
@@ -8,11 +8,7 @@
 import { AppDefinition, Snapshot } from '@appsemble/types';
 import axios from 'axios';
 import { safeLoad } from 'js-yaml';
-<<<<<<< HEAD
-import React, { lazy, ReactElement, Suspense, useCallback } from 'react';
-=======
-import { ReactElement, useCallback } from 'react';
->>>>>>> e58fb3f4
+import { lazy, ReactElement, Suspense, useCallback } from 'react';
 import { FormattedMessage, useIntl } from 'react-intl';
 import { useRouteMatch } from 'react-router-dom';
 
@@ -22,15 +18,11 @@
 import { HeaderControl } from '../../../../../components/HeaderControl';
 import { messages } from './messages';
 
-<<<<<<< HEAD
 const CodeDiffBlock = lazy(() =>
   import('../../../../../components/CodeDiffBlock').then((m) => ({ default: m.CodeDiffBlock })),
 );
 
-export function Snapshot(): ReactElement {
-=======
 export function SnapshotPage(): ReactElement {
->>>>>>> e58fb3f4
   const { app, setApp } = useApp();
   const push = useMessages();
   const {
