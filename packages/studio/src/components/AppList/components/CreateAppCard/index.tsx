import {
  CardFooterButton,
  Checkbox,
  Message,
  Modal,
  Select,
  SimpleForm,
  SimpleFormError,
  SimpleInput,
  useData,
  useToggle,
} from '@appsemble/react-components';
import axios, { AxiosError } from 'axios';
import classNames from 'classnames';
import React, { KeyboardEvent, ReactElement, useCallback, useState } from 'react';
import { FormattedMessage } from 'react-intl';
import { useHistory, useRouteMatch } from 'react-router-dom';

import { useUser } from '../../../UserProvider';
import styles from './index.css';
import messages from './messages';

interface Template {
  id: number;
  name: string;
  description: string;
  resources: boolean;
}

export default function CreateAppCard(): ReactElement {
  const modal = useToggle();
  const { data: templates } = useData<Template[]>('/api/templates');
  const [selectedTemplate, setSelectedTemplate] = useState(0);

  const history = useHistory();
<<<<<<< HEAD
  const match = useRouteMatch();
  const { organizations } = useUser();
=======
  const { url } = useRouteMatch();
  const { organizations } = useOrganizations();
>>>>>>> 7e11a8f7

  const onCreate = useCallback(
    async ({ description, includeResources, isPrivate, name, selectedOrganization }) => {
      const { id, resources } = templates[selectedTemplate];

      const { data } = await axios.post('/api/templates', {
        templateId: id,
        name,
        description,
        organizationId: organizations[selectedOrganization].id,
        resources: resources && includeResources,
        private: isPrivate,
      });
      history.push(`${url}/${data.id}/edit`);
    },
    [history, url, organizations, selectedTemplate, templates],
  );

  const onKeyDown = (event: KeyboardEvent): void => {
    if (event.key === 'Escape') {
      modal.disable();
    }
  };

  if (!templates?.length) {
    return null;
  }

  return (
    <div className={styles.createAppCardContainer}>
      <div
        className={classNames('card', styles.createAppCard)}
        onClick={modal.enable}
        onKeyDown={onKeyDown}
        role="button"
        tabIndex={0}
      >
        <div className="card-content">
          <FormattedMessage {...messages.createApp} />
        </div>
      </div>
      <Modal
        component={SimpleForm}
        defaultValues={{
          name: '',
          description: '',
          resources: false,
          isPrivate: true,
          includeResources: templates[selectedTemplate].resources,
          selectedOrganization: 0,
        }}
        footer={
          <>
            <CardFooterButton onClick={modal.disable}>
              <FormattedMessage {...messages.cancel} />
            </CardFooterButton>
            <CardFooterButton color="primary" type="submit">
              <FormattedMessage {...messages.create} />
            </CardFooterButton>
          </>
        }
        isActive={modal.enabled}
        onClose={modal.disable}
        onSubmit={onCreate}
        title={<FormattedMessage {...messages.createAppTitle} />}
      >
        <SimpleFormError>
          {({ error }) =>
            (error as AxiosError)?.response?.status === 409 ? (
              <FormattedMessage {...messages.nameConflict} />
            ) : (
              <FormattedMessage {...messages.error} />
            )
          }
        </SimpleFormError>
        <SimpleInput
          label={<FormattedMessage {...messages.name} />}
          maxLength={30}
          minLength={1}
          name="name"
          required
        />
        <SimpleInput
          component={Select}
          disabled={organizations?.length === 1}
          label={<FormattedMessage {...messages.organization} />}
          name="selectedOrganization"
          required
        >
          {organizations?.map((organization, index) => (
            <option key={organization.id} value={index}>
              {organization.id}
            </option>
          ))}
        </SimpleInput>
        <SimpleInput
          label={<FormattedMessage {...messages.description} />}
          maxLength={80}
          name="description"
        />
        <SimpleInput
          component={Select}
          label={<FormattedMessage {...messages.template} />}
          name="selectedTemplate"
          onChange={({ currentTarget }) => setSelectedTemplate(currentTarget.value)}
          required
        >
          {templates.map((template, index) => (
            <option key={template.name} value={index}>
              {template.name}
            </option>
          ))}
        </SimpleInput>
        <Message>{templates[selectedTemplate].description}</Message>
        <SimpleInput
          component={Checkbox}
          help={<FormattedMessage {...messages.privateHelp} />}
          label={<FormattedMessage {...messages.private} />}
          name="isPrivate"
        />
        {templates[selectedTemplate].resources && (
          <SimpleInput
            component={Checkbox}
            help={<FormattedMessage {...messages.includeResources} />}
            label={<FormattedMessage {...messages.resources} />}
            name="includeResources"
          />
        )}
      </Modal>
    </div>
  );
}<|MERGE_RESOLUTION|>--- conflicted
+++ resolved
@@ -33,13 +33,8 @@
   const [selectedTemplate, setSelectedTemplate] = useState(0);
 
   const history = useHistory();
-<<<<<<< HEAD
-  const match = useRouteMatch();
+  const { url } = useRouteMatch();
   const { organizations } = useUser();
-=======
-  const { url } = useRouteMatch();
-  const { organizations } = useOrganizations();
->>>>>>> 7e11a8f7
 
   const onCreate = useCallback(
     async ({ description, includeResources, isPrivate, name, selectedOrganization }) => {
