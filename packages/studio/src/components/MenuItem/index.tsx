--- conflicted
+++ resolved
@@ -2,12 +2,7 @@
 import { IconName } from '@fortawesome/fontawesome-common-types';
 import { ReactElement, ReactNode } from 'react';
 
-<<<<<<< HEAD
-import { NavLink } from '../NavLink';
 import styles from './index.module.css';
-=======
-import styles from './index.css';
->>>>>>> 680a6dc2
 
 interface SideNavLinkProps {
   /**
