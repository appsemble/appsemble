--- conflicted
+++ resolved
@@ -1,18 +1,10 @@
-<<<<<<< HEAD
 import { Button, Icon, useLocationString, useQuery } from '@appsemble/react-components';
 import React, { ReactElement } from 'react';
 import { FormattedMessage, useIntl } from 'react-intl';
 import { Link, useLocation, useRouteMatch } from 'react-router-dom';
 
+import { sentryDsn } from '../../utils/settings';
 import { NavbarDropdown } from '../NavbarDropdown';
-=======
-import { Button, Dropdown, Icon, useLocationString, useQuery } from '@appsemble/react-components';
-import { ReactElement } from 'react';
-import { FormattedMessage, useIntl } from 'react-intl';
-import { Link, useLocation, useRouteMatch } from 'react-router-dom';
-
-import { sentryDsn } from '../../utils/settings';
->>>>>>> 722a42fc
 import { useUser } from '../UserProvider';
 import styles from './index.css';
 import { messages } from './messages';
