--- conflicted
+++ resolved
@@ -5,9 +5,6 @@
   path: string;
   private: boolean;
   domain: string;
-<<<<<<< HEAD
   locked: boolean;
-=======
   longDescription: string;
->>>>>>> 9c7cb25d
 }