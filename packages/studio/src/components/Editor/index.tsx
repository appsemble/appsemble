import RefParser from '@apidevtools/json-schema-ref-parser';
import { Form, Loader, useConfirmation, useMessages } from '@appsemble/react-components';
import type { AppDefinition, BlockManifest } from '@appsemble/types';
import {
  api,
  filterBlocks,
  getAppBlocks,
  SchemaValidationError,
  validate,
  validateStyle,
} from '@appsemble/utils';
import axios from 'axios';
import { safeDump, safeLoad } from 'js-yaml';
import { isEqual } from 'lodash';
import type { editor } from 'monaco-editor';
import type { OpenAPIV3 } from 'openapi-types';
import React from 'react';
import { FormattedMessage, useIntl } from 'react-intl';
import { useHistory, useLocation, useParams } from 'react-router-dom';

import { useApp } from '../AppContext';
import GUIEditor from '../GUIEditor';
import { GuiEditorStep } from '../GUIEditor/types';
import HelmetIntl from '../HelmetIntl';
import MonacoEditor from '../MonacoEditor';
import EditorNavBar from './components/EditorNavBar';
import styles from './index.css';
import messages from './messages';

type Options = editor.IEditorOptions & editor.IGlobalEditorOptions;

const openApiDocumentPromise = RefParser.dereference(api('', { host: window.location.origin }));

const monacoDefaultOptions: Options = {
  insertSpaces: true,
  tabSize: 2,
  minimap: { enabled: false },
  readOnly: false,
};

const monacoGuiOptions: Options = {
  ...monacoDefaultOptions,
  readOnly: true,
};

export default function Editor(): React.ReactElement {
  const { app, setApp } = useApp();

  const [appName, setAppName] = React.useState('');
  const [recipe, setRecipe] = React.useState<string>(null);
  const [style, setStyle] = React.useState('');
  const [sharedStyle, setSharedStyle] = React.useState('');
  const [initialRecipe, setInitialRecipe] = React.useState('');
  const [path, setPath] = React.useState('');
  const [valid, setValid] = React.useState(false);
  const [dirty, setDirty] = React.useState(true);
  const [openApiDocument, setOpenApiDocument] = React.useState<OpenAPIV3.Document>();

  const [editorStep, setEditorStep] = React.useState<GuiEditorStep>(GuiEditorStep.SELECT);
  const [monacoEditor, setMonacoEditor] = React.useState<editor.IStandaloneCodeEditor>();
  const [decorationList, setDecorationList] = React.useState<string[]>([]);

  const frame = React.useRef<HTMLIFrameElement>();
  const history = useHistory();
  const intl = useIntl();
  const location = useLocation();
  const params = useParams<{ id: string }>();
  const push = useMessages();

  const appUrl = `${window.location.protocol}//${app.path}.${app.OrganizationId}.${window.location.host}`;

  React.useEffect(() => {
    openApiDocumentPromise.then(setOpenApiDocument);
  }, []);

  React.useEffect(() => {
    const { id } = params;

    if (!location.hash) {
      history.push('#editor');
    }

    const getStyles = async (): Promise<void> => {
      try {
        const { data: styleData } = await axios.get(`/api/apps/${id}/style/core`);
        const { data: sharedStyleData } = await axios.get(`/api/apps/${id}/style/shared`);

        setStyle(styleData);
        setSharedStyle(sharedStyleData);
      } catch (error) {
        if (error.response && (error.response.status === 404 || error.response.status === 401)) {
          push(intl.formatMessage(messages.appNotFound));
        } else {
          push(intl.formatMessage(messages.error));
        }
      }
    };

    getStyles();

    // Destructuring path, and organizationId also hides these technical details for the user
    const { definition, path: p } = app;
    let { yaml: yamlRecipe } = app;

    if (!yamlRecipe) {
      yamlRecipe = safeDump(definition);
      push({ body: intl.formatMessage(messages.yamlNotFound), color: 'info' });
    }

    setAppName(definition.name);
    setRecipe(yamlRecipe);
    setInitialRecipe(yamlRecipe);
    setPath(p);
  }, [app, history, intl, location.hash, params, push]);

  const onSave = React.useCallback(async () => {
    let definition: AppDefinition;
    // Attempt to parse the YAML into a JSON object
    try {
      definition = safeLoad(recipe);
    } catch (error) {
      push(intl.formatMessage(messages.invalidYaml));
      setValid(false);
      setDirty(false);
      return;
    }

    try {
      validateStyle(style);
      validateStyle(sharedStyle);
    } catch (error) {
      push(intl.formatMessage(messages.invalidStyle));
      setValid(false);
      setDirty(false);
      return;
    }

    try {
      await validate(
        (openApiDocument.components.schemas.App as OpenAPIV3.SchemaObject).properties
          .definition as OpenAPIV3.SchemaObject,
        definition,
      );
      const blockManifests: Omit<BlockManifest, 'parameters'>[] = await Promise.all(
        filterBlocks(Object.values(getAppBlocks(definition))).map(async (block) => {
          const { data } = await axios.get<BlockManifest>(
            `/api/blocks/${block.type}/versions/${block.version}`,
          );
          return {
            name: data.name,
            version: data.version,
            layout: data.layout,
            files: data.files,
            actions: data.actions,
          };
        }),
      );
      setValid(true);

      // YAML and schema appear to be valid, send it to the app preview iframe
      frame.current.contentWindow.postMessage(
        { type: 'editor/EDIT_SUCCESS', definition, blockManifests, style, sharedStyle },
        appUrl,
      );
    } catch (error) {
      if (error instanceof SchemaValidationError) {
        const errors = error.data;
        push({
          body: intl.formatMessage(messages.schemaValidationFailed, {
            properties: Object.keys(errors).join(', '),
          }),
        });
      } else {
        push(intl.formatMessage(messages.unexpected));
      }

      setValid(false);
    }
    setDirty(false);
  }, [appUrl, intl, openApiDocument, push, recipe, sharedStyle, style]);

  React.useEffect(() => {
    if (editorStep !== GuiEditorStep.YAML && openApiDocument) {
      onSave();
    }
  }, [recipe, editorStep, onSave, openApiDocument]);

  const uploadApp = React.useCallback(async () => {
    if (!valid) {
      return;
    }

    const { id } = params;
    const definition = safeLoad(recipe);

    try {
      const formData = new FormData();
      formData.append('definition', JSON.stringify(definition));
      // The MIME type for YAML is not officially registered in IANA.
      // For the time being, x-yaml is used. See also: http://www.iana.org/assignments/media-types/media-types.xhtml
      formData.append('yaml', new Blob([recipe], { type: 'text/x-yaml' }));
      formData.append('style', new Blob([style], { type: 'text/css' }));
      formData.append('sharedStyle', new Blob([sharedStyle], { type: 'text/css' }));

      const { data } = await axios.patch(`/api/apps/${id}`, formData);
      setPath(data.path);
      push({ body: intl.formatMessage(messages.updateSuccess), color: 'success' });

      // update App State
      setApp(data);
    } catch (e) {
      if (e.response && e.response.status === 403) {
        push(intl.formatMessage(messages.forbidden));
      } else {
        push(intl.formatMessage(messages.errorUpdate));
      }

      return;
    }

    setAppName(definition.name);
    setDirty(true);
    setInitialRecipe(recipe);
  }, [intl, params, push, recipe, sharedStyle, style, setApp, valid]);

  const promptUpdateApp = useConfirmation({
    title: <FormattedMessage {...messages.resourceWarningTitle} />,
    body: <FormattedMessage {...messages.resourceWarning} />,
    cancelLabel: <FormattedMessage {...messages.cancel} />,
    confirmLabel: <FormattedMessage {...messages.publish} />,
    action: uploadApp,
    color: 'warning',
  });

  const onUpload = React.useCallback(async () => {
    if (valid) {
      const newApp = safeLoad(recipe);
      const originalApp = safeLoad(initialRecipe);

      if (!isEqual(newApp.resources, originalApp.resources)) {
        promptUpdateApp();
        return;
      }

      await uploadApp();
    }
  }, [initialRecipe, promptUpdateApp, recipe, uploadApp, valid]);

  const onMonacoChange = React.useCallback(
    (_event: editor.IModelContentChangedEvent, value: string) => {
      switch (location.hash) {
        case '#editor':
          setRecipe(value);
          if (editorStep !== GuiEditorStep.YAML) {
            const definition = safeLoad(value);
            setApp({ ...app, yaml: value, definition });
          }
          break;
        case '#style-core':
          setStyle(value);
          break;
        case '#style-shared':
          setSharedStyle(value);
          break;
        default:
          break;
      }

      setDirty(true);
    },
    [location.hash, app, editorStep, setApp],
  );

  if (recipe == null) {
    return <Loader />;
  }

  const onValueChange = onMonacoChange;
  let value;
  let language;

  switch (location.hash) {
    case '#style-core':
      value = style;
      language = 'css';
      break;
    case '#style-shared':
      value = sharedStyle;
      language = 'css';
      break;
    case '#editor':
    default:
      value = recipe;
      language = 'yaml';
  }

  return (
    <div className={styles.root}>
      <HelmetIntl title={messages.title} titleValues={{ name: appName }} />
      <div className={styles.leftPanel}>
<<<<<<< HEAD
        <Form className={styles.editorForm} onSubmit={onSave}>
          <nav
            className={
              editorStep === GuiEditorStep.YAML || editorStep === GuiEditorStep.SELECT
                ? 'navbar'
                : 'is-hidden'
            }
          >
            <div className="navbar-brand">
              <span className={editorStep !== GuiEditorStep.YAML ? 'is-hidden' : 'navbar-item'}>
                <Button disabled={!dirty} icon="vial" type="submit">
                  <FormattedMessage {...messages.preview} />
                </Button>
              </span>
              <span className="navbar-item">
                <Button
                  className="button"
                  disabled={!valid || dirty}
                  icon="save"
                  onClick={onUpload}
                >
                  <FormattedMessage {...messages.publish} />
                </Button>
              </span>
              <span className="navbar-item">
                <a className="button" href={appUrl} rel="noopener noreferrer" target="_blank">
                  <Icon icon="share-square" />
                  <span>
                    <FormattedMessage {...messages.viewLive} />
                  </span>
                </a>
              </span>
              <span className="navbar-item">
                <Button
                  color="primary"
                  icon="random"
                  onClick={() => {
                    if (editorStep !== GuiEditorStep.YAML) {
                      setEditorStep(GuiEditorStep.YAML);
                    } else {
                      setEditorStep(GuiEditorStep.SELECT);
                    }
                  }}
                >
                  {editorStep === GuiEditorStep.YAML ? (
                    <FormattedMessage {...messages.switchGUI} />
                  ) : (
                    <FormattedMessage {...messages.switchManual} />
                  )}
                </Button>
              </span>
            </div>
          </nav>
          <div
            className={
              editorStep === GuiEditorStep.YAML || editorStep === GuiEditorStep.SELECT
                ? `tabs is-boxed ${styles.editorTabs}`
                : 'is-hidden'
            }
          >
            {editorStep === GuiEditorStep.YAML ? (
              <ul>
                <li
                  className={classNames({ 'is-active': location.hash === '#editor' })}
                  value="editor"
                >
                  <Link to="#editor">
                    <Icon icon="file-code" />
                    <FormattedMessage {...messages.recipe} />
                  </Link>
                </li>
                <li
                  className={classNames({ 'is-active': location.hash === '#style-core' })}
                  value="style-core"
                >
                  <Link to="#style-core">
                    <Icon icon="brush" />
                    <FormattedMessage {...messages.coreStyle} />
                  </Link>
                </li>
                <li
                  className={classNames({ 'is-active': location.hash === '#style-shared' })}
                  value="style-shared"
                >
                  <Link to="#style-shared">
                    <Icon icon="brush" />
                    <FormattedMessage {...messages.sharedStyle} />
                  </Link>
                </li>
              </ul>
            ) : (
              <ul>
                <li
                  className={classNames({ 'is-active': location.hash === '#editor' })}
                  value="editor"
                >
                  <Link to="#editor">
                    <Icon icon="file-code" />
                    <FormattedMessage {...messages.recipe} />
                  </Link>
                </li>
                <li value="addblock">
                  <Button
                    color="success"
                    disabled={!allowAdd}
                    icon="plus"
                    onClick={() => setEditorStep(GuiEditorStep.ADD)}
                  >
                    <FormattedMessage {...messages.addBlock} />
                  </Button>
                </li>
                <li value="editblock">
                  <Button
                    className={styles.guiEditorButton}
                    color="warning"
                    disabled={!allowEdit}
                    icon="edit"
                    onClick={() => setEditorStep(GuiEditorStep.EDIT)}
                  >
                    <FormattedMessage {...messages.editBlock} />
                    {editLocation?.blockName ? editLocation.blockName : ''}
                  </Button>
                </li>
                <li value="removeblock">
                  <Button
                    className={styles.guiEditorButton}
                    color="danger"
                    disabled={!allowEdit}
                    icon="trash-alt"
                    onClick={() => setEditorStep(GuiEditorStep.DELETE)}
                  >
                    <FormattedMessage {...messages.deleteBlock} />
                    {editLocation?.blockName ? editLocation.blockName : ''}
                  </Button>
                </li>
              </ul>
            )}
          </div>
          {editorStep !== GuiEditorStep.YAML ? (
            <GUIEditor
              app={app}
              editLocation={editLocation}
              editorStep={editorStep}
              setAllowAdd={setAllowAdd}
              setAllowEdit={setAllowEdit}
              setEditLocation={setEditLocation}
              setEditorStep={setEditorStep}
              setRecipe={setRecipe}
            />
          ) : (
            <MonacoEditor
              language={language}
              onSave={onSave}
              onValueChange={onValueChange}
              value={value}
            />
          )}
          <Modal
            footer={
              <>
                <CardFooterButton onClick={onClose}>
                  <FormattedMessage {...messages.cancel} />
                </CardFooterButton>
                <CardFooterButton color="warning" onClick={uploadApp}>
                  <FormattedMessage {...messages.publish} />
                </CardFooterButton>
              </>
            }
            isActive={warningDialog}
            onClose={onClose}
            title={<FormattedMessage {...messages.resourceWarningTitle} />}
          >
            <FormattedMessage {...messages.resourceWarning} />
          </Modal>
=======
        <Form onSubmit={onSave}>
          <EditorNavBar
            appUrl={appUrl}
            dirty={dirty}
            editorStep={editorStep}
            onUpload={onUpload}
            setEditorStep={setEditorStep}
            valid={valid}
          />
>>>>>>> 7deda695
        </Form>
        {editorStep !== GuiEditorStep.YAML && (
          <GUIEditor
            app={app}
            decorationList={decorationList}
            editorStep={editorStep}
            monacoEditor={monacoEditor}
            onChangeDecorationList={setDecorationList}
            onChangeEditorStep={setEditorStep}
          />
        )}
        <div
          className={
            editorStep === GuiEditorStep.YAML || editorStep === GuiEditorStep.SELECT
              ? styles.editorForm
              : 'is-hidden'
          }
        >
          <MonacoEditor
            ref={setMonacoEditor}
            decorationList={decorationList}
            language={language}
            onChange={onValueChange}
            onChangeDecorationList={setDecorationList}
            onSave={onSave}
            options={editorStep === GuiEditorStep.YAML ? monacoDefaultOptions : monacoGuiOptions}
            value={value}
          />
        </div>
      </div>

      <div className={styles.rightPanel}>
        {path && (
          <iframe
            ref={frame}
            className={styles.appFrame}
            src={appUrl}
            title={intl.formatMessage(messages.iframeTitle)}
          />
        )}
      </div>
    </div>
  );
}<|MERGE_RESOLUTION|>--- conflicted
+++ resolved
@@ -298,182 +298,6 @@
     <div className={styles.root}>
       <HelmetIntl title={messages.title} titleValues={{ name: appName }} />
       <div className={styles.leftPanel}>
-<<<<<<< HEAD
-        <Form className={styles.editorForm} onSubmit={onSave}>
-          <nav
-            className={
-              editorStep === GuiEditorStep.YAML || editorStep === GuiEditorStep.SELECT
-                ? 'navbar'
-                : 'is-hidden'
-            }
-          >
-            <div className="navbar-brand">
-              <span className={editorStep !== GuiEditorStep.YAML ? 'is-hidden' : 'navbar-item'}>
-                <Button disabled={!dirty} icon="vial" type="submit">
-                  <FormattedMessage {...messages.preview} />
-                </Button>
-              </span>
-              <span className="navbar-item">
-                <Button
-                  className="button"
-                  disabled={!valid || dirty}
-                  icon="save"
-                  onClick={onUpload}
-                >
-                  <FormattedMessage {...messages.publish} />
-                </Button>
-              </span>
-              <span className="navbar-item">
-                <a className="button" href={appUrl} rel="noopener noreferrer" target="_blank">
-                  <Icon icon="share-square" />
-                  <span>
-                    <FormattedMessage {...messages.viewLive} />
-                  </span>
-                </a>
-              </span>
-              <span className="navbar-item">
-                <Button
-                  color="primary"
-                  icon="random"
-                  onClick={() => {
-                    if (editorStep !== GuiEditorStep.YAML) {
-                      setEditorStep(GuiEditorStep.YAML);
-                    } else {
-                      setEditorStep(GuiEditorStep.SELECT);
-                    }
-                  }}
-                >
-                  {editorStep === GuiEditorStep.YAML ? (
-                    <FormattedMessage {...messages.switchGUI} />
-                  ) : (
-                    <FormattedMessage {...messages.switchManual} />
-                  )}
-                </Button>
-              </span>
-            </div>
-          </nav>
-          <div
-            className={
-              editorStep === GuiEditorStep.YAML || editorStep === GuiEditorStep.SELECT
-                ? `tabs is-boxed ${styles.editorTabs}`
-                : 'is-hidden'
-            }
-          >
-            {editorStep === GuiEditorStep.YAML ? (
-              <ul>
-                <li
-                  className={classNames({ 'is-active': location.hash === '#editor' })}
-                  value="editor"
-                >
-                  <Link to="#editor">
-                    <Icon icon="file-code" />
-                    <FormattedMessage {...messages.recipe} />
-                  </Link>
-                </li>
-                <li
-                  className={classNames({ 'is-active': location.hash === '#style-core' })}
-                  value="style-core"
-                >
-                  <Link to="#style-core">
-                    <Icon icon="brush" />
-                    <FormattedMessage {...messages.coreStyle} />
-                  </Link>
-                </li>
-                <li
-                  className={classNames({ 'is-active': location.hash === '#style-shared' })}
-                  value="style-shared"
-                >
-                  <Link to="#style-shared">
-                    <Icon icon="brush" />
-                    <FormattedMessage {...messages.sharedStyle} />
-                  </Link>
-                </li>
-              </ul>
-            ) : (
-              <ul>
-                <li
-                  className={classNames({ 'is-active': location.hash === '#editor' })}
-                  value="editor"
-                >
-                  <Link to="#editor">
-                    <Icon icon="file-code" />
-                    <FormattedMessage {...messages.recipe} />
-                  </Link>
-                </li>
-                <li value="addblock">
-                  <Button
-                    color="success"
-                    disabled={!allowAdd}
-                    icon="plus"
-                    onClick={() => setEditorStep(GuiEditorStep.ADD)}
-                  >
-                    <FormattedMessage {...messages.addBlock} />
-                  </Button>
-                </li>
-                <li value="editblock">
-                  <Button
-                    className={styles.guiEditorButton}
-                    color="warning"
-                    disabled={!allowEdit}
-                    icon="edit"
-                    onClick={() => setEditorStep(GuiEditorStep.EDIT)}
-                  >
-                    <FormattedMessage {...messages.editBlock} />
-                    {editLocation?.blockName ? editLocation.blockName : ''}
-                  </Button>
-                </li>
-                <li value="removeblock">
-                  <Button
-                    className={styles.guiEditorButton}
-                    color="danger"
-                    disabled={!allowEdit}
-                    icon="trash-alt"
-                    onClick={() => setEditorStep(GuiEditorStep.DELETE)}
-                  >
-                    <FormattedMessage {...messages.deleteBlock} />
-                    {editLocation?.blockName ? editLocation.blockName : ''}
-                  </Button>
-                </li>
-              </ul>
-            )}
-          </div>
-          {editorStep !== GuiEditorStep.YAML ? (
-            <GUIEditor
-              app={app}
-              editLocation={editLocation}
-              editorStep={editorStep}
-              setAllowAdd={setAllowAdd}
-              setAllowEdit={setAllowEdit}
-              setEditLocation={setEditLocation}
-              setEditorStep={setEditorStep}
-              setRecipe={setRecipe}
-            />
-          ) : (
-            <MonacoEditor
-              language={language}
-              onSave={onSave}
-              onValueChange={onValueChange}
-              value={value}
-            />
-          )}
-          <Modal
-            footer={
-              <>
-                <CardFooterButton onClick={onClose}>
-                  <FormattedMessage {...messages.cancel} />
-                </CardFooterButton>
-                <CardFooterButton color="warning" onClick={uploadApp}>
-                  <FormattedMessage {...messages.publish} />
-                </CardFooterButton>
-              </>
-            }
-            isActive={warningDialog}
-            onClose={onClose}
-            title={<FormattedMessage {...messages.resourceWarningTitle} />}
-          >
-            <FormattedMessage {...messages.resourceWarning} />
-          </Modal>
-=======
         <Form onSubmit={onSave}>
           <EditorNavBar
             appUrl={appUrl}
@@ -483,7 +307,6 @@
             setEditorStep={setEditorStep}
             valid={valid}
           />
->>>>>>> 7deda695
         </Form>
         {editorStep !== GuiEditorStep.YAML && (
           <GUIEditor
