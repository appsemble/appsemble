import RefParser from '@apidevtools/json-schema-ref-parser';
import {
  Button,
  CardFooterButton,
  Form,
  Icon,
  Loader,
  Modal,
  useMessages,
} from '@appsemble/react-components';
import type { AppDefinition, BlockManifest } from '@appsemble/types';
import {
  api,
  filterBlocks,
  getAppBlocks,
  SchemaValidationError,
  validate,
  validateStyle,
} from '@appsemble/utils';
import axios from 'axios';
import classNames from 'classnames';
import { safeDump, safeLoad } from 'js-yaml';
import { isEqual } from 'lodash';
import type { OpenAPIV3 } from 'openapi-types';
import React from 'react';
import { FormattedMessage, useIntl } from 'react-intl';
import { Link, useHistory, useLocation, useParams } from 'react-router-dom';

import { useApp } from '../AppContext';
import HelmetIntl from '../HelmetIntl';
import MonacoEditor from '../MonacoEditor';
import styles from './index.css';
import messages from './messages';

const openApiDocumentPromise = RefParser.dereference(api({ host: window.location.origin }));

export default function Editor(): React.ReactElement {
  const { app, setApp } = useApp();

  const [appName, setAppName] = React.useState('');
  const [recipe, setRecipe] = React.useState<string>(null);
  const [style, setStyle] = React.useState('');
  const [sharedStyle, setSharedStyle] = React.useState('');
  const [initialRecipe, setInitialRecipe] = React.useState('');
  const [path, setPath] = React.useState('');
  const [valid, setValid] = React.useState(false);
  const [dirty, setDirty] = React.useState(true);
  const [warningDialog, setWarningDialog] = React.useState(false);
  const [openApiDocument, setOpenApiDocument] = React.useState<OpenAPIV3.Document>();

  const frame = React.useRef<HTMLIFrameElement>();
  const history = useHistory();
  const intl = useIntl();
  const location = useLocation();
  const params = useParams<{ id: string }>();
  const push = useMessages();

  const appUrl = `${window.location.protocol}//${app.path}.${app.OrganizationId}.${window.location.host}`;

  React.useEffect(() => {
    openApiDocumentPromise.then(setOpenApiDocument);
  }, []);

  React.useEffect(() => {
    const { id } = params;

    if (!location.hash) {
      history.push('#editor');
    }

    const getStyles = async (): Promise<void> => {
      try {
        const { data: styleData } = await axios.get(`/api/apps/${id}/style/core`);
        const { data: sharedStyleData } = await axios.get(`/api/apps/${id}/style/shared`);

        setStyle(styleData);
        setSharedStyle(sharedStyleData);
      } catch (error) {
        if (error.response && (error.response.status === 404 || error.response.status === 401)) {
          push(intl.formatMessage(messages.appNotFound));
        } else {
          push(intl.formatMessage(messages.error));
        }
      }
    };

    getStyles();

    // Destructuring path, and organizationId also hides these technical details for the user
    const { definition, path: p } = app;
    let { yaml: yamlRecipe } = app;

    if (!yamlRecipe) {
      yamlRecipe = safeDump(definition);
      push({ body: intl.formatMessage(messages.yamlNotFound), color: 'info' });
    }

    setAppName(definition.name);
    setRecipe(yamlRecipe);
    setInitialRecipe(yamlRecipe);
    setPath(p);
  }, [app, history, intl, location.hash, params, push]);

  const onSave = React.useCallback(
    async (event?: React.FormEvent) => {
      if (event) {
        event.preventDefault();
      }

      let definition: AppDefinition;
      // Attempt to parse the YAML into a JSON object
      try {
        definition = safeLoad(recipe);
      } catch (error) {
        push(intl.formatMessage(messages.invalidYaml));
        setValid(false);
        setDirty(false);
        return;
      }

      try {
        validateStyle(style);
        validateStyle(sharedStyle);
      } catch (error) {
        push(intl.formatMessage(messages.invalidStyle));
        setValid(false);
        setDirty(false);
        return;
      }

      try {
        await validate(
          (openApiDocument.components.schemas.App as OpenAPIV3.SchemaObject).properties
            .definition as OpenAPIV3.SchemaObject,
          definition,
        );
        const blockManifests: Omit<BlockManifest, 'parameters'>[] = await Promise.all(
          filterBlocks(Object.values(getAppBlocks(definition))).map(async (block) => {
            const { data } = await axios.get<BlockManifest>(
              `/api/blocks/${block.type}/versions/${block.version}`,
            );
            return {
              name: data.name,
              version: data.version,
              layout: data.layout,
              files: data.files,
              actions: data.actions,
            };
          }),
        );
        setValid(true);

        // YAML and schema appear to be valid, send it to the app preview iframe
        frame.current.contentWindow.postMessage(
          { type: 'editor/EDIT_SUCCESS', definition, blockManifests, style, sharedStyle },
          appUrl,
        );
      } catch (error) {
        if (error instanceof SchemaValidationError) {
          const errors = error.data;
          push({
            body: intl.formatMessage(messages.schemaValidationFailed, {
              properties: Object.keys(errors).join(', '),
            }),
          });
        } else {
          push(intl.formatMessage(messages.unexpected));
        }

        setValid(false);
      }
      setDirty(false);
    },
    [appUrl, intl, openApiDocument, push, recipe, sharedStyle, style],
  );

  const uploadApp = React.useCallback(async () => {
    if (!valid) {
      return;
    }

    const { id } = params;
    const definition = safeLoad(recipe);

    try {
      const formData = new FormData();
      formData.append('definition', JSON.stringify(definition));
      // The MIME type for YAML is not officially registered in IANA.
      // For the time being, x-yaml is used. See also: http://www.iana.org/assignments/media-types/media-types.xhtml
      formData.append('yaml', new Blob([recipe], { type: 'text/x-yaml' }));
      formData.append('style', new Blob([style], { type: 'text/css' }));
      formData.append('sharedStyle', new Blob([sharedStyle], { type: 'text/css' }));

      const { data } = await axios.patch(`/api/apps/${id}`, formData);
      setPath(data.path);
      push({ body: intl.formatMessage(messages.updateSuccess), color: 'success' });

      // update App State
      setApp(data);
    } catch (e) {
      if (e.response && e.response.status === 403) {
        push(intl.formatMessage(messages.forbidden));
      } else {
        push(intl.formatMessage(messages.errorUpdate));
      }

      return;
    }

    setAppName(definition.name);
    setDirty(true);
    setWarningDialog(false);
    setInitialRecipe(recipe);
  }, [intl, params, push, recipe, sharedStyle, style, setApp, valid]);

  const onUpload = React.useCallback(async () => {
    if (valid) {
      const newApp = safeLoad(recipe);
      const originalApp = safeLoad(initialRecipe);

      if (!isEqual(newApp.resources, originalApp.resources)) {
        setWarningDialog(true);
        return;
      }

      await uploadApp();
    }
  }, [initialRecipe, recipe, uploadApp, valid]);

  const onMonacoChange = React.useCallback(
    (value) => {
      switch (location.hash) {
        case '#editor':
          setRecipe(value);
          break;
        case '#style-core':
          setStyle(value);
          break;
        case '#style-shared':
          setSharedStyle(value);
          break;
        default:
          break;
      }

      setDirty(true);
    },
    [location.hash],
  );

  const onClose = React.useCallback(() => {
    setWarningDialog(false);
  }, []);

  if (recipe == null) {
    return <Loader />;
  }

  const onValueChange = onMonacoChange;
  let value;
  let language;

  switch (location.hash) {
    case '#style-core':
      value = style;
      language = 'css';
      break;
    case '#style-shared':
      value = sharedStyle;
      language = 'css';
      break;
    case '#editor':
    default:
      value = recipe;
      language = 'yaml';
  }

  return (
    <div className={styles.root}>
      <HelmetIntl title={messages.title} titleValues={{ name: appName }} />
      <div className={styles.leftPanel}>
        <Form className={styles.editorForm} onSubmit={onSave}>
          <nav className="navbar">
            <div className="navbar-brand">
              <span className="navbar-item">
                <Button disabled={!dirty} icon="vial" type="submit">
                  <FormattedMessage {...messages.preview} />
                </Button>
              </span>
              <span className="navbar-item">
                <Button
                  className="button"
                  disabled={!valid || dirty}
                  icon="save"
                  onClick={onUpload}
                >
                  <FormattedMessage {...messages.publish} />
                </Button>
              </span>
              <span className="navbar-item">
                <a className="button" href={appUrl} rel="noopener noreferrer" target="_blank">
                  <Icon icon="share-square" />
                  <span>
                    <FormattedMessage {...messages.viewLive} />
                  </span>
                </a>
              </span>
            </div>
          </nav>
          <div className={classNames('tabs', 'is-boxed', styles.editorTabs)}>
            <ul>
              <li
                className={classNames({ 'is-active': location.hash === '#editor' })}
                value="editor"
              >
                <Link to="#editor">
                  <Icon icon="file-code" />
                  <FormattedMessage {...messages.recipe} />
                </Link>
              </li>
              <li
                className={classNames({ 'is-active': location.hash === '#style-core' })}
                value="style-core"
              >
                <Link to="#style-core">
                  <Icon icon="brush" />
                  <FormattedMessage {...messages.coreStyle} />
                </Link>
              </li>
              <li
                className={classNames({ 'is-active': location.hash === '#style-shared' })}
                value="style-shared"
              >
                <Link to="#style-shared">
                  <Icon icon="brush" />
                  <FormattedMessage {...messages.sharedStyle} />
                </Link>
              </li>
            </ul>
          </div>
          <MonacoEditor
            language={language}
            onSave={onSave}
            onValueChange={onValueChange}
            value={value}
          />
          <Modal
            footer={
              <>
                <CardFooterButton onClick={onClose}>
                  <FormattedMessage {...messages.cancel} />
                </CardFooterButton>
                <CardFooterButton color="warning" onClick={uploadApp}>
                  <FormattedMessage {...messages.publish} />
                </CardFooterButton>
              </>
            }
            isActive={warningDialog}
            onClose={onClose}
            title={<FormattedMessage {...messages.resourceWarningTitle} />}
          >
<<<<<<< HEAD
            <div className={styles.dialogContent}>
              <FormattedMessage {...messages.resourceWarning} />
            </div>
            <footer className="card-footer">
              <CardFooterButton onClick={onClose}>
                <FormattedMessage {...messages.cancel} />
              </CardFooterButton>
              <CardFooterButton color="warning" onClick={uploadApp}>
                <FormattedMessage {...messages.publish} />
              </CardFooterButton>
            </footer>
=======
            <FormattedMessage {...messages.resourceWarning} />
>>>>>>> b387d171
          </Modal>
        </Form>
      </div>

      <div className={styles.rightPanel}>
        {path && (
          <iframe
            ref={frame}
            className={styles.appFrame}
            src={appUrl}
            title={intl.formatMessage(messages.iframeTitle)}
          />
        )}
      </div>
    </div>
  );
}<|MERGE_RESOLUTION|>--- conflicted
+++ resolved
@@ -359,21 +359,7 @@
             onClose={onClose}
             title={<FormattedMessage {...messages.resourceWarningTitle} />}
           >
-<<<<<<< HEAD
-            <div className={styles.dialogContent}>
-              <FormattedMessage {...messages.resourceWarning} />
-            </div>
-            <footer className="card-footer">
-              <CardFooterButton onClick={onClose}>
-                <FormattedMessage {...messages.cancel} />
-              </CardFooterButton>
-              <CardFooterButton color="warning" onClick={uploadApp}>
-                <FormattedMessage {...messages.publish} />
-              </CardFooterButton>
-            </footer>
-=======
             <FormattedMessage {...messages.resourceWarning} />
->>>>>>> b387d171
           </Modal>
         </Form>
       </div>
