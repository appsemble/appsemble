--- conflicted
+++ resolved
@@ -33,16 +33,13 @@
 import styles from './index.css';
 import messages from './messages';
 
-<<<<<<< HEAD
 export enum GuiEditorStep {
   'YAML',
   'SELECT',
   'ADD',
   'EDIT',
 }
-=======
 const openApiDocumentPromise = RefParser.dereference(api({ host: window.location.origin }));
->>>>>>> d83d6b3b
 
 export default function Editor(): React.ReactElement {
   const { app, setApp } = useApp();
