--- conflicted
+++ resolved
@@ -1,8 +1,3 @@
 export * from './MDXAnchor';
-<<<<<<< HEAD
 export * from './MDXPre';
-=======
-export * from './MDXCode';
-export * from './MDXPre';
-export * from './MDXWrapper';
->>>>>>> 3e6532cf
+export * from './MDXWrapper';