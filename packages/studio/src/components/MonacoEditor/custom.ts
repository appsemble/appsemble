--- conflicted
+++ resolved
@@ -1,13 +1,9 @@
-<<<<<<< HEAD
-import { languages, IEvent as MonacoIEvent } from 'monaco-editor';
-=======
 import {
   Environment,
   languages,
   IEvent as MonacoIEvent,
 } from 'monaco-editor/esm/vs/editor/editor.api';
 import CssWorker from 'monaco-editor/esm/vs/language/css/css.worker';
->>>>>>> b4adc4b8
 import JsonWorker from 'monaco-editor/esm/vs/language/json/json.worker';
 import YamlWorker from 'monaco-yaml/lib/esm/yaml.worker';
 // Webpack loader syntax is required here, because  json.worker and yaml.worker also import this
@@ -40,12 +36,6 @@
   interface Window {
     MonacoEnvironment: Environment;
   }
-<<<<<<< HEAD
-  if (label === 'json') {
-    return new JsonWorker();
-  }
-  return getWorker(workerId, label);
-=======
 }
 
 window.MonacoEnvironment = {
@@ -63,7 +53,6 @@
         throw new Error(`Unknown label ${label}`);
     }
   },
->>>>>>> b4adc4b8
 };
 
 languages.yaml.yamlDefaults.setDiagnosticsOptions({
