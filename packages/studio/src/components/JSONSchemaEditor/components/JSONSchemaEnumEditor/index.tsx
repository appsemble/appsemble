<<<<<<< HEAD
import { Select } from '@appsemble/react-components';
import type { OpenAPIV3 } from 'openapi-types';
=======
import { MarkdownContent, Select } from '@appsemble/react-components';
>>>>>>> 86c37fb0
import * as React from 'react';
import { FormattedMessage } from 'react-intl';

import type { CommonJSONSchemaEditorProps } from '../../types';
import JSONSchemaLabel from '../JSONSchemaLabel';
import messages from './messages';

export default function JSONSchemaEnumEditor({
  disabled,
  name,
  onChange,
  prefix,
  required,
  schema,
  value = '',
}: CommonJSONSchemaEditorProps<any>): React.ReactElement {
  return (
    <Select
      disabled={disabled}
      help={<MarkdownContent content={schema.description} />}
      label={<JSONSchemaLabel name={name} prefix={prefix} schema={schema} />}
      name={name}
      onChange={onChange}
      required={required}
      value={value}
    >
      <option disabled hidden>
        <FormattedMessage {...messages.empty} />
      </option>
      {(schema as OpenAPIV3.SchemaObject).enum.map((option) => (
        <option key={option} value={option}>
          {option}
        </option>
      ))}
    </Select>
  );
}<|MERGE_RESOLUTION|>--- conflicted
+++ resolved
@@ -1,9 +1,5 @@
-<<<<<<< HEAD
-import { Select } from '@appsemble/react-components';
+import { MarkdownContent, Select } from '@appsemble/react-components';
 import type { OpenAPIV3 } from 'openapi-types';
-=======
-import { MarkdownContent, Select } from '@appsemble/react-components';
->>>>>>> 86c37fb0
 import * as React from 'react';
 import { FormattedMessage } from 'react-intl';
 
