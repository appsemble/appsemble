--- conflicted
+++ resolved
@@ -1,53 +1,8 @@
 import { Input } from '@appsemble/react-components';
 import * as React from 'react';
 
-<<<<<<< HEAD
-interface JSONSchemaStringEditorProps {
-  /**
-   * Whether or not the editor is disabled.
-   *
-   * This value is recursively passed down to all child inputs.
-   */
-  disabled?: boolean;
-
-  /**
-   * The name of the property thas is being rendered.
-   *
-   * The name is determined by the parent schema. It is used for recursion.
-   */
-  name?: string;
-
-  /**
-   * Whether or not the property is required.
-   *
-   * This is determined by the parent schema. It is used for recursion.
-   */
-  required?: boolean;
-
-  /**
-   * The handler that is called whenever a value changes.
-   */
-  onChange: (name: any, value?: any) => void;
-
-  /**
-   * The properties of the schema object.
-   */
-  schema: OpenAPIV3.SchemaObject;
-
-  /**
-   * The label rendered above the input field.
-   */
-  label: string | React.ReactElement;
-
-  /**
-   * The value used to populate the editor
-   */
-  value: string | number | string[];
-}
-=======
 import type { CommonJSONSchemaEditorProps } from '../../types';
 import JSONSchemaLabel from '../JSONSchemaLabel';
->>>>>>> 332c150f
 
 export default function JSONSchemaStringEditor({
   disabled,
