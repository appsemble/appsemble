--- conflicted
+++ resolved
@@ -52,14 +52,7 @@
   const onPropertyChange = React.useCallback(
     (event, val) => {
       const id = event.target.name.slice(name.length + 1);
-<<<<<<< HEAD
-
-      setObjectValue({ ...objectValue, [id]: val });
-      objectState[id] = val;
-      onChange(event, objectState);
-=======
       onChange(event, { ...value, [id]: val });
->>>>>>> d9d6887e
     },
     [name, onChange, value],
   );
@@ -72,13 +65,8 @@
           disabled={disabled}
           name={`${name}.${propName}`}
           onChange={onPropertyChange}
-<<<<<<< HEAD
-          required={required || schema.required.includes(propName)}
-          schema={subSchema}
-=======
           required={required}
           schema={subSchema as OpenAPIV3.SchemaObject}
->>>>>>> d9d6887e
           value={value ? value[propName] : value}
         />
       ))}
