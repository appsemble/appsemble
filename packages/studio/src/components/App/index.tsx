--- conflicted
+++ resolved
@@ -32,48 +32,6 @@
         <UserProvider>
           <OrganizationProvider>
             <ErrorHandler fallback={ErrorFallback}>
-<<<<<<< HEAD
-              <MessagesProvider>
-                <Helmet defaultTitle="Appsemble" titleTemplate="Appsemble · %s" />
-                <Toolbar />
-                <Switch>
-                  <Route exact path="/apps">
-                    <AppList />
-                  </Route>
-                  <Route exact path="/blocks">
-                    <BlockList />
-                  </Route>
-                  <Route exact path="/blocks/@:organization/:blockName/:version?">
-                    <BlockDetails />
-                  </Route>
-                  <ProtectedRoute path="/settings">
-                    <Settings />
-                  </ProtectedRoute>
-                  <ProtectedRoute exact path="/connect/authorize">
-                    <OpenIDLogin />
-                  </ProtectedRoute>
-                  <Route path="/apps/:id(\d+)">
-                    <AppContext />
-                  </Route>
-                  <AnonymousRoute exact path="/edit-password">
-                    <EditPassword />
-                  </AnonymousRoute>
-                  <ProtectedRoute exact path="/organization-invite">
-                    <OrganizationInvite />
-                  </ProtectedRoute>
-                  <Route exact path="/verify">
-                    <VerifyEmail />
-                  </Route>
-                  <Route exact path="/oauth2/:provider/callback">
-                    <OAuth2Connect />
-                  </Route>
-                  <AnonymousRoute exact path="/login">
-                    <Login />
-                  </AnonymousRoute>
-                  {settings.enableRegistration && (
-                    <AnonymousRoute exact path="/register">
-                      <Register />
-=======
               <Confirmation>
                 <MessagesProvider>
                   <Helmet defaultTitle="Appsemble" titleTemplate="Appsemble · %s" />
@@ -81,6 +39,12 @@
                   <Switch>
                     <Route exact path="/apps">
                       <AppList />
+                    </Route>
+                    <Route exact path="/blocks">
+                      <BlockList />
+                    </Route>
+                    <Route exact path="/blocks/@:organization/:blockName/:version?">
+                      <BlockDetails />
                     </Route>
                     <ProtectedRoute path="/settings">
                       <Settings />
@@ -93,7 +57,6 @@
                     </Route>
                     <AnonymousRoute exact path="/edit-password">
                       <EditPassword />
->>>>>>> a7efdfcc
                     </AnonymousRoute>
                     <ProtectedRoute exact path="/organization-invite">
                       <OrganizationInvite />
