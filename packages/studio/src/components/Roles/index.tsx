import { Loader, Table, Title, useMessages } from '@appsemble/react-components';
import axios from 'axios';
import classNames from 'classnames';
import React, { ChangeEvent, ReactElement, useCallback, useEffect, useState } from 'react';
import { FormattedMessage, useIntl } from 'react-intl';

import { useApp } from '../AppContext';
import HelmetIntl from '../HelmetIntl';
import { useUser } from '../UserProvider';
import messages from './messages';

export interface Member {
  id: string;
  name?: string;
  primaryEmail?: string;
  role: string;
}

export default function Roles(): ReactElement {
  const { formatMessage } = useIntl();
  const push = useMessages();
  const { userInfo } = useUser();
  const { app } = useApp();
  const [members, setMembers] = useState<Member[]>();
  const [submittingMemberRoleId, setSubmittingMemberRoleId] = useState<string>();

  useEffect(() => {
    const getMembers = async (): Promise<void> => {
      const { data: appMembers } = await axios.get<Member[]>(`/api/apps/${app.id}/members`);
      if (app.definition.security.default.policy === 'invite') {
        setMembers(appMembers);
        return;
      }

      const { data: organizationMembers } = await axios.get<Member[]>(
        `/api/organizations/${app.OrganizationId}/members`,
      );

      setMembers([
        ...organizationMembers.map((orgMem) => {
          const appMember = appMembers.find((appMem) => appMem.id === orgMem.id);
          return appMember || { ...orgMem, role: app.definition.security.default.role };
        }),
        ...appMembers.filter(
          (appMem) => !organizationMembers.find((orgMem) => orgMem.id === appMem.id),
        ),
      ]);
    };
    getMembers();
  }, [app]);
<<<<<<< HEAD
=======
  const onChangeRole = async (
    event: ChangeEvent<HTMLSelectElement>,
    userId: string,
  ): Promise<void> => {
    event.preventDefault();
    const { value: role } = event.currentTarget;
>>>>>>> 3750aa69

  const onChangeRole = useCallback(
    async (event: ChangeEvent<HTMLSelectElement>, userId: string): Promise<void> => {
      event.preventDefault();
      const { value: role } = event.target;

      setSubmittingMemberRoleId(userId);

      try {
        const { data: member } = await axios.post<Member>(`/api/apps/${app.id}/members/${userId}`, {
          role,
        });

        push({
          color: 'success',
          body: formatMessage(messages.changeRoleSuccess, {
            name: member.name || member.primaryEmail || member.id,
            role,
          }),
        });
      } catch (error) {
        push({ body: formatMessage(messages.changeRoleError) });
      }

      setSubmittingMemberRoleId(undefined);
    },
    [app, formatMessage, push],
  );

  if (members === undefined) {
    return <Loader />;
  }

  return (
    <>
      <HelmetIntl title={messages.title} />
      <Title>
        <FormattedMessage {...messages.members} />
      </Title>
      <Table>
        <thead>
          <tr>
            <th>
              <FormattedMessage {...messages.member} />
            </th>
            <th className="has-text-right">
              <FormattedMessage {...messages.role} />
            </th>
          </tr>
        </thead>
        <tbody>
          {members.map((member) => (
            <tr key={member.id}>
              <td>
                <span>{member.name || member.primaryEmail || member.id}</span>
                <div className="tags is-inline ml-2">
                  {member.id === userInfo.sub && (
                    <span className="tag is-success">
                      <FormattedMessage {...messages.you} />
                    </span>
                  )}
                </div>
              </td>
              <td className="has-text-right">
                <div className="control is-inline">
                  <div
                    className={classNames('select', {
                      'is-loading': submittingMemberRoleId === member.id,
                    })}
                  >
                    <select
                      defaultValue={member.role}
                      disabled={submittingMemberRoleId === member.id}
                      onChange={(event) => onChangeRole(event, member.id)}
                    >
                      {Object.keys(app.definition.security.roles).map((role) => (
                        <option key={role} value={role}>
                          {role}
                        </option>
                      ))}
                    </select>
                  </div>
                </div>
              </td>
            </tr>
          ))}
        </tbody>
      </Table>
    </>
  );
}<|MERGE_RESOLUTION|>--- conflicted
+++ resolved
@@ -48,20 +48,11 @@
     };
     getMembers();
   }, [app]);
-<<<<<<< HEAD
-=======
-  const onChangeRole = async (
-    event: ChangeEvent<HTMLSelectElement>,
-    userId: string,
-  ): Promise<void> => {
-    event.preventDefault();
-    const { value: role } = event.currentTarget;
->>>>>>> 3750aa69
 
   const onChangeRole = useCallback(
     async (event: ChangeEvent<HTMLSelectElement>, userId: string): Promise<void> => {
       event.preventDefault();
-      const { value: role } = event.target;
+      const { value: role } = event.currentTarget;
 
       setSubmittingMemberRoleId(userId);
 
