{
  "name": "@appsemble/studio",
  "version": "0.18.1",
  "private": true,
  "description": "The frontend for managing Appsemble apps and organizations",
  "keywords": [
    "app",
    "apps",
    "appsemble",
    "framework",
    "low-code",
    "lowcode"
  ],
  "homepage": "https://appsemble.app",
  "bugs": "https://gitlab.com/appsemble/appsemble/issues",
  "repository": {
    "type": "git",
    "url": "https://gitlab.com/appsemble/appsemble.git",
    "directory": "packages/studio"
  },
  "license": "LGPL-3.0-or-later",
  "author": "Appsemble <info@appsemble.com> (https://appsemble.com)",
  "scripts": {
    "test": "jest"
  },
  "dependencies": {
    "@apidevtools/json-schema-ref-parser": "^9.0.7",
    "@appsemble/react-components": "0.18.1",
    "@appsemble/sdk": "0.18.1",
    "@appsemble/types": "0.18.1",
    "@appsemble/utils": "0.18.1",
    "@appsemble/web-utils": "0.18.1",
    "@browser-logos/chrome": "^1.0.18",
    "@browser-logos/edge": "^2.0.5",
    "@browser-logos/firefox": "^3.0.9",
    "@browser-logos/safari": "^2.0.0",
    "@fortawesome/fontawesome-common-types": "^0.2.34",
    "@mdx-js/react": "^1.6.22",
    "@sentry/browser": "^6.2.1",
    "axios": "^0.21.1",
    "classnames": "^2.2.6",
    "indent-string": "^4.0.0",
    "js-yaml": "^3.14.1",
    "jsonschema": "^1.4.0",
    "jwt-decode": "^3.1.2",
<<<<<<< HEAD
    "lodash": "^4.17.20",
=======
    "lodash": "^4.17.21",
    "mermaid": "^8.9.1",
>>>>>>> 2b28b22e
    "monaco-editor": "^0.21.3",
    "monaco-yaml": "^2.5.1",
    "openapi-types": "^7.2.3",
    "react": "^17.0.1",
    "react-dom": "^17.0.1",
    "react-intl": "^5.13.2",
    "react-router-dom": "^5.2.0"
  }
}<|MERGE_RESOLUTION|>--- conflicted
+++ resolved
@@ -43,12 +43,7 @@
     "js-yaml": "^3.14.1",
     "jsonschema": "^1.4.0",
     "jwt-decode": "^3.1.2",
-<<<<<<< HEAD
-    "lodash": "^4.17.20",
-=======
     "lodash": "^4.17.21",
-    "mermaid": "^8.9.1",
->>>>>>> 2b28b22e
     "monaco-editor": "^0.21.3",
     "monaco-yaml": "^2.5.1",
     "openapi-types": "^7.2.3",
