{
  "name": "@appsemble/studio",
  "version": "0.13.3",
  "private": true,
  "description": "The frontend for managing Appsemble apps and organizations",
  "homepage": "https://appsemble.dev",
  "bugs": "https://gitlab.com/appsemble/appsemble/issues",
  "repository": {
    "type": "git",
    "url": "https://gitlab.com/appsemble/appsemble.git",
    "directory": "packages/studio"
  },
  "license": "LGPL-3.0-or-later",
  "author": "Appsemble <info@appsemble.com> (https://appsemble.com)",
  "scripts": {
    "test": "jest"
  },
  "dependencies": {
    "@apidevtools/json-schema-ref-parser": "^9.0.1",
    "@appsemble/react-components": "0.13.3",
    "@appsemble/sdk": "0.13.3",
    "@appsemble/types": "0.13.3",
    "@appsemble/utils": "0.13.3",
    "@appsemble/web-utils": "0.13.3",
    "@browser-logos/chrome": "^1.0.17",
    "@browser-logos/edge": "^2.0.4",
    "@browser-logos/firefox": "^3.0.8",
    "@browser-logos/safari": "^1.0.7",
    "@fortawesome/fontawesome-common-types": "^0.2.28",
    "@sentry/browser": "^5.16.0",
    "axios": "^0.19.2",
    "classnames": "^2.2.6",
<<<<<<< HEAD
    "indent-string": "^4.0.0",
    "js-yaml": "^3.13.1",
=======
    "js-yaml": "^3.14.0",
>>>>>>> 7bba72e4
    "jwt-decode": "^2.2.0",
    "lodash": "^4.17.15",
    "marked": "^1.1.0",
    "mime-types": "^2.1.27",
    "monaco-editor": "^0.20.0",
    "monaco-yaml": "^2.4.0",
    "openapi-types": "^1.3.5",
    "react": "^16.13.1",
    "react-dom": "^16.13.1",
    "react-helmet": "^6.0.0",
    "react-intl": "^4.6.3",
    "react-router-dom": "^5.2.0",
    "resize-observer-polyfill": "^1.5.1"
  },
  "devDependencies": {
    "enzyme": "^3.11.0",
    "enzyme-adapter-react-16": "^1.15.2"
  }
}<|MERGE_RESOLUTION|>--- conflicted
+++ resolved
@@ -30,12 +30,8 @@
     "@sentry/browser": "^5.16.0",
     "axios": "^0.19.2",
     "classnames": "^2.2.6",
-<<<<<<< HEAD
     "indent-string": "^4.0.0",
-    "js-yaml": "^3.13.1",
-=======
     "js-yaml": "^3.14.0",
->>>>>>> 7bba72e4
     "jwt-decode": "^2.2.0",
     "lodash": "^4.17.15",
     "marked": "^1.1.0",
