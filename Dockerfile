# Build production files
FROM node:14-slim AS build
WORKDIR /app
COPY . .
RUN yarn --frozen-lockfile
<<<<<<< HEAD
RUN yarn install-chrome-dependencies
RUN yarn build:app
RUN yarn build:studio
=======
RUN yarn scripts build
>>>>>>> 4fa9d0a8
RUN yarn workspace @appsemble/types prepack
RUN yarn workspace @appsemble/sdk prepack
RUN yarn workspace @appsemble/utils prepack
RUN yarn workspace @appsemble/node-utils prepack
RUN yarn workspace @appsemble/server prepack

# Install production dependencies
FROM node:14-slim AS prod
WORKDIR /app
COPY --from=build /app/packages/node-utils packages/node-utils
COPY --from=build /app/packages/sdk packages/sdk
COPY --from=build /app/packages/server packages/server
COPY --from=build /app/packages/types packages/types
COPY --from=build /app/packages/utils packages/utils
COPY --from=build /app/package.json package.json
COPY --from=build /app/yarn.lock yarn.lock
RUN yarn --frozen-lockfile --production
RUN find . -name '*.ts' -delete
RUN rm -r yarn.lock

# Setup the production docker image.
FROM node:14-slim
COPY --from=prod /app /app
COPY --from=build /app/dist /app/dist
COPY translations /app/translations
WORKDIR /app
# By default colors aren’t detected within a Docker container. Let’s assume at least simple colors
# are supported by those who inspect the logs.
# https://www.npmjs.com/package/chalk#chalksupportscolor
ENV FORCE_COLOR 1
ENV NODE_ENV production
USER node
ENTRYPOINT ["node", "packages/server/dist"]
CMD ["start"]
HEALTHCHECK CMD ["node", "packages/server/dist", "health"]
EXPOSE 9999<|MERGE_RESOLUTION|>--- conflicted
+++ resolved
@@ -3,13 +3,8 @@
 WORKDIR /app
 COPY . .
 RUN yarn --frozen-lockfile
-<<<<<<< HEAD
 RUN yarn install-chrome-dependencies
-RUN yarn build:app
-RUN yarn build:studio
-=======
 RUN yarn scripts build
->>>>>>> 4fa9d0a8
 RUN yarn workspace @appsemble/types prepack
 RUN yarn workspace @appsemble/sdk prepack
 RUN yarn workspace @appsemble/utils prepack
