# Changelog

All notable changes to this project will be documented in this file.

The format is based on [Keep a Changelog](https://keepachangelog.com/en/1.0.0/), and this project
adheres to [Semantic Versioning](https://semver.org/spec/v2.0.0.html).

## [Unreleased]

<<<<<<< HEAD
### Added

- App: Add support for push notifications. Users can subscribe to notifications in the app’s
  settings page. More strategies for receiving push notifications will be added in the future.
- App: Add settings page
- Server: Add support for broadcasting push notifications.
=======
## [0.9.2] - 2019-11-14

### Fixed

- Server: Add support connection to PostgreSQL databases over SSL.

## [0.9.1] - 2019-11-14

### Fixed

- Server: Reduce log size when creating blocks.
- Server: Remove old migrations that depended on MySQL.
>>>>>>> 4d25396b

## [0.9.0] - 2019-11-12

### Added

- Helm: Add support for self managed databases.
- Helm: Test ingress in the success hook.

### Changed

- Helm: Replace MySQL with PostgreSQL.
- Helm: Use Helm 3, dropping support for Helm 2.
- Server: Replace MySQL with PostgreSQL.

## [0.8.11] - 2019-11-01

### Added

- Editor: Add App settings page
- Server: Add support for editing app settings. These settings include `path`, `icon`, `private`,
  and `domain`.
- Server: Add support for customizing the domain at which the app is served.

### Removed

- Editor: Remove icon
- Server: Remove support for `private` and `path` properties in App. These have been moved to
  `/api/apps/{appId}/settings`.

## [0.8.10] - 2019-10-04

### Added

- App: Add `navigation` property to `page`.
- App: Add `hidden` and `left-menu` navigation types.
- Block(`@amsterdam/navigation`): Add navigation block.
- CLI: Add support for `@import` in organization style sheets.

### Fixed

- Block(`@appsemble/form`): Fix `maxLength` not being passed to string input fields.

## [0.8.9] - 2019-10-02

### Fixed

- Editor: Don’t require a login to reset a forgotten password.
- Server: Fix issues related to OData filtering.

## [0.8.8] - 2019-10-01

### Added

- Block(`@appsemble/form`): Add support for field icons.
- Editor: Add support for deleting apps.
- Server: Add support for deleting apps.

## [0.8.7] - 2019-09-16

### Fixed

- Server: Add missing migration from 0.8.6.

## [0.8.6] - 2019-09-16

### Added

- CLI: Convert TypeScript interfaces to JSON schema for block parameter validation.
- CLI: Upload a JSON schema to validate block parameters.
- Server: Blocks are now validated against a JSON schema.

## [0.8.5] - 2019-09-01

### Added

- Server: Log the IP address from which requests are made.
- Server: Partial support for SSL on localhost.

### Changed

- Block(`@appsemble/form`): Form labels inputs are now aligned vertically.

### Fixed

- App: Fix some caching issues in the service worker.
- Block(`@appsemble/form`): Fix issue where `defaultValue` was considered invalid by default.
- Block(`@appsemble/form`): Fix issue where `defaultValue` was not used if value was falsy.

## [0.8.4] - 2019-08-20

### Added

- App: Add `tabs` page type.
- Block(`@appsemble/form`): Add support for client-side validation by setting `required: true`.
- Server: `$created` and `$updated` are exposed in the API.

### Changed

- Block(`@appsemble/form`): Drop support for `bool`. Use `boolean` instead.
- Server: Remove `/_/` routing. Apps are now served from `@organization/appname` and all `/_/`
  routes serve from `/`. This allows for app names no longer being unique for the entirety of
  Appsemble but instead within the organization.

### Fixed

- App: Inverted Bulma colors are calculated properly.
- Editor: Regression causing Appsemble to crash when editing resources.

## [0.8.3] - 2019-08-16

### Added

- App: Add ability to specify different navigation types. Currently only `bottom` is supported,
  which renders a navigation pane at the bottom of the screen. The default is a side menu on the
  left.
- App: Support page icons. These will be rendered in the navigation menu.
- App: Make Leaflet `tileLayer` configurable using `theme` object.
- Editor: Add a toggle for making apps private by default.
- SDK: Add a `theme` object representing the combined theme of the base theme, app theme, page theme
  and block theme to the SDK.

### Fixed

- Editor: The password reset page no longer crashes.

## [0.8.2] - 2019-07-29

### Added

- App: Allow to load media from any source.
- App: Prepend every action with `on`, for example: `click` → `onClick`.
- Block(`@appsemble/form`): Add support for `number`, `integer`, and `boolean` input types.
- Block(`@appsemble/feed`): Add optional button.
- Block(`@appsemble/feed`): Make replies section optional.
- CLI: Parse JSON compatible values for `appsemble config set`.
- Editor: Allow viewing apps without logging in.
- Editor: Redirect back to previous page when logging in.
- Editor: Add support for automatically logging in and redirecting after registering.
- Editor: Allow inviting users without accounts to join an organization.
- Helm: Add health check.
- Helm: Add support for Sentry.
- React: Embrace the new `addCleanup` utility function to cleanup React based blocks automatically.
- SDK: Add a new `addCleanup` utility function.
- Server: Show the date in logs.
- Server: Add health check.
- Server: Support for partial HTTP responses.

### Fixed

- Editor: Fix issue where array or object fields could not be edited.

## [0.8.1] - 2019-06-26

### Fixed

- App: Adjust the toolbar items size. They no longer exceed the main element padding.

## [0.8.0] - 2019-06-25

### Added

- Block(`@appsemble/form`): Add support for hidden for hidden form field.
- Block(`@appsemble/form`): Add support for resolution limits for uploading images.
- Editor: Support basic organization management.
- Server: Support basic organization management.

### Fixed

- Editor: Fix issue where users were unable to verify their accounts when logged in.

## [0.7.0] - 2019-06-14

### Added

- Editor: Add version tag to the header.
- Editor: Display the current Appsemble version in the toolbar.
- Editor: Support for editing user profiles.
- Helm: Add official Helm chart.
- Server: Support database migrations.
- Server: Support editing user profiles.

### Changed

- Editor: Move app templates to the server side.
- Server: Move app templates to the server side.

### Fixed

- Server: Internal server error responses are now logged as such.

## [0.6.0] - 2019-05-20

### Added

- App: Add support for `private` flag in an app definition. Private apps are not included in
  `/api/apps`.
- App: Add support for the new `static` block layout.
- App: Allow `splash` actions to not be full screen. They can still be made full screen by passing
  `fullscreen: true` to the action.
- App: Rename `splash` action to `dialog`.
- Block(`@appsemble/feed`): Add new feed block for showing content similar to social media feeds.
- Editor: Render a user friendly error page if an unexpected error occurs.
- Editor: Report errors to Sentry if this is configured.
- SDK: Add support for the events API.
- Server: Add support for the new `static` block layout.
- Server: Add support for database migrations.

### Changed

- App: Rename a block `position` to `layout`.
- Editor: Remove controls for unconfigured login / registration methods.
- Server: Rename a block `position` to `layout`.
- Server: Move Resource endpoint from `/apps/{appId}/{resourceName}` to
  `/apps/{appId}/resources/{resourceName}`.
- Server: Make App endpoint `/apps` public.

## [0.5.0] - 2019-04-11

### Added

- App: Add support for app description field.
- App: Add ´resource´ action type. This further simplifies the data flow for retrieving and creating
  data.
- App: Add support for building query strings for `resource` and `request` actions.
- Block(`@appsemble/list`): Add List block.
- Block(`@appsemble/markdown`): Add Markdown block.
- CLI: Add support for authentication.
- Editor: Add support for app description field.
- Editor: Add `Person App`, `Holiday App`, and `Unlittered App` app templates.
- Server: Add support for app description field.

### Changed

- App: Rename ´definitions´ to ´resources´ in app definition.
- Block(`@appsemble/detail-viewer`): Rewrite and simplify block.
- Block(`@appsemble/map`): Replace usage of resource with a load action.
- Server: Add security scopes for API calls.

## [0.4.2] - 2019-02-26

### Added

- Server: Add option to disable user registration. This is only implemented server side. The
  registration form still exists in the editor.

## [0.4.1] - 2019-02-20

### Removed

- Server: Remove the initialize sub command. It only served to initialize a default user in
  development. This can now be done easily from the editor.

### Fixed

- App: Fix the crash when a splash action is dispatched.

## [0.4.0] - 2019-02-19

### Added

- Editor: Add link to external documentation.
- Extend documentation for creating blocks.
- Add LGPL.

### Changed

- Editor: Add significant changes to the GUI to make it more appealing.
- Editor: Host the editor on the root URL. Any other paths are available under sub paths of `/_`.

### Fixed

- App: Make sure the navigation menu button is always visible.

## [0.3.0] - 2019-01-25

### Added

- CLI: Add `@appsemble/cli` for block developers.
- Editor: Implement login functionality.
- Editor: Implement social login functionality.
- Server: Add a user API, including email registration.
- Server: Secure the app API using OAuth2 / JWT.
- Server: Add a basic resource API.
- Server: Add new block API.
- Server: Add new block version API.

### Changed

- Server: API was renamed to server.
- Server: The `--initialize-database` flag was changed to the `initialize` subcommand.

## [0.2.0] - 2018-11-02

### Added

- Docker: Publish the `appsemble/appsemble` image on the public Docker Hub.
- Editor: Add support for uploading app icons.
- Frontend: Implement error reporting using Sentry.
- Frontend: Add logout button in the side menu.
- Server: Implement error reporting using Sentry.

### Changed

- Frontend: Show the page title instead of the app title.

## [0.1.0] - 2018-10-19

This is the initial release of the Appsemble platform.<|MERGE_RESOLUTION|>--- conflicted
+++ resolved
@@ -7,14 +7,13 @@
 
 ## [Unreleased]
 
-<<<<<<< HEAD
 ### Added
 
 - App: Add support for push notifications. Users can subscribe to notifications in the app’s
   settings page. More strategies for receiving push notifications will be added in the future.
 - App: Add settings page
 - Server: Add support for broadcasting push notifications.
-=======
+
 ## [0.9.2] - 2019-11-14
 
 ### Fixed
@@ -27,7 +26,6 @@
 
 - Server: Reduce log size when creating blocks.
 - Server: Remove old migrations that depended on MySQL.
->>>>>>> 4d25396b
 
 ## [0.9.0] - 2019-11-12
 
