--- conflicted
+++ resolved
@@ -10,11 +10,8 @@
 ### Added
 
 - App: Allow to load media from any source.
-<<<<<<< HEAD
 - App: Prepend every action with `on`, for example: `click` → `onClick`.
-=======
 - Block: Add support for `number`, `integer`, and `boolean` input types in form block.
->>>>>>> 3c44d087
 - Editor: Allow viewing apps without logging in.
 - Helm: Add health check.
 - Helm: Add support for Sentry.
