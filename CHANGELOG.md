--- conflicted
+++ resolved
@@ -16,23 +16,17 @@
 - App: Add `resource.subscription.toggle` action.
 - App: Add `resource.subscription.status` action.
 - App: Add `resource.subscription.unsubscribe` action.
-<<<<<<< HEAD
 - Block(`@appsemble/button-list`): Add new button list block.
+- Preact: Publish `@appsemble/preact` on the `npm` registry.
+- Server: Add option to toggle subscriptions.
 - SDK: Add support for index signature actions.
-=======
-- Preact: Publish `@appsemble/preact` on the `npm` registry.
 - SDK: Add `asset` utility function.
->>>>>>> 2364d4dc
-- Server: Add option to toggle subscriptions.
 
 ### Changed
 
 - App: Rename `resource.subscribe` action to `resource.subscription.subscribe`.
-<<<<<<< HEAD
 - Block(`@appsemble/table`): Add support for defining custom actions.
-=======
 - CLI: Use explicit user agent.
->>>>>>> 2364d4dc
 
 ### Fixed
 
