# Changelog

All notable changes to this project will be documented in this file.

The format is based on [Keep a Changelog](https://keepachangelog.com/en/1.0.0/), and this project
adheres to [Semantic Versioning](https://semver.org/spec/v2.0.0.html).

## [Unreleased]

### Added

<<<<<<< HEAD
- Block(`data-notifier`): Add new the `data-notifier` block. This has the same functionality as the
  filter block for refreshing new data, but for general use.
=======
- Block(`list`): Add `image` property.
>>>>>>> f8b7070d
- Block(`map`): Add `defaultLocation` property. This property is used to set the location of the map
  when the user’s location cannot be found. It defaults to Greenwich Park.

## [0.13.4] - 2020-06-29

### Added

- Block(`form`): Add `submitLabel` property for customizing the label on the submit button.
- Block(`form`): Add support for `requirements` in string fields. Please consult the block
  documentation for further details.
- Block(`form`): Add support for `radio` type fields.
- Block(`timer`): Add the timer block.
- Studio: Add new `InviteMember` permission to the maintainer role within an organization. They are
  allowed to invite members, resend invitations and delete pending invitations.
- Studio: Add `Default` column to block documentation.
- Server: Support optional display name upon registration.
- Studio: Support optional display name upon registration.

## [0.13.3] - 2020-06-11

### Added

- App: Add `onSuccess` and `onError` properties to actions. This allows for chaining actions
  together by defining additional actions that are dispatched depending on whether the parent action
  ran successfully or produced an error.
- App: Add `message` action. This action can be used to display messages to the user.

### Changed

- App: Redirect the user to a login page inside the app when logging in instead of linking to
  Appsemble Studio directly.
- Block(`button-list`): Change `label` property type from `string` to `Remapper`.

## [0.13.2] - 2020-06-03

### Added

- CLI: Extract descriptions from TSDoc.
- CLI: Normalize the `--remote` argument.
- Server: Add event descriptions.
- Studio: Add event descriptions.

## [0.13.1] - 2020-06-02

### Added

- Studio: Add support for login with GitHub.
- Studio: Add automated documentation rendering for blocks. This can be found at `/blocks`.

### Changed

- Server: Rename CLI arguments to be consistent with terminology used in OAuth2.
- Studio: Replace login button when not logged in with a dropdown. This allows access to
  documentation and other related links without having to log in beforehand.

### Fixed

- Studio: Fix login with OAuth2.

## [0.13.0] - 2020-05-15

### Added

- App: Allow to proxy requests through the Appsemble API.
- Appsemble: Add support for running `npx appsemble`.
- Block(`detail-viewer`): Implement remappers.
- Block(`list`): Add `icon` property. This can be used to display icons next to the header.
- Create: Add `mini-jsx` template based on the current stats block.
- SDK: Add support for remappers using the `util.remap` function.
- Server: Add support for using remappers in the notification data definition.

### Changed

- App: Proxy requests through the Appsemble API by default.
- App: The `remap` property of actions now uses the new remapper functionality.
- Block(`list`): Replace `name` with `value`.
- Block(`list`): Apply remapper to `value` and `label`.
- Block(`stats`): Replace `name` with `value`.
- Block(`stats`): Apply remapper to `value` and `label`.
- Server: Converted user IDs to use UUID instead of auto-incremented integers.

### Fixed

- Studio: Fix file upload components not displaying correctly.

## [0.12.8] - 2020-04-29

### Fixed

- Server: Fix connection to database with self-signed certificate.

## [0.12.7] - 2020-04-29

### Fixed

- CI: Fix the release process for production.

## [0.12.6] - 2020-04-29

### Added

- App: Add meta description tag.
- App: Add minimal `robots.txt`.
- CLI: Add support for block icons.
- Server: Add support for block icons.
- Studio: Add asset management page for apps. This can be used to preview, download, delete, and
  update assets.

### Fixed

- App: Fix app theme color.
- Studio: Add asset management page for apps. This can be used to preview, download, delete, and
  update assets.

## [0.12.5] - 2020-04-16

### Added

- Block(`@appsemble/detail-viewer`): Add support for icons in string fields.
- Block(`@appsemble/filter`): Add `exact` property for fields. When enabled, the values will be
  checked using equality instead of partial matches.
- Block(`@appsemble/list`): Add `base` property. This can be used when using initial data passed
  through from other actions.
- Block(`@appsemble/list`): Add support for receiving initial data.

### Changed

- Block(`@appsemble/filter`): Make `type` property for fields required.
- Server: Flatten the block publish API.
- CLI: Fix compatibility with the updated block publish API.

## [0.12.4] - 2020-04-06

### Added

- Block(`@appsemble/map`): Add support for custom markers.
- CLI: Publish `@appsemble/cli` on the `npm` registry.
- Server: Add support for outputting CSV in resource API.

### Changed

- Block(`@appsemble/detail-viewer`): Make `field.label` render no label instead of `field.name` if
  the label is undefined.
- Block(`@appsemble/map`): Change default marker from a custom icon to the Font Awesome
  `map-marker-alt` icon.
- Block(`@appsemble/form`): Make `field.label` render no label instead of `field.name` if the label
  is undefined.
- Block(`@appsemble/table`): Make `field.label` render no label in the header if the label is
  undefined. If no labels are defined at all, the table header won’t be displayed at all.
- CLI: Remove `block register` command. You can now always use `block publish` when publishing new
  blocks or new block versions.

## [0.12.3] - 2020-03-27

### Fixed

- App: Fix loading blocks.

## [0.12.2] - 2020-03-27

### Fixed

- App: Fix serving apps.
- Studio: Fix serving Appsemble studio.

## [0.12.1] - 2020-03-26

### Added

- App: Add support for custom `action` format for parameters. This can be used to refer to other
  actions by name, including custom defined actions.
- App: Handle unsupported browsers.
- Block(`@appsemble/button-list`): Add new button list block.
- SDK: Add support for index signature actions.
- Server: Handle unsupported browsers.
- Server: Serve block assets from the app host URL instead of the studio host URL.

## [0.12.0] - 2020-03-20

### Added

- App: Add `resource.subscription.toggle` action.
- App: Add `resource.subscription.status` action.
- App: Add `resource.subscription.unsubscribe` action.
- Preact: Publish `@appsemble/preact` on the `npm` registry.
- SDK: Add `asset` utility function.
- Server: Add option to toggle subscriptions.

### Changed

- App: Rename `resource.subscribe` action to `resource.subscription.subscribe`.
- CLI: Use explicit user agent.

### Fixed

- App: Fix invalid URLs when uploading assets.
- App: Pass data between flow pages.
- Server: Allow CLI to update app block themes if it has the `apps:write` scope.
- Server: Fix issue with invalid role validation for pages with sub pages.

### Changed

- SDK: Remove `block` from bootstrap parameters, `parameters` is now passed in directly.

## [0.11.6] - 2020-03-05

### Added

- App: Add support for block headers.

### Fixed

- Block(`@appsemble/form`): Fix issue where optional fields were marked as invalid.
- App: Fix leak of authorization header to third parties.

## [0.11.5] - 2020-03-03

### Added

- App: Add support for defining query parameters in resource definitions.
- App: Add support for query templates in `request` actions.
- Block(`@appsemble/form`): Add `data` listen event.
- Block(`@appsemble/list`): Add new list block.
- Block(`@appsemble/stats`): Add new stats block.
- CLI: Blocks can be published from parent and sibling directories.
- CLI: Blocks can be served from parent and sibling directories in development.

### Changed

- Block: Rename `@appsemble/list` to `@appsemble/table`.
- CLI: Each block now requires a Webpack configuration file.
- CLI: Enable the `--build` flag by default. Builds can be skipped by using `--no-build`.
- CLI: Replace the `--all` flag with glob support.
- SDK: Parameters, events, and actions are now defined by augmenting the `Parameters`, `Actions`,
  `EventListeners`, and `EventEmitters` interfaces from the `@appsemble/sdk` module. Overriding them
  from `.appsemblerc` is still possible.

### Removed

- Block(`@amsterdam/action`): Move this block into the
  [Amsterdam Appsemble repository](https://gitlab.com/appsemble/amsterdam).
- Block(`@amsterdam/navigation`): Move this block into the
  [Amsterdam Appsemble repository](https://gitlab.com/appsemble/amsterdam).
- Block(`@amsterdam/splash`): Move this block into the
  [Amsterdam Appsemble repository](https://gitlab.com/appsemble/amsterdam).

## [0.11.4] - 2020-02-18

### Added

- Block(`@appsemble/map`): Add marker clustering.
- Block(`@appsemble/map`): Add `disableClustering` parameter.
- Block(`@appsemble/map`): Add `maxClusterRadius` parameter. This can be used to determine when the
  map should cluster markers.

### Changed

- Studio: Hide login button on the login page.
- Studio: Redirect back to the previous page after logging in.

### Fixed

- Studio: Fix crash on the organization invite page.
- Studio: Fix login form not always being visible on protected routes.

## [0.11.3] - 2020-02-17

### Added

- Blocks(`@appsemble/data-loader`): Add `skipInitialLoad` parameter.
- Blocks(`@appsemble/map`): Make `move` emit event optional. When omitted, the map block won’t emit
  refresh events.

### Changed

- Server: Make the `AppId` column for `Asset` is required in the database.

### Fixed

- Server: Fix various issues when extracting app blocks.
- Studio: Fix various issues when extracting app blocks.

## [0.11.2] - 2020-02-12

### Fixed

- Helm: Use the named service port for linking app domains.
- Server: Add resource references to JSON schema.
- Server: Fix serving an app based on a custom domain name.

## [0.11.1] - 2020-02-12

### Fixed

- Server: Fix migration key for 0.10.0 migrations.

## [0.11.0] - 2020-02-12

### Added

- App: Add support for app roles.
- App: Add support for subscribing to resources.
- App: Use Appsemble studio as an OAuth2 authentication provider.
- App: Add simplified legacy fallback for a password login. Simply set `security.login` to
  `password`.
- Block(`@appsemble/data-loader`): Add new block for loading data using the event API.
- Block(`@appsemble/feed`): Add `data` listen event.
- Block(`@appsemble/filter`): Add `data` emit event.
- Block(`@appsemble/list`): Add `data` listen event.
- Block(`@appsemble/map`): Add `data` listen event.
- Block(`@appsemble/map`): Add `refresh` emit event.
- SDK: Add new event API.
- SDK: Add `event` action.
- Server: Add `$author` object to resources if an author is known.
- Studio: Work as an authentication provider for apps.

### Changed

- App: Move login functionality from side menu to top-right corner.
- Studio: Enforce verified email address before organizations can be created.

### Removed

- App: Remove custom authentication mechanisms.
- Block(`@appsemble/feed`): Remove `onLoad` action.
- Block(`@appsemble/list`): Remove `onLoad` action.
- Block(`@appsemble/map`): Remove `onLoad` action.

### Fixed

- App: A lot of stability improvements.

## [0.10.0] - 2019-12-20

### Added

- CLI: Add `--migrate-to` flag for the `start` command.
- CLI: Add support for `--build` flags for `appsemble block register`, and
  `appsemble block publish`.
- CLI: Add support for OAuth2 client credentials.
- CLI: Add support for the system key chain.
- Server: Allow `next` as a migration version. This will migrate to the latest version, even if it’s
  unreleased.
- Server: Add role support to organizations. All current organization members default to the “Owner”
  role.
- Server: Correct authentication for Studio API calls, fixing how OAuth2 was used incorrectly.
- Server: Add correct support for OAuth2 client credentials.
- Server: Add OpenID compatible user info endpoint.
- Studio: Add support for organization members with the “Owner” role to assign the roles of new
  members.
- Studio: Add role detection for several pages in order to ensure users can’t access pages their
  role does not allow the usage of.
- Studio: Add support for cloning apps.
- Studio: Use the new authentication mechanism for API calls.

### Removed

- CLI: email / password login.

## [0.9.5] - 2019-12-02

### Added

- App: Add `base` property for `request` actions.
- App: Add `closable` property to dialog actions.
- App: Add support for basic XML parsing.
- CLI: Add support for `--all` flags for `appsemble block register`, `appsemble block publish`, and
  `appsemble app create`.

### Changed

- Blocks(`@appsemble/filter`): Replace cancel button with clear button in dialog.

### Removed

- Blocks(`@appsemble/filter`): Remove clear filter button.

### Fixed

- App: Fix issue where full screen class was not applied correctly.

## [0.9.4] - 2019-11-27

### Added

- Block(`@appsemble/filter`): Add support for check boxes.
- CLI: Add `app` subcommand for creating apps.
- Server: Add option to mark existing apps as templates.
- Studio: Add option to rate apps.
- Studio: Add app details page.
- Studio: Add rating indicators to index page. Apps are now sorted by rating.

### Removed

- Server: Remove file-based app templates.

## [0.9.3] - 2019-11-18

### Added

- App: Add support for absolute URLs in `link` actions.
- App: Add support for push notifications. Users can subscribe to notifications in the app’s
  settings page. More strategies for receiving push notifications will be added in the future.
- App: Add settings page
- Server: Add support for broadcasting push notifications.

## [0.9.2] - 2019-11-14

### Fixed

- Server: Add support connection to PostgreSQL databases over SSL.

## [0.9.1] - 2019-11-14

### Fixed

- Server: Reduce log size when creating blocks.
- Server: Remove old migrations that depended on MySQL.

## [0.9.0] - 2019-11-12

### Added

- Helm: Add support for self managed databases.
- Helm: Test ingress in the success hook.

### Changed

- Helm: Replace MySQL with PostgreSQL.
- Helm: Use Helm 3, dropping support for Helm 2.
- Server: Replace MySQL with PostgreSQL.

## [0.8.11] - 2019-11-01

### Added

- Editor: Add App settings page
- Server: Add support for editing app settings. These settings include `path`, `icon`, `private`,
  and `domain`.
- Server: Add support for customizing the domain at which the app is served.

### Removed

- Editor: Remove icon
- Server: Remove support for `private` and `path` properties in App. These have been moved to
  `/api/apps/{appId}/settings`.

## [0.8.10] - 2019-10-04

### Added

- App: Add `navigation` property to `page`.
- App: Add `hidden` and `left-menu` navigation types.
- Block(`@amsterdam/navigation`): Add navigation block.
- CLI: Add support for `@import` in organization style sheets.

### Fixed

- Block(`@appsemble/form`): Fix `maxLength` not being passed to string input fields.

## [0.8.9] - 2019-10-02

### Fixed

- Editor: Don’t require a login to reset a forgotten password.
- Server: Fix issues related to OData filtering.

## [0.8.8] - 2019-10-01

### Added

- Block(`@appsemble/form`): Add support for field icons.
- Editor: Add support for deleting apps.
- Server: Add support for deleting apps.

## [0.8.7] - 2019-09-16

### Fixed

- Server: Add missing migration from 0.8.6.

## [0.8.6] - 2019-09-16

### Added

- CLI: Convert TypeScript interfaces to JSON schema for block parameter validation.
- CLI: Upload a JSON schema to validate block parameters.
- Server: Blocks are now validated against a JSON schema.

## [0.8.5] - 2019-09-01

### Added

- Server: Log the IP address from which requests are made.
- Server: Partial support for SSL on localhost.

### Changed

- Block(`@appsemble/form`): Form labels inputs are now aligned vertically.

### Fixed

- App: Fix some caching issues in the service worker.
- Block(`@appsemble/form`): Fix issue where `defaultValue` was considered invalid by default.
- Block(`@appsemble/form`): Fix issue where `defaultValue` was not used if value was falsy.

## [0.8.4] - 2019-08-20

### Added

- App: Add `tabs` page type.
- Block(`@appsemble/form`): Add support for client-side validation by setting `required: true`.
- Server: `$created` and `$updated` are exposed in the API.

### Changed

- Block(`@appsemble/form`): Drop support for `bool`. Use `boolean` instead.
- Server: Remove `/_/` routing. Apps are now served from `@organization/appname` and all `/_/`
  routes serve from `/`. This allows for app names no longer being unique for the entirety of
  Appsemble but instead within the organization.

### Fixed

- App: Inverted Bulma colors are calculated properly.
- Editor: Regression causing Appsemble to crash when editing resources.

## [0.8.3] - 2019-08-16

### Added

- App: Add ability to specify different navigation types. Currently only `bottom` is supported,
  which renders a navigation pane at the bottom of the screen. The default is a side menu on the
  left.
- App: Support page icons. These will be rendered in the navigation menu.
- App: Make Leaflet `tileLayer` configurable using `theme` object.
- Editor: Add a toggle for making apps private by default.
- SDK: Add a `theme` object representing the combined theme of the base theme, app theme, page theme
  and block theme to the SDK.

### Fixed

- Editor: The password reset page no longer crashes.

## [0.8.2] - 2019-07-29

### Added

- App: Allow to load media from any source.
- App: Prepend every action with `on`, for example: `click` → `onClick`.
- Block(`@appsemble/form`): Add support for `number`, `integer`, and `boolean` input types.
- Block(`@appsemble/feed`): Add optional button.
- Block(`@appsemble/feed`): Make replies section optional.
- CLI: Parse JSON compatible values for `appsemble config set`.
- Editor: Allow viewing apps without logging in.
- Editor: Redirect back to previous page when logging in.
- Editor: Add support for automatically logging in and redirecting after registering.
- Editor: Allow inviting users without accounts to join an organization.
- Helm: Add health check.
- Helm: Add support for Sentry.
- React: Embrace the new `addCleanup` utility function to cleanup React based blocks automatically.
- SDK: Add a new `addCleanup` utility function.
- Server: Show the date in logs.
- Server: Add health check.
- Server: Support for partial HTTP responses.

### Fixed

- Editor: Fix issue where array or object fields could not be edited.

## [0.8.1] - 2019-06-26

### Fixed

- App: Adjust the toolbar items size. They no longer exceed the main element padding.

## [0.8.0] - 2019-06-25

### Added

- Block(`@appsemble/form`): Add support for hidden for hidden form field.
- Block(`@appsemble/form`): Add support for resolution limits for uploading images.
- Editor: Support basic organization management.
- Server: Support basic organization management.

### Fixed

- Editor: Fix issue where users were unable to verify their accounts when logged in.

## [0.7.0] - 2019-06-14

### Added

- Editor: Add version tag to the header.
- Editor: Display the current Appsemble version in the toolbar.
- Editor: Support for editing user profiles.
- Helm: Add official Helm chart.
- Server: Support database migrations.
- Server: Support editing user profiles.

### Changed

- Editor: Move app templates to the server side.
- Server: Move app templates to the server side.

### Fixed

- Server: Internal server error responses are now logged as such.

## [0.6.0] - 2019-05-20

### Added

- App: Add support for `private` flag in an app definition. Private apps are not included in
  `/api/apps`.
- App: Add support for the new `static` block layout.
- App: Allow `splash` actions to not be full screen. They can still be made full screen by passing
  `fullscreen: true` to the action.
- App: Rename `splash` action to `dialog`.
- Block(`@appsemble/feed`): Add new feed block for showing content similar to social media feeds.
- Editor: Render a user friendly error page if an unexpected error occurs.
- Editor: Report errors to Sentry if this is configured.
- SDK: Add support for the events API.
- Server: Add support for the new `static` block layout.
- Server: Add support for database migrations.

### Changed

- App: Rename a block `position` to `layout`.
- Editor: Remove controls for unconfigured login / registration methods.
- Server: Rename a block `position` to `layout`.
- Server: Move Resource endpoint from `/apps/{appId}/{resourceName}` to
  `/apps/{appId}/resources/{resourceName}`.
- Server: Make App endpoint `/apps` public.

## [0.5.0] - 2019-04-11

### Added

- App: Add support for app description field.
- App: Add ´resource´ action type. This further simplifies the data flow for retrieving and creating
  data.
- App: Add support for building query strings for `resource` and `request` actions.
- Block(`@appsemble/list`): Add List block.
- Block(`@appsemble/markdown`): Add Markdown block.
- CLI: Add support for authentication.
- Editor: Add support for app description field.
- Editor: Add `Person App`, `Holiday App`, and `Unlittered App` app templates.
- Server: Add support for app description field.

### Changed

- App: Rename ´definitions´ to ´resources´ in app definition.
- Block(`@appsemble/detail-viewer`): Rewrite and simplify block.
- Block(`@appsemble/map`): Replace usage of resource with a load action.
- Server: Add security scopes for API calls.

## [0.4.2] - 2019-02-26

### Added

- Server: Add option to disable user registration. This is only implemented server side. The
  registration form still exists in the editor.

## [0.4.1] - 2019-02-20

### Removed

- Server: Remove the initialize sub command. It only served to initialize a default user in
  development. This can now be done easily from the editor.

### Fixed

- App: Fix the crash when a splash action is dispatched.

## [0.4.0] - 2019-02-19

### Added

- Editor: Add link to external documentation.
- Extend documentation for creating blocks.
- Add LGPL.

### Changed

- Editor: Add significant changes to the GUI to make it more appealing.
- Editor: Host the editor on the root URL. Any other paths are available under sub paths of `/_`.

### Fixed

- App: Make sure the navigation menu button is always visible.

## [0.3.0] - 2019-01-25

### Added

- CLI: Add `@appsemble/cli` for block developers.
- Editor: Implement login functionality.
- Editor: Implement social login functionality.
- Server: Add a user API, including email registration.
- Server: Secure the app API using OAuth2 / JWT.
- Server: Add a basic resource API.
- Server: Add new block API.
- Server: Add new block version API.

### Changed

- Server: API was renamed to server.
- Server: The `--initialize-database` flag was changed to the `initialize` subcommand.

## [0.2.0] - 2018-11-02

### Added

- Docker: Publish the `appsemble/appsemble` image on the public Docker Hub.
- Editor: Add support for uploading app icons.
- Frontend: Implement error reporting using Sentry.
- Frontend: Add logout button in the side menu.
- Server: Implement error reporting using Sentry.

### Changed

- Frontend: Show the page title instead of the app title.

## [0.1.0] - 2018-10-19

This is the initial release of the Appsemble platform.<|MERGE_RESOLUTION|>--- conflicted
+++ resolved
@@ -9,12 +9,9 @@
 
 ### Added
 
-<<<<<<< HEAD
 - Block(`data-notifier`): Add new the `data-notifier` block. This has the same functionality as the
   filter block for refreshing new data, but for general use.
-=======
 - Block(`list`): Add `image` property.
->>>>>>> f8b7070d
 - Block(`map`): Add `defaultLocation` property. This property is used to set the location of the map
   when the user’s location cannot be found. It defaults to Greenwich Park.
 
