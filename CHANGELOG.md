# Changelog

All notable changes to this project will be documented in this file.

The format is based on [Keep a Changelog](https://keepachangelog.com/en/1.0.0/), and this project
adheres to [Semantic Versioning](https://semver.org/spec/v2.0.0.html).

## [Unreleased]

### Added

<<<<<<< HEAD
- Blocks(`@appsemble/map`): Add marker clustering.
- Blocks(`@appsemble/map`): Add `disableClustering` parameter.
- Blocks(`@appsemble/map`): Add `maxClusterRadius` parameter. This can be used to determine when the
  map should cluster markers.
=======
- Blocks(`@appsemble/data-loader`): Add `skipInitialLoad` parameter.
- Blocks(`@appsemble/map`): Make `move` emit event optional. When omitted, the map block won’t emit
  refresh events.
>>>>>>> a2f327f1

### Fixed

- Server: Fix various issues when extracting app blocks.
- Studio: Fix various issues when extracting app blocks.

## [0.11.2] - 2020-02-12

### Fixed

- Helm: Use the named service port for linking app domains.
- Server: Add resource references to JSON schema.
- Server: Fix serving an app based on a custom domain name.

## [0.11.1] - 2020-02-12

### Fixed

- Server: Fix migration key for 0.10.0 migrations.

## [0.11.0] - 2020-02-12

### Added

- App: Add support for app roles.
- App: Add support for subscribing to resources.
- App: Use Appsemble studio as an OAuth2 authentication provider.
- App: Add simplified legacy fallback for a password login. Simply set `security.login` to
  `password`.
- Block(`@appsemble/data-loader`): Add new block for loading data using the event API.
- Block(`@appsemble/feed`): Add `data` listen event.
- Block(`@appsemble/filter`): Add `data` emit event.
- Block(`@appsemble/list`): Add `data` listen event.
- Block(`@appsemble/map`): Add `data` listen event.
- Block(`@appsemble/map`): Add `refresh` emit event.
- SDK: Add new event API.
- SDK: Add `event` action.
- Server: Add `$author` object to resources if an author is known.
- Studio: Work as an authentication provider for apps.

### Changed

- App: Move login functionality from side menu to top-right corner.
- Studio: Enforce verified email address before organizations can be created.

### Removed

- App: Remove custom authentication mechanisms.
- Block(`@appsemble/feed`): Remove `onLoad` action.
- Block(`@appsemble/list`): Remove `onLoad` action.
- Block(`@appsemble/map`): Remove `onLoad` action.

### Fixed

- App: A lot of stability improvements.

## [0.10.0] - 2019-12-20

### Added

- CLI: Add `--migrate-to` flag for the `start` command.
- CLI: Add support for `--build` flags for `appsemble block register`, and
  `appsemble block publish`.
- CLI: Add support for OAuth2 client credentials.
- CLI: Add support for the system key chain.
- Server: Allow `next` as a migration version. This will migrate to the latest version, even if it’s
  unreleased.
- Server: Add role support to organizations. All current organization members default to the “Owner”
  role.
- Server: Correct authentication for Studio API calls, fixing how OAuth2 was used incorrectly.
- Server: Add correct support for OAuth2 client credentials.
- Server: Add OpenID compatible user info endpoint.
- Studio: Add support for organization members with the “Owner” role to assign the roles of new
  members.
- Studio: Add role detection for several pages in order to ensure users can’t access pages their
  role does not allow the usage of.
- Studio: Add support for cloning apps.
- Studio: Use the new authentication mechanism for API calls.

### Removed

- CLI: email / password login.

## [0.9.5] - 2019-12-02

### Added

- App: Add `base` property for `request` actions.
- App: Add `closable` property to dialog actions.
- App: Add support for basic XML parsing.
- CLI: Add support for `--all` flags for `appsemble block register`, `appsemble block publish`, and
  `appsemble app create`.

### Changed

- Blocks(`@appsemble/filter`): Replace cancel button with clear button in dialog.

### Removed

- Blocks(`@appsemble/filter`): Remove clear filter button.

### Fixed

- App: Fix issue where full screen class was not applied correctly.

## [0.9.4] - 2019-11-27

### Added

- Block(`@appsemble/filter`): Add support for check boxes.
- CLI: Add `app` subcommand for creating apps.
- Server: Add option to mark existing apps as templates.
- Studio: Add option to rate apps.
- Studio: Add app details page.
- Studio: Add rating indicators to index page. Apps are now sorted by rating.

### Removed

- Server: Remove file-based app templates.

## [0.9.3] - 2019-11-18

### Added

- App: Add support for absolute URLs in `link` actions.
- App: Add support for push notifications. Users can subscribe to notifications in the app’s
  settings page. More strategies for receiving push notifications will be added in the future.
- App: Add settings page
- Server: Add support for broadcasting push notifications.

## [0.9.2] - 2019-11-14

### Fixed

- Server: Add support connection to PostgreSQL databases over SSL.

## [0.9.1] - 2019-11-14

### Fixed

- Server: Reduce log size when creating blocks.
- Server: Remove old migrations that depended on MySQL.

## [0.9.0] - 2019-11-12

### Added

- Helm: Add support for self managed databases.
- Helm: Test ingress in the success hook.

### Changed

- Helm: Replace MySQL with PostgreSQL.
- Helm: Use Helm 3, dropping support for Helm 2.
- Server: Replace MySQL with PostgreSQL.

## [0.8.11] - 2019-11-01

### Added

- Editor: Add App settings page
- Server: Add support for editing app settings. These settings include `path`, `icon`, `private`,
  and `domain`.
- Server: Add support for customizing the domain at which the app is served.

### Removed

- Editor: Remove icon
- Server: Remove support for `private` and `path` properties in App. These have been moved to
  `/api/apps/{appId}/settings`.

## [0.8.10] - 2019-10-04

### Added

- App: Add `navigation` property to `page`.
- App: Add `hidden` and `left-menu` navigation types.
- Block(`@amsterdam/navigation`): Add navigation block.
- CLI: Add support for `@import` in organization style sheets.

### Fixed

- Block(`@appsemble/form`): Fix `maxLength` not being passed to string input fields.

## [0.8.9] - 2019-10-02

### Fixed

- Editor: Don’t require a login to reset a forgotten password.
- Server: Fix issues related to OData filtering.

## [0.8.8] - 2019-10-01

### Added

- Block(`@appsemble/form`): Add support for field icons.
- Editor: Add support for deleting apps.
- Server: Add support for deleting apps.

## [0.8.7] - 2019-09-16

### Fixed

- Server: Add missing migration from 0.8.6.

## [0.8.6] - 2019-09-16

### Added

- CLI: Convert TypeScript interfaces to JSON schema for block parameter validation.
- CLI: Upload a JSON schema to validate block parameters.
- Server: Blocks are now validated against a JSON schema.

## [0.8.5] - 2019-09-01

### Added

- Server: Log the IP address from which requests are made.
- Server: Partial support for SSL on localhost.

### Changed

- Block(`@appsemble/form`): Form labels inputs are now aligned vertically.

### Fixed

- App: Fix some caching issues in the service worker.
- Block(`@appsemble/form`): Fix issue where `defaultValue` was considered invalid by default.
- Block(`@appsemble/form`): Fix issue where `defaultValue` was not used if value was falsy.

## [0.8.4] - 2019-08-20

### Added

- App: Add `tabs` page type.
- Block(`@appsemble/form`): Add support for client-side validation by setting `required: true`.
- Server: `$created` and `$updated` are exposed in the API.

### Changed

- Block(`@appsemble/form`): Drop support for `bool`. Use `boolean` instead.
- Server: Remove `/_/` routing. Apps are now served from `@organization/appname` and all `/_/`
  routes serve from `/`. This allows for app names no longer being unique for the entirety of
  Appsemble but instead within the organization.

### Fixed

- App: Inverted Bulma colors are calculated properly.
- Editor: Regression causing Appsemble to crash when editing resources.

## [0.8.3] - 2019-08-16

### Added

- App: Add ability to specify different navigation types. Currently only `bottom` is supported,
  which renders a navigation pane at the bottom of the screen. The default is a side menu on the
  left.
- App: Support page icons. These will be rendered in the navigation menu.
- App: Make Leaflet `tileLayer` configurable using `theme` object.
- Editor: Add a toggle for making apps private by default.
- SDK: Add a `theme` object representing the combined theme of the base theme, app theme, page theme
  and block theme to the SDK.

### Fixed

- Editor: The password reset page no longer crashes.

## [0.8.2] - 2019-07-29

### Added

- App: Allow to load media from any source.
- App: Prepend every action with `on`, for example: `click` → `onClick`.
- Block(`@appsemble/form`): Add support for `number`, `integer`, and `boolean` input types.
- Block(`@appsemble/feed`): Add optional button.
- Block(`@appsemble/feed`): Make replies section optional.
- CLI: Parse JSON compatible values for `appsemble config set`.
- Editor: Allow viewing apps without logging in.
- Editor: Redirect back to previous page when logging in.
- Editor: Add support for automatically logging in and redirecting after registering.
- Editor: Allow inviting users without accounts to join an organization.
- Helm: Add health check.
- Helm: Add support for Sentry.
- React: Embrace the new `addCleanup` utility function to cleanup React based blocks automatically.
- SDK: Add a new `addCleanup` utility function.
- Server: Show the date in logs.
- Server: Add health check.
- Server: Support for partial HTTP responses.

### Fixed

- Editor: Fix issue where array or object fields could not be edited.

## [0.8.1] - 2019-06-26

### Fixed

- App: Adjust the toolbar items size. They no longer exceed the main element padding.

## [0.8.0] - 2019-06-25

### Added

- Block(`@appsemble/form`): Add support for hidden for hidden form field.
- Block(`@appsemble/form`): Add support for resolution limits for uploading images.
- Editor: Support basic organization management.
- Server: Support basic organization management.

### Fixed

- Editor: Fix issue where users were unable to verify their accounts when logged in.

## [0.7.0] - 2019-06-14

### Added

- Editor: Add version tag to the header.
- Editor: Display the current Appsemble version in the toolbar.
- Editor: Support for editing user profiles.
- Helm: Add official Helm chart.
- Server: Support database migrations.
- Server: Support editing user profiles.

### Changed

- Editor: Move app templates to the server side.
- Server: Move app templates to the server side.

### Fixed

- Server: Internal server error responses are now logged as such.

## [0.6.0] - 2019-05-20

### Added

- App: Add support for `private` flag in an app definition. Private apps are not included in
  `/api/apps`.
- App: Add support for the new `static` block layout.
- App: Allow `splash` actions to not be full screen. They can still be made full screen by passing
  `fullscreen: true` to the action.
- App: Rename `splash` action to `dialog`.
- Block(`@appsemble/feed`): Add new feed block for showing content similar to social media feeds.
- Editor: Render a user friendly error page if an unexpected error occurs.
- Editor: Report errors to Sentry if this is configured.
- SDK: Add support for the events API.
- Server: Add support for the new `static` block layout.
- Server: Add support for database migrations.

### Changed

- App: Rename a block `position` to `layout`.
- Editor: Remove controls for unconfigured login / registration methods.
- Server: Rename a block `position` to `layout`.
- Server: Move Resource endpoint from `/apps/{appId}/{resourceName}` to
  `/apps/{appId}/resources/{resourceName}`.
- Server: Make App endpoint `/apps` public.

## [0.5.0] - 2019-04-11

### Added

- App: Add support for app description field.
- App: Add ´resource´ action type. This further simplifies the data flow for retrieving and creating
  data.
- App: Add support for building query strings for `resource` and `request` actions.
- Block(`@appsemble/list`): Add List block.
- Block(`@appsemble/markdown`): Add Markdown block.
- CLI: Add support for authentication.
- Editor: Add support for app description field.
- Editor: Add `Person App`, `Holiday App`, and `Unlittered App` app templates.
- Server: Add support for app description field.

### Changed

- App: Rename ´definitions´ to ´resources´ in app definition.
- Block(`@appsemble/detail-viewer`): Rewrite and simplify block.
- Block(`@appsemble/map`): Replace usage of resource with a load action.
- Server: Add security scopes for API calls.

## [0.4.2] - 2019-02-26

### Added

- Server: Add option to disable user registration. This is only implemented server side. The
  registration form still exists in the editor.

## [0.4.1] - 2019-02-20

### Removed

- Server: Remove the initialize sub command. It only served to initialize a default user in
  development. This can now be done easily from the editor.

### Fixed

- App: Fix the crash when a splash action is dispatched.

## [0.4.0] - 2019-02-19

### Added

- Editor: Add link to external documentation.
- Extend documentation for creating blocks.
- Add LGPL.

### Changed

- Editor: Add significant changes to the GUI to make it more appealing.
- Editor: Host the editor on the root URL. Any other paths are available under sub paths of `/_`.

### Fixed

- App: Make sure the navigation menu button is always visible.

## [0.3.0] - 2019-01-25

### Added

- CLI: Add `@appsemble/cli` for block developers.
- Editor: Implement login functionality.
- Editor: Implement social login functionality.
- Server: Add a user API, including email registration.
- Server: Secure the app API using OAuth2 / JWT.
- Server: Add a basic resource API.
- Server: Add new block API.
- Server: Add new block version API.

### Changed

- Server: API was renamed to server.
- Server: The `--initialize-database` flag was changed to the `initialize` subcommand.

## [0.2.0] - 2018-11-02

### Added

- Docker: Publish the `appsemble/appsemble` image on the public Docker Hub.
- Editor: Add support for uploading app icons.
- Frontend: Implement error reporting using Sentry.
- Frontend: Add logout button in the side menu.
- Server: Implement error reporting using Sentry.

### Changed

- Frontend: Show the page title instead of the app title.

## [0.1.0] - 2018-10-19

This is the initial release of the Appsemble platform.<|MERGE_RESOLUTION|>--- conflicted
+++ resolved
@@ -9,16 +9,13 @@
 
 ### Added
 
-<<<<<<< HEAD
+- Blocks(`@appsemble/data-loader`): Add `skipInitialLoad` parameter.
 - Blocks(`@appsemble/map`): Add marker clustering.
 - Blocks(`@appsemble/map`): Add `disableClustering` parameter.
 - Blocks(`@appsemble/map`): Add `maxClusterRadius` parameter. This can be used to determine when the
   map should cluster markers.
-=======
-- Blocks(`@appsemble/data-loader`): Add `skipInitialLoad` parameter.
 - Blocks(`@appsemble/map`): Make `move` emit event optional. When omitted, the map block won’t emit
   refresh events.
->>>>>>> a2f327f1
 
 ### Fixed
 
