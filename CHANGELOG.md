--- conflicted
+++ resolved
@@ -10,13 +10,10 @@
 ### Added
 
 - App: Add support for the new `static` block layout.
-<<<<<<< HEAD
-- Block: Add new feed block for showing content similar to social media feeds.
-=======
 - App: Allow `splash` actions to not be full screen. They can still be made full screen by passing
   `fullscreen: true` to the action.
 - App: Rename `splash` action to `dialog`.
->>>>>>> f9d8fa9d
+- Block: Add new feed block for showing content similar to social media feeds.
 - Editor: Render a user fiendly error page if an unexpected error occurs.
 - Editor: Report errors to Sentry if this is configured.
 - SDK: Add support for the events API.
