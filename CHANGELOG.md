# Changelog

All notable changes to this project will be documented in this file.

The format is based on [Keep a Changelog](https://keepachangelog.com/en/1.0.0/), and this project
adheres to [Semantic Versioning](https://semver.org/spec/v2.0.0.html).

## [Unreleased]

<<<<<<< HEAD
### Fixed

- Editor: Fix issue where array or object fields could not be edited.
=======
### Added

- Editor: Allow viewing apps without logging in.
>>>>>>> 028ed3aa

## [0.8.1] - 2019-06-26

### Fixed

- App: Adjust the toolbar items size. They no longer exceed the main element padding.

## [0.8.0] - 2019-06-25

### Added

- Block: Add support for hidden for hidden form field in form block.
- Block: Add support for resolution limits for uploading images in form block.
- Editor: Support basic organization management.
- Server: Support basic organization management.

### Fixed

- Editor: Fix issue where users were unable to verify their accounts when logged in.

## [0.7.0] - 2019-06-14

### Added

- Editor: Add version tag to the header.
- Editor: Display the current Appsemble version in the toolbar.
- Editor: Support for editing user profiles.
- Helm: Add official Helm chart.
- Server: Support database migrations.
- Server: Support editing user profiles.

### Changed

- Editor: Move app templates to the server side.
- Server: Move app templates to the server side.

### Fixed

- Server: Internal server error responses are now logged as such.

## [0.6.0] - 2019-05-20

### Added

- App: Add support for `private` flag in an app definition. Private apps are not included in
  `/api/apps`.
- App: Add support for the new `static` block layout.
- App: Allow `splash` actions to not be full screen. They can still be made full screen by passing
  `fullscreen: true` to the action.
- App: Rename `splash` action to `dialog`.
- Block: Add new feed block for showing content similar to social media feeds.
- Editor: Render a user fiendly error page if an unexpected error occurs.
- Editor: Report errors to Sentry if this is configured.
- SDK: Add support for the events API.
- Server: Add support for the new `static` block layout.
- Server: Add support for database migrations.

### Changed

- App: Rename a block `position` to `layout`.
- Editor: Remove controls for unconfigured login / registration methods.
- Server: Rename a block `position` to `layout`.
- Server: Move Resource endpoint from `/apps/{appId}/{resourceName}` to
  `/apps/{appId}/resources/{resourceName}`.
- Server: Make App endpoint `/apps` public.

## [0.5.0] - 2019-04-11

### Added

- App: Add support for app description field.
- App: Add ´resource´ action type. This further simplifies the dataflow for retrieving and creating
  data.
- App: Add support for building query strings for `resource` and `request` actions.
- Block: Add List block.
- Block: Add Markdown block.
- CLI: Add support for authentication.
- Editor: Add support for app description field.
- Editor: Add `Person App`, `Holiday App`, and `Unlittered App` app templates.
- Server: Add support for app description field.

### Changed

- App: Rename ´definitions´ to ´resources´ in app definition.
- Block: Rewrite and simplify detail-viewer block.
- Block: Replace usage of resource in map block with a load action.
- Server: Add security scopes for API calls.

## [0.4.2] - 2019-02-26

### Added

- Server: Add option to disable user registration. This is only implemented server side. The
  registration form still exists in the editor.

## [0.4.1] - 2019-02-20

### Removed

- Server: Remove the initialize subcommand. It only served to initialize a default user in
  development. This can now be done easily from the editor.

### Fixed

- App: Fix the crash when a splash action is dispatched.

## [0.4.0] - 2019-02-19

### Added

- Editor: Add link to external documentation.
- Extend documentation for creating blocks.
- Add LGPL.

### Changed

- Editor: Add significant changes to the GUI to make it more appealing.
- Editor: Host the editor on the root URL. Any other paths are available under subpaths of `/_`.

### Fixed

- App: Make sure the navigation menu button is always visible.

## [0.3.0] - 2019-01-25

### Added

- CLI: Add `@appsemble/cli` for block developers.
- Editor: Implement login functionality.
- Editor: Implement social login functionality.
- Server: Add a user API, including email registration.
- Server: Secure the app API using OAuth2 / JWT.
- Server: Add a basic resource API.
- Server: Add new block API.
- Server: Add new block version API.

### Changed

- Server: API was renamed to server.
- Server: The `--initialize-database` flag was changed to the `initialize` subcommand.

## [0.2.0] - 2018-11-02

### Added

- Docker: Publish the appsemble/appsemble image on the public Docker Hub.
- Editor: Add support for uploading app icons.
- Frontend: Implement error reporting using Sentry.
- Frontend: Add logout button in the side menu.
- Server: Implement error reporting using Sentry.

### Changed

- Frontend: Show the page title instead of the app title.

## [0.1.0] - 2018-10-19

This is the initial release of the Appsemble platform.<|MERGE_RESOLUTION|>--- conflicted
+++ resolved
@@ -7,15 +7,13 @@
 
 ## [Unreleased]
 
-<<<<<<< HEAD
+### Added
+
+- Editor: Allow viewing apps without logging in.
+
 ### Fixed
 
 - Editor: Fix issue where array or object fields could not be edited.
-=======
-### Added
-
-- Editor: Allow viewing apps without logging in.
->>>>>>> 028ed3aa
 
 ## [0.8.1] - 2019-06-26
 
