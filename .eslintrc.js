const path = require('path');
const restricted = require('eslint-restricted-globals');

const configs = [path.join(__dirname, 'config/**'), '*.config.js', '.*rc.js', '**/jest.setup.ts'];
const tests = ['**/*.test.{js,ts,tsx}'];

module.exports = {
  root: true,
  extends: [
    'airbnb',
    'airbnb/hooks',
    'plugin:eslint-comments/recommended',
    'plugin:compat/recommended',
    'plugin:prettier/recommended',
    'prettier/react',
  ],
<<<<<<< HEAD
  parserOptions: {
    ecmaVersion: 2020,
  },
  plugins: ['filenames', 'simple-import-sort'],
=======
  parser: 'babel-eslint',
  plugins: ['babel', 'filenames', 'simple-import-sort', 'sort-destructure-keys'],
>>>>>>> 61d014da
  settings: {
    'import/resolver': {
      node: {
        extensions: ['.js', '.ts', '.tsx'],
      },
    },
    'import/parsers': {
      '@typescript-eslint/parser': ['.ts', '.tsx'],
    },
  },
  rules: {
    'max-len': [
      'error',
      {
        code: 100,
        ignoreUrls: true,
        ignoreRegExpLiterals: true,
        ignoreStrings: true,
        ignoreTemplateLiterals: true,
      },
    ],
    'arrow-body-style': ['error', 'as-needed'],
    'prefer-arrow-callback': 'error',
    'no-inline-comments': 'error',
    'filenames/match-regex': ['error', /^\.?[a-z\d]+(\.config|\.test)?$/i, true],
    'filenames/match-exported': 'error',
    quotes: ['error', 'single', { avoidEscape: true, allowTemplateLiterals: false }],
    'eslint-comments/no-unused-disable': 'error',
    'eslint-comments/no-use': ['error', { allow: ['eslint-disable-next-line'] }],
    'import/extensions': ['error', 'ignorePackages', { js: 'never', ts: 'never', tsx: 'never' }],
    'import/no-extraneous-dependencies': ['error', { devDependencies: [...configs, ...tests] }],
    // Ignore optional dependencies.
    'import/no-unresolved': ['error', { commonjs: true, ignore: ['keytar'] }],
    'import/order': [
      'error',
      {
        groups: [
          ['builtin', 'external', 'internal'],
          ['index', 'sibling', 'parent'],
        ],
        'newlines-between': 'always',
      },
    ],
    'import/no-cycle': 'off',
    'react/jsx-filename-extension': 'off',
    'react/jsx-no-useless-fragment': 'error',
    'react/jsx-props-no-spreading': 'off',
    'react/jsx-sort-props': 'error',
    'simple-import-sort/sort': 'error',
    'sort-destructure-keys/sort-destructure-keys': 'error',
    'jsx-a11y/label-has-associated-control': 'off',

    // These rules are related to AirBnB not supporting static class properties.
    'react/destructuring-assignment': ['error', 'always', { ignoreClassFields: true }],
    'react/static-property-placement': ['error', 'static public field'],
    'react/state-in-constructor': ['error', 'never'],
  },
  overrides: [
    {
      files: ['packages/server/migrations/**'],
      rules: {
        'filenames/match-regex': 'off',
      },
    },
    {
      files: ['**/*.ts', '**/*.tsx'],
      plugins: ['@typescript-eslint'],
      parser: '@typescript-eslint/parser',
      rules: {
        'no-undef': 'off',
        'no-unused-vars': 'off',
        'no-use-before-define': 'off',
        'filenames/match-regex': ['error', /^\.?[a-z]+(\.config|\.setup|\.test|\.d)?$/i, true],
        'import/no-unresolved': 'off',
        'react/no-unknown-property': 'off',
        'react/prop-types': 'off',
        '@typescript-eslint/adjacent-overload-signatures': 'error',
        '@typescript-eslint/array-type': 'error',
        '@typescript-eslint/ban-types': 'error',
        '@typescript-eslint/class-name-casing': 'error',
        '@typescript-eslint/consistent-type-definitions': ['error', 'interface'],
        '@typescript-eslint/explicit-function-return-type': ['error', { allowExpressions: true }],
        '@typescript-eslint/interface-name-prefix': 'error',
        '@typescript-eslint/no-empty-interface': 'error',
        '@typescript-eslint/no-inferrable-types': 'error',
        '@typescript-eslint/no-misused-new': 'error',
        '@typescript-eslint/no-namespace': 'error',
        '@typescript-eslint/no-non-null-assertion': 'error',
        '@typescript-eslint/no-parameter-properties': 'error',
        '@typescript-eslint/no-use-before-define': 'error',
        '@typescript-eslint/no-var-requires': 'error',
        '@typescript-eslint/prefer-namespace-keyword': 'error',
      },
    },
    {
      files: ['**/*.d.ts'],
      rules: {
        'filenames/match-regex': 'off',
        'max-classes-per-file': 'off',
        'no-useless-constructor': 'off',
      },
    },
    {
      files: ['**/service-worker/**'],
      env: {
        browser: false,
        serviceworker: true,
        worker: true,
      },
      globals: {
        // This is injected in the service worker by serviceworker-webpack-plugin
        serviceWorkerOption: false,
      },
      rules: {
        // 'self' refers to the global object in service workers, so the same restricted globals
        // are used as in eslint-config-airbnb, except 'self' is allowed.
        'no-restricted-globals': [
          'error',
          'isFinite',
          'isNaN',
          ...restricted.filter(r => r !== 'self'),
        ],
      },
    },
    {
      files: tests,
      plugins: ['jest'],
      env: {
        jest: true,
      },
      rules: {
        // We don’t need browser compatibility checks on our tests.
        'compat/compat': 'off',
        'jest/consistent-test-it': ['error', { fn: 'it' }],
        'jest/expect-expect': 'error',
        'jest/no-alias-methods': 'error',
        'jest/no-commented-out-tests': 'error',
        'jest/no-disabled-tests': 'error',
        'jest/no-expect-resolves': 'error',
        'jest/no-export': 'error',
        'jest/no-focused-tests': 'error',
        'jest/no-identical-title': 'error',
        'jest/no-if': 'error',
        'jest/no-jasmine-globals': 'error',
        'jest/no-jest-import': 'error',
        'jest/no-test-callback': 'error',
        'jest/no-test-return-statement': 'error',
        'jest/no-truthy-falsy': 'error',
        'jest/no-try-expect': 'error',
        'jest/prefer-to-be-null': 'error',
        'jest/prefer-to-be-undefined': 'error',
        'jest/prefer-to-contain': 'error',
        'jest/prefer-to-have-length': 'error',
        'jest/prefer-todo': 'error',
        'jest/prefer-spy-on': 'error',
        'jest/prefer-strict-equal': 'error',
        'jest/require-to-throw-message': 'error',
        'jest/valid-describe': 'error',
        'jest/valid-expect-in-promise': 'error',
        'jest/valid-expect': 'error',
      },
    },
    {
      files: ['*.md'],
      plugins: ['markdown'],
      rules: {
        'import/no-extraneous-dependencies': 'off',
        'prettier/prettier': 'off',
      },
    },
  ],
};<|MERGE_RESOLUTION|>--- conflicted
+++ resolved
@@ -14,15 +14,10 @@
     'plugin:prettier/recommended',
     'prettier/react',
   ],
-<<<<<<< HEAD
   parserOptions: {
     ecmaVersion: 2020,
   },
-  plugins: ['filenames', 'simple-import-sort'],
-=======
-  parser: 'babel-eslint',
-  plugins: ['babel', 'filenames', 'simple-import-sort', 'sort-destructure-keys'],
->>>>>>> 61d014da
+  plugins: ['filenames', 'simple-import-sort', 'sort-destructure-keys'],
   settings: {
     'import/resolver': {
       node: {
