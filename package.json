--- conflicted
+++ resolved
@@ -107,11 +107,7 @@
     "unified": "^11.0.0",
     "unified-consistency": "^2.0.0",
     "unified-prettier": "^2.0.0",
-<<<<<<< HEAD
-    "vitest": "^1.6.0"
-=======
     "vitest": "^2.0.0"
->>>>>>> 342b096e
   },
   "engines": {
     "node": ">=20"
