--- conflicted
+++ resolved
@@ -10,10 +10,6 @@
 
 import mapValues from './mapValues';
 import uploadBlobs from './uploadBlobs';
-<<<<<<< HEAD
-import validate from '../../api/utils/validate';
-=======
->>>>>>> 7a57acd2
 
 
 const actionCreators = {
