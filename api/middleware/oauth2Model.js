--- conflicted
+++ resolved
@@ -3,30 +3,10 @@
 import bcrypt from 'bcrypt';
 import jwt from 'jsonwebtoken';
 
-<<<<<<< HEAD
-const secret = process.env.OAUTH_SECRET || 'appsemble';
-
-function generateToken(client, user, scope, expiresIn) {
-  return jwt.sign(
-    {
-      scopes: scope,
-      client_id: client.id,
-    },
-    secret,
-    {
-      issuer: 'appsemble-api',
-      subject: `${user.id}`,
-      ...(expiresIn && { expiresIn }),
-    },
-  );
-}
-
-export default function oauth2Model(db, grant = { config: {} }) {
-=======
-export default function oauth2Model({ db, secret }) {
->>>>>>> 66dddae7
+export default function oauth2Model({ db, grant, secret }) {
   return {
-    async generateAccessToken(client, user, scope) {
+    async generateToken(client, user, scope, expiresIn = 10800) {
+      // expires in 3 hours by default
       return jwt.sign(
         {
           scopes: scope,
@@ -36,9 +16,13 @@
         {
           issuer: 'appsemble-api',
           subject: `${user.id}`,
-          expiresIn: 10800, // expires in 3 hours
+          expiresIn,
         },
       );
+    },
+
+    async generateAccessToken(client, user, scope) {
+      return this.generateToken(client, user, scope);
     },
 
     async generateRefreshToken() {
@@ -46,7 +30,7 @@
     },
 
     async generateAuthorizationCode(client, user, scope) {
-      generateToken(client, user, scope);
+      return this.generateToken(client, user, scope);
     },
 
     async getAccessToken(accessToken) {
@@ -120,9 +104,11 @@
 
       const clause = clientSecret ? { clientId, clientSecret } : { clientId };
       const client = await OAuthClient.find({ where: clause });
-      const config = Object.values(grant.config).find(
-        entry => entry.key === clientId && entry.secret === clientSecret,
-      );
+      const config = grant
+        ? Object.values(grant.config).find(
+            entry => entry.key === clientId && entry.secret === clientSecret,
+          )
+        : undefined;
 
       if (!client && !config) {
         return false;
