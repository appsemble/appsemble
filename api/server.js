#!/usr/bin/env node
import fs from 'fs';
import path from 'path';

import * as Sentry from '@sentry/node';
import Koa from 'koa';
import bodyParser from 'koa-bodyparser';
import compress from 'koa-compress';
import logger from 'koa-logger';
import OAIRouter from 'koa-oai-router';
import OAIRouterMiddleware from 'koa-oai-router-middleware';
import OAIRouterParameters from 'koa-oai-router-parameters';
import yaml from 'js-yaml';
import yargs from 'yargs';

import boomMiddleware from './middleware/boom';
import sequelizeMiddleware from './middleware/sequelize';
import routes from './routes';
import configureStatic from './utils/configureStatic';
import setupModels from './utils/setupModels';

export function processArgv() {
  const production = process.env.NODE_ENV === 'production';
  const parser = yargs
    .usage(
      `Usage:\n  ${
        production
          ? 'docker run -ti registry.gitlab.com/dcentralized/appsemble/appsemble'
          : 'yarn start'
      }`,
    )
    .help('help', 'Show this help message.')
    .alias('h', 'help')
    .env()
    .wrap(Math.min(180, yargs.terminalWidth()))
    .option('database-host', {
      desc:
        'The host of the database to connect to. This defaults to the connected database container.',
    })
    .option('database-port', {
      desc: 'The port of the database to connect to.',
      type: 'number',
      default: 3306,
    })
    .option('database-dialect', {
      desc: 'The dialect of the database.',
      default: 'mysql',
      choices: ['mysql', 'postgres'],
    })
    .option('database-name', {
      desc: 'The name of the database to connect to.',
      default: production ? undefined : 'appsemble',
      implies: ['database-user', 'database-password'],
    })
    .option('database-user', {
      desc: 'The user to use to login to the database.',
      default: production ? undefined : 'root',
      implies: ['database-name', 'database-password'],
    })
    .option('database-password', {
      desc: 'The password to use to login to the database.',
      default: production ? undefined : 'password',
      implies: ['database-name', 'database-user'],
    })
    .option('database-url', {
      desc:
        'A connection string for the database to connect to. This is an alternative to the separate database related variables.',
      conflicts: [
        'database-host',
        production && 'database-name',
        production && 'database-user',
        production && 'database-password',
      ].filter(Boolean),
    })
    .option('initialize-database', {
      desc: 'Initialize the database, then exit. This wipes any existing data.',
      type: 'boolean',
    })
    .option('sentry-dsn', {
      desc: 'The Sentry DSN to use for error reporting. See https://sentry.io for details.',
      hidden: !production,
    })
    .alias('i', 'init-database')
    .option('port', {
      desc: 'The HTTP server port to use. (Development only)',
      type: 'number',
      default: 9999,
      hidden: production,
    });
  return parser.argv;
}

export default async function server({ app = new Koa(), db }) {
  const oaiRouter = new OAIRouter({
    apiDoc: path.join(__dirname, 'api'),
    options: {
      middleware: path.join(__dirname, 'controllers'),
      parameters: {},
    },
  });

  const oaiRouterStatus = new Promise((resolve, reject) => {
    oaiRouter.on('ready', resolve);
    oaiRouter.on('error', reject);
  });

  await oaiRouter.mount(OAIRouterParameters);
  await oaiRouter.mount(OAIRouterMiddleware);

  app.use(boomMiddleware);
  app.use(sequelizeMiddleware(db));
  app.use(bodyParser());
<<<<<<< HEAD
  if (process.env.NODE_ENV === 'production') {
    app.use(compress());
  }
=======
  app.use(oaiRouter.routes());
>>>>>>> 817ebacc

  app.use(oaiRouter.routes());
  app.use(routes);
  await oaiRouterStatus;

  await oaiRouterStatus;

  return app.callback();
}

async function main() {
  const args = processArgv();
  if (args.initDatabase) {
    const { sequelize } = await setupModels({
      sync: true,
      force: true,
      logging: true,
      host: args.databaseHost,
      dialect: args.databaseDialect,
      port: args.databasePort,
      username: args.databaseUser,
      password: args.databasePassword,
      database: args.databaseName,
      uri: args.databaseUrl,
    });
    await sequelize.close();
    return;
  }
  const db = await setupModels({
    host: args.databaseHost,
    dialect: args.databaseDialect,
    port: args.databasePort,
    username: args.databaseUser,
    password: args.databasePassword,
    database: args.databaseName,
    uri: args.databaseUrl,
  });
  const app = new Koa();
  app.use(logger());
  if (process.env.NODE_ENV === 'production') {
    app.use(compress());
  }
  await configureStatic(app);
  if (args.sentryDsn) {
    Sentry.init({ dsn: args.sentryDsn });
    app.use(async (ctx, next) => {
      ctx.state.sentryDsn = args.sentryDsn;
      await next();
    });
  }
  app.on('error', (err, ctx) => {
    // eslint-disable-next-line no-console
    console.error(err);
    Sentry.withScope(scope => {
      scope.setTag('ip', ctx.ip);
      scope.setTag('level', 'error');
      scope.setTag('method', ctx.method);
      scope.setTag('url', `${ctx.URL}`);
      scope.setTag('User-Agent', ctx.headers['user-agent']);
      Sentry.captureException(err);
    });
  });

  await server({ app, db });
  const { description } = yaml.safeLoad(
    fs.readFileSync(path.join(__dirname, 'api', 'api.yaml')),
  ).info;

  app.listen(args.port, '0.0.0.0', () => {
    // eslint-disable-next-line no-console
    console.log(description);
  });
}

if (module === require.main) {
  main().catch(err => {
    // eslint-disable-next-line no-console
    console.error(err);
    process.exit(1);
  });
}<|MERGE_RESOLUTION|>--- conflicted
+++ resolved
@@ -110,14 +110,9 @@
   app.use(boomMiddleware);
   app.use(sequelizeMiddleware(db));
   app.use(bodyParser());
-<<<<<<< HEAD
   if (process.env.NODE_ENV === 'production') {
     app.use(compress());
   }
-=======
-  app.use(oaiRouter.routes());
->>>>>>> 817ebacc
-
   app.use(oaiRouter.routes());
   app.use(routes);
   await oaiRouterStatus;
