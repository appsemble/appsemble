--- conflicted
+++ resolved
@@ -134,7 +134,6 @@
   app.use(boomMiddleware);
   app.use(sequelizeMiddleware(db));
   app.use(bodyParser());
-<<<<<<< HEAD
   app.use((ctx, next) => {
     ctx.state.smtp = smtp;
     return next();
@@ -142,9 +141,7 @@
   if (process.env.NODE_ENV === 'production') {
     app.use(compress());
   }
-=======
   app.use(oaiRouter.routes());
->>>>>>> 817ebacc
 
   app.use(oaiRouter.routes());
   app.use(routes);
