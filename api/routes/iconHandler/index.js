import Boom from 'boom';
import sharp from 'sharp';

import getDefaultIcon from '../../utils/getDefaultIcon';

export default async function iconHandler(ctx) {
<<<<<<< HEAD
  const { format, id, width = 256, height = width, original } = ctx.params;
  const { App } = ctx.state.db;

=======
  const { format, id, width, height = width } = ctx.params;
  const { App } = ctx.db.models;
>>>>>>> 042c38d9
  const opaque = 'opaque' in ctx.request.query || format === 'jpg' || format === 'tiff';
  let icon;
  let backgroundColor = '#ffffff';

  if (id != null) {
    const app = await App.findByPk(id, { raw: true });
    if (!app) {
      throw Boom.notFound('App not found');
    }
    ({ icon } = app);
    if (opaque) {
      const { themeColor = backgroundColor, splashColor = themeColor } = app.definition.theme || {};
      backgroundColor = splashColor;
    }
  }

  icon = icon || getDefaultIcon();

  let img = sharp(icon);
  const metadata = await img.metadata();
  // SVG images can be resized with a density much better than its metadata specified.
  if (metadata.format === 'svg') {
    const density = Math.max(
      metadata.density * Math.max(width / metadata.width, height / metadata.height),
      // This is the maximum allowed value density allowed by sharp.
      2400,
    );
    img = sharp(icon, { density });
  }

  if (!original) {
    img.resize(Number(width), Number(height));
    if (opaque) {
      img.background(backgroundColor).flatten();
    }

    img.toFormat(format);
  }

  ctx.body = await img.toBuffer();
  ctx.type = format || (metadata.format === 'svg' ? 'svg+xml' : metadata.format);
}<|MERGE_RESOLUTION|>--- conflicted
+++ resolved
@@ -4,14 +4,9 @@
 import getDefaultIcon from '../../utils/getDefaultIcon';
 
 export default async function iconHandler(ctx) {
-<<<<<<< HEAD
   const { format, id, width = 256, height = width, original } = ctx.params;
-  const { App } = ctx.state.db;
+  const { App } = ctx.db.models;
 
-=======
-  const { format, id, width, height = width } = ctx.params;
-  const { App } = ctx.db.models;
->>>>>>> 042c38d9
   const opaque = 'opaque' in ctx.request.query || format === 'jpg' || format === 'tiff';
   let icon;
   let backgroundColor = '#ffffff';
