default:
  image: node:18-bullseye-slim

stages:
  - test
  - build
  - publish
  - deploy
  - provision
  - end 2 end

variables:
  JEST_JUNIT_ADD_FILE_ATTRIBUTE: 'true'
  JEST_JUNIT_CLASSNAME: '{classname}'
  JEST_JUNIT_SUITE_NAME: '{filepath}'
  JEST_JUNIT_TITLE: '{title}'

workflow:
  rules:
    # By default, run jobs for every merge request.
    - if: $CI_MERGE_REQUEST_ID
    # By default, run jobs for every commit on main.
    - if: $CI_COMMIT_BRANCH == 'main'
    # By default, run jobs for every schedule
    - if: $CI_PIPELINE_SOURCE == 'schedule'
    # By default, run jobs for every tag
    - if: $CI_COMMIT_TAG

###################################################################################################
#  Job Templates                                                                                  #
###################################################################################################

# A preset for running Docker in Docker.
.docker:
  interruptible: true
  services:
    - docker:dind
  image: docker
  dependencies: []
  before_script:
    - echo $CI_REGISTRY_PASSWORD | docker login -u $CI_REGISTRY_USER --password-stdin $CI_REGISTRY

# A preconfigured environment for using Yarn.
.yarn:
  interruptible: true
  dependencies: []
  before_script:
    - yarn --frozen-lockfile --ignore-scripts

# A template for creating a minor or patch release
.release:
  extends: .yarn
  stage: publish
  rules:
    - if: $CI_COMMIT_BRANCH == 'main'
      when: manual
  allow_failure: true
  script:
    - apt-get update
    - apt-get install --yes git gnupg
    - gpg --import "$GPG_PRIVATE_KEY"
    - yarn scripts release "$INCREMENT"
    - VERSION="$(yarn --silent appsemble --version)"
    - |
      MESSAGE="$VERSION

      $(yarn --silent scripts get-release-notes)"
    - git config user.email bot@appsemble.com
    - git config user.name Appsemble
    - git add .
    - git commit --message "$MESSAGE" --cleanup whitespace --gpg-sign
    - git tag "$VERSION" --message "$MESSAGE" --cleanup whitespace --sign
    - git push "https://appsemble-bot:$GITLAB_ACCESS_TOKEN@gitlab.com/appsemble/appsemble" HEAD:main --tags

###################################################################################################
#  Test Stage                                                                                     #
###################################################################################################

# Upload the coverage report to codecov
codecov:
  image: alpine
  allow_failure: true
  needs:
    - test node 18
  script:
    - wget https://uploader.codecov.io/latest/alpine/codecov
    - chmod +x codecov
    - ./codecov -R "$CI_PROJECT_DIR"

# Lint JavaScript code using ESLint.
eslint:
  extends: .yarn
  script:
    - yarn eslint --format gitlab .
  artifacts:
    reports:
      codequality: gl-codequality.json

# Lint Helm charts.
helm lint:
  image: dtzar/helm-kubectl:3
  script:
    - helm lint config/charts/*

# Verify app messages are in sync with the app definition.
i18n:
  extends: .yarn
  script:
    - yarn appsemble app extract-messages --verify nl apps/*

# Check formatting using prettier.
prettier:
  extends: .yarn
  script:
    - yarn prettier .

# Lint Markdown using remark.
remark lint:
  extends: .yarn
  script:
    - yarn remark --frail --no-stdout .

# Lint CSS using stylelint.
stylelint:
  extends: .yarn
  script:
    - yarn stylelint .

# Run unittests using NodeJS 18.
test node 18:
  interruptible: true
  services:
    - postgres:14
  variables:
    POSTGRES_DB: testAppsemble
    POSTGRES_USER: admin
    POSTGRES_PASSWORD: password
    DATABASE_URL: 'postgres://admin:password@postgres:5432/testAppsemble'
  script:
    - yarn --frozen-lockfile
    - yarn jest --coverage
  artifacts:
    paths:
      - coverage
    reports:
      junit: junit.xml
      coverage_report:
        coverage_format: cobertura
        path: coverage/cobertura-coverage.xml

# Check type validity for our TypeScript files.
tsc:
  extends: .yarn
  script:
    - yarn workspaces run tsc

# Check type validity for our TypeScript files.
validate:
  extends: .yarn
  script:
    - yarn scripts validate

###################################################################################################
#  Build Stage                                                                                    #
###################################################################################################

# Build the Docker image.
build docker image:
  extends: .docker
  stage: build
  needs: []
  script:
    - docker build -t "$CI_REGISTRY_IMAGE:$CI_COMMIT_REF_NAME" --build-arg "version=$CI_COMMIT_REF_NAME" --build-arg "date=$CI_JOB_STARTED_AT" .
    - docker push "$CI_REGISTRY_IMAGE:$CI_COMMIT_REF_NAME"

# Build the npm packages that should be published.
pack:
  extends: .yarn
  stage: build
  needs: []
  script:
    - yarn workspace @appsemble/types pack
    - yarn workspace @appsemble/sdk pack
    - yarn workspace @appsemble/preact pack
    - yarn workspace @appsemble/utils pack
    - yarn workspace @appsemble/node-utils pack
    - yarn workspace @appsemble/webpack-config pack
    - yarn workspace @appsemble/cli pack
    - yarn workspace appsemble pack
    - yarn workspace create-appsemble pack
    - mkdir build/
    - find packages -name '*.tgz' -exec mv {} ./build/ \;
  artifacts:
    name: npm packages
    expose_as: packages
    paths:
      - build/

# Package the Helm chart
helm package:
  image: dtzar/helm-kubectl:3
  stage: build
  needs: []
  script:
    - cp LICENSE.md config/charts/appsemble/
    - config/bin/helm-package.sh --dependency-update --destination public config/charts/appsemble/
  artifacts:
    name: Helm chart
    expose_as: Helm chart
    paths:
      - public/

###################################################################################################
#  Publish Stage                                                                                  #
###################################################################################################

twitter:
  extends: .yarn
  stage: publish
  # This is new and mainly used to update nice-to-have metadata.
  # Allow failure to prevent blocking of important jobs.
  allow_failure: true
  needs: []
  rules:
    - if: $CI_COMMIT_TAG
  script:
    - yarn scripts twitter

# Update metadata on Docker Hub
docker metadata:
  extends: .yarn
  stage: publish
  # This is new and mainly used to update nice-to-have metadata.
  # Allow failure to prevent blocking of important jobs.
  allow_failure: true
  needs: []
  rules:
    - if: $CI_COMMIT_TAG
  script:
    - yarn scripts docker-metadata

# Create a GitHub release
github release:
  extends: .yarn
  stage: publish
  # This is new and mainly used to update nice-to-have metadata.
  # Allow failure to prevent blocking of important jobs.
  allow_failure: true
  needs: []
  rules:
    - if: $CI_COMMIT_TAG
  script:
    - yarn scripts github-release

# Create a GitLab release
gitlab release:
  extends: .yarn
  stage: publish
  # This is new and mainly used to update nice-to-have metadata.
  # Allow failure to prevent blocking of important jobs.
  allow_failure: true
  needs: []
  rules:
    - if: $CI_COMMIT_TAG
  script:
    - yarn scripts gitlab-release

# Publish the Docker image that was built to Docker Hub.
publish docker:
  extends: .docker
  stage: publish
  needs:
    - build docker image
  variables:
    GIT_STRATEGY: none
  rules:
    - if: $CI_COMMIT_TAG
  script:
    - echo $DOCKER_HUB_PASSWORD | docker login -u $DOCKER_HUB_USERNAME --password-stdin
    - docker pull "$CI_REGISTRY_IMAGE:$CI_COMMIT_TAG"
    - docker tag "$CI_REGISTRY_IMAGE:$CI_COMMIT_TAG" "$CI_REGISTRY_IMAGE:latest"
    - docker tag "$CI_REGISTRY_IMAGE:$CI_COMMIT_TAG" "appsemble/appsemble:latest"
    - docker tag "$CI_REGISTRY_IMAGE:$CI_COMMIT_TAG" "appsemble/appsemble:$CI_COMMIT_TAG"
    - docker push "$CI_REGISTRY_IMAGE:latest"
    - docker push "appsemble/appsemble:latest"
    - docker push "appsemble/appsemble:$CI_COMMIT_TAG"

# Publish the Helm chart to https://charts.appsemble.com
publish helm:
  image: dtzar/helm-kubectl:3
  needs:
    - helm package
  stage: publish
  variables:
    GIT_STRATEGY: none
  rules:
    - if: $CI_COMMIT_TAG
  script:
    - apk add git gnupg
    - gpg --import "$GPG_PRIVATE_KEY"
    - git init
    - git remote add origin "https://appsemble-bot:$GITLAB_ACCESS_TOKEN@gitlab.com/appsemble/charts"
    - git fetch --depth 1
    - git checkout --track origin/main
    - git config commit.gpgSign true
    - git config user.email bot@appsemble.com
    - git config user.name Appsemble
    - git add public
    - git commit --message "Add Appsemble Helm chart $CI_COMMIT_TAG"
    - git push origin main
    - helm repo add appsemble https://charts.appsemble.com
    - | # Wait until the chart has been published downstream
      while ! helm show all 'appsemble/appsemble' --version "$CI_COMMIT_TAG" 2> /dev/null; do
        sleep 3
        echo retrying in 3 seconds…
        helm repo update > /dev/null
      done

# Publish npm packages to npmjs.org.
publish npm:
  stage: publish
  dependencies:
    - pack
  needs:
    - pack
  variables:
    GIT_STRATEGY: none
  rules:
    - if: $CI_COMMIT_TAG
  script:
    - npm config set //registry.npmjs.org/:_authToken "$NPM_TOKEN"
    - find . -exec npm publish --access public {} \;

# Perform various post release actions.
sentry release:
  needs: []
  image:
    name: getsentry/sentry-cli:1
    entrypoint: [/bin/sh, -c]
  stage: publish
  rules:
    - if: $CI_COMMIT_TAG
  script:
    - sentry-cli releases new --finalize "$CI_COMMIT_TAG"
    - sentry-cli releases set-commits --auto "$CI_COMMIT_TAG"

# Create a patch release
release patch:
  extends: .release
  variables:
    INCREMENT: patch

# Create a minor release
release minor:
  extends: .release
  variables:
    INCREMENT: minor

###################################################################################################
#  Deploy Stage                                                                                   #
###################################################################################################

# Delete all succesful jobs for review environments nightly
cleanup k8s jobs:
  image: dtzar/helm-kubectl:3
  stage: deploy
  rules:
    - if: $CI_PIPELINE_SOURCE == 'schedule'
  environment:
    name: review/cleanup
  script:
    - kubectl config use-context "$CI_PROJECT_PATH:development"
    - kubectl config set-context --current --namespace review
    - kubectl delete job $(kubectl get job -o=jsonpath='{.items[?(@.status.succeeded==1)].metadata.name}')

# Deploy the Docker image for a branch to a review environment.
review:
  image: dtzar/helm-kubectl:3
  stage: deploy
  needs:
    - build docker image
    - job: helm package
      artifacts: true
  rules:
    - if: $CI_MERGE_REQUEST_ID && $CI_MERGE_REQUEST_SOURCE_PROJECT_PATH == 'appsemble/appsemble'
  environment:
    name: review/$CI_MERGE_REQUEST_IID
    url: https://$CI_MERGE_REQUEST_IID.appsemble.review
    on_stop: stop review
  variables:
    GIT_STRATEGY: none
  script:
    - kubectl config use-context "$CI_PROJECT_PATH:development"
    - kubectl config set-context --current --namespace review
    # This is the only way to make sure the review environment can be overwritten
    - helm delete "review-$CI_MERGE_REQUEST_IID" || true
    - kubectl delete pvc --selector "app.kubernetes.io/instance=review-$CI_MERGE_REQUEST_IID" || true
    - helm install "review-$CI_MERGE_REQUEST_IID" ./public/appsemble-*.tgz
      --atomic
      --set "fullnameOverride=review-$CI_MERGE_REQUEST_IID"
      --set "gitlab.app=$CI_PROJECT_PATH_SLUG"
      --set "gitlab.env=$CI_ENVIRONMENT_SLUG"
      --set "image.pullPolicy=Always"
      --set "image.repository=$CI_REGISTRY_IMAGE"
      --set "image.tag=$CI_COMMIT_REF_NAME"
      --set "ingress.annotations.cert-manager\.io/cluster-issuer=letsencrypt-dev"
      --set "ingress.annotations.nginx\.ingress\.kubernetes\.io/proxy-body-size=50m"
      --set "ingress.enabled=true"
      --set "ingress.host=${CI_ENVIRONMENT_URL/https:\/\//}"
      --set "ingress.tls.secretName=review-$CI_MERGE_REQUEST_IID-tls"
      --set "ingress.tls.wildcardSecretName=review-$CI_MERGE_REQUEST_IID-tls-wildcard"
      --set "migrateTo=next"
      --set "global.postgresql.auth.existingSecret=postgresql-secret"
      --set "provision.account.clientCredentials=$APPSEMBLE_CLIENT_CREDENTIALS"
      --set "provision.account.email=$BOT_ACCOUNT_EMAIL"
      --set "provision.account.name=$BOT_ACCOUNT_NAME"
      --set "provision.account.password=$BOT_ACCOUNT_PASSWORD"
      --set "postgresql.fullnameOverride=review-$CI_MERGE_REQUEST_IID-postgresql"
      --set "proxy=true"
      --set "remote=https://appsemble.app"
      --set "sentry.allowedDomains={*.appsemble.review}"
      --set "sentry.environment=$CI_ENVIRONMENT_NAME"
      --set "sentry.secret=sentry"

# Stop a review environment.
stop review:
  image: dtzar/helm-kubectl:3
  dependencies: []
  stage: deploy
  rules:
    - if: $CI_MERGE_REQUEST_ID && $CI_MERGE_REQUEST_SOURCE_PROJECT_PATH == 'appsemble/appsemble'
      when: manual
  allow_failure: true
  environment:
    name: review/$CI_MERGE_REQUEST_IID
    action: stop
  variables:
    GIT_STRATEGY: none
  script:
    - kubectl config use-context "$CI_PROJECT_PATH:development"
    - kubectl config set-context --current --namespace review
    - helm delete "review-$CI_MERGE_REQUEST_IID"
    - kubectl delete pvc --selector "app.kubernetes.io/instance=review-$CI_MERGE_REQUEST_IID"

# Deploy the Docker image for main to the staging environment.
staging:
  image: dtzar/helm-kubectl:3
  stage: deploy
  needs:
    - build docker image
    - job: helm package
      artifacts: true
  rules:
    - if: $CI_PIPELINE_SOURCE == 'schedule'
  environment:
    name: staging
    url: https://staging.appsemble.review
  variables:
    GIT_STRATEGY: none
  script:
    - kubectl config use-context "$CI_PROJECT_PATH:development"
    - kubectl config set-context --current --namespace staging
    # This is the only way to make sure staging can be overwritten
    - helm delete staging || true
    - kubectl delete pvc --selector "app.kubernetes.io/instance=staging" || true
    - helm install staging ./public/appsemble-*.tgz
      --atomic
      --set "gitlab.app=$CI_PROJECT_PATH_SLUG"
      --set "gitlab.env=$CI_ENVIRONMENT_SLUG"
      --set "global.postgresql.auth.existingSecret=postgresql-secret"
      --set "image.pullPolicy=Always"
      --set "image.repository=$CI_REGISTRY_IMAGE"
      --set "image.tag=main"
      --set "ingress.annotations.cert-manager\.io/cluster-issuer=letsencrypt-dev"
      --set "ingress.annotations.nginx\.ingress\.kubernetes\.io/proxy-body-size=50m"
      --set "ingress.enabled=true"
      --set "ingress.host=staging.appsemble.review"
      --set "ingress.tls.secretName=staging-tls"
      --set "ingress.tls.wildcardSecretName=staging-tls-wildcard"
      --set "migrateTo=next"
      --set "oauthSecret=oauth2"
      --set "postgresql.fullnameOverride=staging-postgresql"
      --set "provision.account.clientCredentials=$APPSEMBLE_CLIENT_CREDENTIALS"
      --set "provision.account.email=$BOT_ACCOUNT_EMAIL"
      --set "provision.account.name=$BOT_ACCOUNT_NAME"
      --set "provision.account.password=$BOT_ACCOUNT_PASSWORD"
      --set "proxy=true"
      --set "remote=https://appsemble.app"
      --set "sentry.allowedDomains={*.appsemble.review}"
      --set "sentry.environment=staging"
      --set "sentry.secret=sentry"

production:
  image: dtzar/helm-kubectl:3
  stage: deploy
  needs:
    - publish docker
    - publish helm
  rules:
    - if: $CI_COMMIT_TAG
  environment:
    name: production
    url: https://appsemble.app
  variables:
    GIT_STRATEGY: none
  script:
    - kubectl config use-context "$CI_PROJECT_PATH:production"
    - kubectl config set-context --current --namespace appsemble
    - helm repo add appsemble https://charts.appsemble.com
    - helm upgrade appsemble appsemble/appsemble
      --version "$CI_COMMIT_TAG"
      --set "gitlab.app=$CI_PROJECT_PATH_SLUG"
      --set "gitlab.env=$CI_ENVIRONMENT_SLUG"
      --set "global.postgresql.auth.existingSecret=$POSTGRESQL_SECRET"
      --set "global.postgresql.auth.database=$POSTGRESQL_DATABASE"
      --set "global.postgresql.auth.username=$POSTGRESQL_USERNAME"
      --set "global.postgresql.service.ports.postgresql=$POSTGRESQL_PORT"
      --set "ingress.annotations.cert-manager\.io/cluster-issuer=letsencrypt-prod"
      --set "ingress.annotations.nginx\.ingress\.kubernetes\.io/proxy-body-size=50m"
      --set "ingress.enabled=true"
      --set "ingress.host=appsemble.app"
      --set "ingress.tls.secretName=appsemble-tls"
      --set "ingress.tls.wildcardSecretName=appsemble-tls-wildcard"
      --set "oauthSecret=oauth2"
      --set "postgresql.fullnameOverride=$POSTGRESQL_HOST"
      --set "postgresql.enabled=false"
      --set 'postgresSSL=true'
      --set "proxy=true"
      --set "sentry.allowedDomains={*.appsemble.app, appsemble.app}"
      --set "sentry.environment=production"
      --set "sentry.secret=sentry"
      --wait

###################################################################################################
#  Provision Stage                                                                                #
###################################################################################################

# Provision the review environment with the blocks that were built in the build stage.
provision review:
  extends: .yarn
  stage: provision
  rules:
    - if: $CI_MERGE_REQUEST_ID && $CI_MERGE_REQUEST_SOURCE_PROJECT_PATH == 'appsemble/appsemble'
  needs:
    - review
  script:
    - yarn scripts release patch
    - yarn appsemble config set context review
    - yarn appsemble config set remote "https://$CI_MERGE_REQUEST_IID.appsemble.review"
    - yarn scripts wait-for-api
    - yarn appsemble organization create appsemble
      --description 'The open source low-code app building platform'
      --email support@appsemble.com
      --icon packages/server/assets/appsemble.png
      --name Appsemble
      --website https://appsemble.com
    - yarn create-appsemble block --organization appsemble --template vanilla --name template-vanilla
    - yarn create-appsemble block --organization appsemble --template preact --name template-preact
    - yarn create-appsemble block --organization appsemble --template mini-jsx --name template-mini-jsx
    - yarn appsemble -vv block publish blocks/*
    - yarn appsemble -vv app create apps/* --resources --modify-context
    - yarn appsemble -vv asset create --app apps/soundboard apps/soundboard/assets/*

# Provision the staging environment with the blocks that were built in the build stage.
provision staging:
  extends: .yarn
  stage: provision
  rules:
    - if: $CI_PIPELINE_SOURCE == 'schedule'
  needs:
    - staging
  script:
    - yarn scripts release patch
    - yarn appsemble config set context staging
    - yarn appsemble config set remote https://staging.appsemble.review
    - yarn appsemble organization create appsemble
      --description 'The open source low-code app building platform'
      --email support@appsemble.com
      --icon packages/server/assets/appsemble.png
      --name Appsemble
      --website https://appsemble.com
    - yarn appsemble -vv block publish blocks/*
    - yarn appsemble -vv app create apps/* --resources --modify-context
    - yarn appsemble -vv asset create --app apps/soundboard apps/soundboard/assets/*

# Provision the production environment with the blocks that were built in the build stage.
provision production:
  extends: .yarn
  stage: provision
  rules:
    - if: $CI_COMMIT_TAG
  needs:
    - production
  environment:
    name: production
    action: prepare
  script:
    - yarn appsemble config set context production
    - yarn appsemble config set remote https://appsemble.app
    - yarn appsemble config set ignore-conflict true
    - yarn appsemble -vv block publish blocks/*
    - yarn appsemble -vv app update --force apps/*

###################################################################################################
#  End to End Stage                                                                               #
###################################################################################################

# Test template apps using Lighthouse.
lighthouse:
  interruptible: true
  stage: end 2 end
  image: $CI_REGISTRY/appsemble/docker-node-chrome
  needs:
    - job: provision review
      optional: true
    - job: provision staging
      optional: true
    - job: provision production
      optional: true
  rules:
    - if: $CI_MERGE_REQUEST_ID && $CI_MERGE_REQUEST_SOURCE_PROJECT_PATH == 'appsemble/appsemble'
    - if: $CI_PIPELINE_SOURCE == 'schedule'
    - if: $CI_COMMIT_TAG
  script:
    - yarn --frozen-lockfile
    - yarn scripts wait-for-ssl
    - yarn lhci collect
    - yarn lhci assert
  artifacts:
    expose_as: Lighthouse reports
    when: always
    paths:
      - .lighthouseci

cypress:
  stage: end 2 end
<<<<<<< HEAD
  # We use a Node.js 16 based Docker image, because no newer image is available for Cypress yet.
  # Our packages require at least Node.js 18, but for end-to-end tests we can still use Node.js 16.
  # Remove .yarnrc once https://github.com/cypress-io/cypress-docker-images/pull/712 is merged.
  image: cypress/browsers:node16.14.2-slim-chrome100-ff99-edge
=======
  image: $CI_REGISTRY/appsemble/docker-node-chrome
>>>>>>> 2682adcb
  needs:
    - job: provision review
      optional: true
    - job: provision staging
      optional: true
  rules:
    - if: $CI_MERGE_REQUEST_ID && $CI_MERGE_REQUEST_SOURCE_PROJECT_PATH == 'appsemble/appsemble'
    - if: $CI_PIPELINE_SOURCE == 'schedule'
  script:
    - yarn --frozen-lockfile --ignore-engines
    - yarn --ignore-engines scripts wait-for-ssl
    - yarn workspace --ignore-engines @appsemble/e2e run e2e
  artifacts:
    expose_as: Cypress videos and screenshots
    when: always
    paths:
      - packages/e2e/cypress/videos
      - packages/e2e/cypress/screenshots
      - packages/e2e/cypress/snapshots
    reports:
      junit: packages/e2e/junit.xml<|MERGE_RESOLUTION|>--- conflicted
+++ resolved
@@ -634,14 +634,7 @@
 
 cypress:
   stage: end 2 end
-<<<<<<< HEAD
-  # We use a Node.js 16 based Docker image, because no newer image is available for Cypress yet.
-  # Our packages require at least Node.js 18, but for end-to-end tests we can still use Node.js 16.
-  # Remove .yarnrc once https://github.com/cypress-io/cypress-docker-images/pull/712 is merged.
-  image: cypress/browsers:node16.14.2-slim-chrome100-ff99-edge
-=======
   image: $CI_REGISTRY/appsemble/docker-node-chrome
->>>>>>> 2682adcb
   needs:
     - job: provision review
       optional: true
@@ -651,9 +644,9 @@
     - if: $CI_MERGE_REQUEST_ID && $CI_MERGE_REQUEST_SOURCE_PROJECT_PATH == 'appsemble/appsemble'
     - if: $CI_PIPELINE_SOURCE == 'schedule'
   script:
-    - yarn --frozen-lockfile --ignore-engines
-    - yarn --ignore-engines scripts wait-for-ssl
-    - yarn workspace --ignore-engines @appsemble/e2e run e2e
+    - yarn --frozen-lockfile
+    - yarn scripts wait-for-ssl
+    - yarn workspace @appsemble/e2e run e2e
   artifacts:
     expose_as: Cypress videos and screenshots
     when: always
